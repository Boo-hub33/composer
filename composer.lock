--- conflicted
+++ resolved
@@ -83,29 +83,16 @@
         },
         {
             "name": "composer/semver",
-<<<<<<< HEAD
-            "version": "3.1.0",
+            "version": "3.2.0",
             "source": {
                 "type": "git",
                 "url": "https://github.com/composer/semver.git",
-                "reference": "c64053b1543d7bc054883f0a78a86c4242ae315d"
-            },
-            "dist": {
-                "type": "zip",
-                "url": "https://api.github.com/repos/composer/semver/zipball/c64053b1543d7bc054883f0a78a86c4242ae315d",
-                "reference": "c64053b1543d7bc054883f0a78a86c4242ae315d",
-=======
-            "version": "1.7.0",
-            "source": {
-                "type": "git",
-                "url": "https://github.com/composer/semver.git",
-                "reference": "114f819054a2ea7db03287f5efb757e2af6e4079"
-            },
-            "dist": {
-                "type": "zip",
-                "url": "https://api.github.com/repos/composer/semver/zipball/114f819054a2ea7db03287f5efb757e2af6e4079",
-                "reference": "114f819054a2ea7db03287f5efb757e2af6e4079",
->>>>>>> 44508319
+                "reference": "da7ce661431b17a71271cdf7f5437dc722133123"
+            },
+            "dist": {
+                "type": "zip",
+                "url": "https://api.github.com/repos/composer/semver/zipball/da7ce661431b17a71271cdf7f5437dc722133123",
+                "reference": "da7ce661431b17a71271cdf7f5437dc722133123",
                 "shasum": ""
             },
             "require": {
@@ -157,7 +144,7 @@
             "support": {
                 "irc": "irc://irc.freenode.org/composer",
                 "issues": "https://github.com/composer/semver/issues",
-                "source": "https://github.com/composer/semver/tree/main"
+                "source": "https://github.com/composer/semver/tree/3.2.0"
             },
             "funding": [
                 {
@@ -173,11 +160,7 @@
                     "type": "tidelift"
                 }
             ],
-<<<<<<< HEAD
-            "time": "2020-09-08T20:59:47+00:00"
-=======
-            "time": "2020-09-09T09:34:06+00:00"
->>>>>>> 44508319
+            "time": "2020-09-09T09:39:19+00:00"
         },
         {
             "name": "composer/spdx-licenses",
