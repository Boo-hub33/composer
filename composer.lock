--- conflicted
+++ resolved
@@ -83,29 +83,16 @@
         },
         {
             "name": "composer/semver",
-<<<<<<< HEAD
-            "version": "3.2.0",
+            "version": "3.2.1",
             "source": {
                 "type": "git",
                 "url": "https://github.com/composer/semver.git",
-                "reference": "da7ce661431b17a71271cdf7f5437dc722133123"
-            },
-            "dist": {
-                "type": "zip",
-                "url": "https://api.github.com/repos/composer/semver/zipball/da7ce661431b17a71271cdf7f5437dc722133123",
-                "reference": "da7ce661431b17a71271cdf7f5437dc722133123",
-=======
-            "version": "1.7.1",
-            "source": {
-                "type": "git",
-                "url": "https://github.com/composer/semver.git",
-                "reference": "38276325bd896f90dfcfe30029aa5db40df387a7"
-            },
-            "dist": {
-                "type": "zip",
-                "url": "https://api.github.com/repos/composer/semver/zipball/38276325bd896f90dfcfe30029aa5db40df387a7",
-                "reference": "38276325bd896f90dfcfe30029aa5db40df387a7",
->>>>>>> 2c6a9aba
+                "reference": "ebb714493b3a54f1dbbec6b15ab7bc9b3440e17b"
+            },
+            "dist": {
+                "type": "zip",
+                "url": "https://api.github.com/repos/composer/semver/zipball/ebb714493b3a54f1dbbec6b15ab7bc9b3440e17b",
+                "reference": "ebb714493b3a54f1dbbec6b15ab7bc9b3440e17b",
                 "shasum": ""
             },
             "require": {
@@ -157,7 +144,7 @@
             "support": {
                 "irc": "irc://irc.freenode.org/composer",
                 "issues": "https://github.com/composer/semver/issues",
-                "source": "https://github.com/composer/semver/tree/3.2.0"
+                "source": "https://github.com/composer/semver/tree/3.2.1"
             },
             "funding": [
                 {
@@ -173,11 +160,7 @@
                     "type": "tidelift"
                 }
             ],
-<<<<<<< HEAD
-            "time": "2020-09-09T09:39:19+00:00"
-=======
-            "time": "2020-09-27T13:13:07+00:00"
->>>>>>> 2c6a9aba
+            "time": "2020-09-27T13:14:03+00:00"
         },
         {
             "name": "composer/spdx-licenses",
