parameters:
	ignoreErrors:
		-
			message: "#^Binary operation \"\\.\" between non\\-empty\\-string and array\\|string\\|null results in an error\\.$#"
			count: 1
			path: ../src/Composer/Autoload/AutoloadGenerator.php

		-
			message: "#^Cannot call method writeError\\(\\) on Composer\\\\IO\\\\IOInterface\\|null\\.$#"
			count: 2
			path: ../src/Composer/Autoload/AutoloadGenerator.php

		-
			message: "#^Casting to bool something that's already bool\\.$#"
			count: 6
			path: ../src/Composer/Autoload/AutoloadGenerator.php

		-
			message: "#^Casting to string something that's already string\\.$#"
			count: 1
			path: ../src/Composer/Autoload/AutoloadGenerator.php

		-
			message: "#^Construct empty\\(\\) is not allowed\\. Use more strict comparison\\.$#"
			count: 10
			path: ../src/Composer/Autoload/AutoloadGenerator.php

		-
			message: "#^Method Composer\\\\Autoload\\\\AutoloadGenerator\\:\\:parseAutoloads\\(\\) should return array\\{psr\\-0\\: array\\<string, array\\<string\\>\\>, psr\\-4\\: array\\<string, array\\<string\\>\\>, classmap\\: array\\<int, string\\>, files\\: array\\<string, string\\>, exclude\\-from\\-classmap\\: array\\<int, string\\>\\} but returns array\\{psr\\-0\\: array\\<int\\|string, array\\<string\\>\\|string\\>, psr\\-4\\: array\\<int\\|string, array\\<string\\>\\|string\\>, classmap\\: array\\<int\\|string, array\\<string\\>\\|string\\>, files\\: array\\<int\\|string, array\\<string\\>\\|string\\>, exclude\\-from\\-classmap\\: array\\<int\\|string, array\\<string\\>\\|string\\>\\}\\.$#"
			count: 1
			path: ../src/Composer/Autoload/AutoloadGenerator.php

		-
			message: "#^Only booleans are allowed in &&, Composer\\\\IO\\\\IOInterface\\|null given on the left side\\.$#"
			count: 1
			path: ../src/Composer/Autoload/AutoloadGenerator.php

		-
			message: "#^Only booleans are allowed in &&, array\\<string, array\\<int\\|string, array\\<string\\>\\|int\\|string\\>\\|bool\\|string\\>\\|bool\\|string\\|null given on the left side\\.$#"
			count: 1
			path: ../src/Composer/Autoload/AutoloadGenerator.php

		-
			message: "#^Only booleans are allowed in &&, bool\\|null given on the left side\\.$#"
			count: 1
			path: ../src/Composer/Autoload/AutoloadGenerator.php

		-
			message: "#^Only booleans are allowed in &&, mixed given on the left side\\.$#"
			count: 1
			path: ../src/Composer/Autoload/AutoloadGenerator.php

		-
			message: "#^Only booleans are allowed in &&, string\\|null given on the left side\\.$#"
			count: 1
			path: ../src/Composer/Autoload/AutoloadGenerator.php

		-
			message: "#^Only booleans are allowed in &&, string\\|null given on the right side\\.$#"
			count: 1
			path: ../src/Composer/Autoload/AutoloadGenerator.php

		-
			message: "#^Only booleans are allowed in a negated boolean, array\\<int, string\\> given\\.$#"
			count: 1
			path: ../src/Composer/Autoload/AutoloadGenerator.php

		-
			message: "#^Only booleans are allowed in a negated boolean, mixed given\\.$#"
			count: 1
			path: ../src/Composer/Autoload/AutoloadGenerator.php

		-
			message: "#^Only booleans are allowed in a negated boolean, string given\\.$#"
			count: 4
			path: ../src/Composer/Autoload/AutoloadGenerator.php

		-
			message: "#^Only booleans are allowed in a ternary operator condition, array\\<int, string\\> given\\.$#"
			count: 1
			path: ../src/Composer/Autoload/AutoloadGenerator.php

		-
			message: "#^Only booleans are allowed in a ternary operator condition, mixed given\\.$#"
			count: 1
			path: ../src/Composer/Autoload/AutoloadGenerator.php

		-
			message: "#^Only booleans are allowed in an if condition, array\\<int, string\\>\\|null given\\.$#"
			count: 1
			path: ../src/Composer/Autoload/AutoloadGenerator.php

		-
			message: "#^Only booleans are allowed in an if condition, mixed given\\.$#"
			count: 1
			path: ../src/Composer/Autoload/AutoloadGenerator.php

		-
			message: "#^Only booleans are allowed in an if condition, string given\\.$#"
			count: 1
			path: ../src/Composer/Autoload/AutoloadGenerator.php

		-
			message: "#^Only booleans are allowed in an if condition, string\\|null given\\.$#"
			count: 3
			path: ../src/Composer/Autoload/AutoloadGenerator.php

		-
			message: "#^Parameter \\#1 \\$from of method Composer\\\\Util\\\\Filesystem\\:\\:findShortestPathCode\\(\\) expects string, string\\|false given\\.$#"
			count: 5
			path: ../src/Composer/Autoload/AutoloadGenerator.php

		-
			message: "#^Parameter \\#1 \\$packageMap of method Composer\\\\Autoload\\\\AutoloadGenerator\\:\\:parseAutoloadsType\\(\\) expects array\\<int, array\\{Composer\\\\Package\\\\PackageInterface, string\\}\\>, non\\-empty\\-array\\<int, array\\{Composer\\\\Package\\\\PackageInterface, string\\}\\|null\\> given\\.$#"
			count: 5
			path: ../src/Composer/Autoload/AutoloadGenerator.php

		-
			message: "#^Parameter \\#1 \\$path of function realpath expects string, string\\|false given\\.$#"
			count: 3
			path: ../src/Composer/Autoload/AutoloadGenerator.php

		-
			message: "#^Parameter \\#1 \\$path of method Composer\\\\Util\\\\Filesystem\\:\\:normalizePath\\(\\) expects string, string\\|false given\\.$#"
			count: 2
			path: ../src/Composer/Autoload/AutoloadGenerator.php

		-
			message: "#^Parameter \\#1 \\$str of function strtr expects string, string\\|false given\\.$#"
			count: 3
			path: ../src/Composer/Autoload/AutoloadGenerator.php

		-
			message: "#^Parameter \\#2 \\$content of method Composer\\\\Util\\\\Filesystem\\:\\:filePutContentsIfModified\\(\\) expects string, string\\|null given\\.$#"
			count: 1
			path: ../src/Composer/Autoload/AutoloadGenerator.php

		-
			message: "#^Parameter \\#2 \\$excluded of method Composer\\\\Autoload\\\\AutoloadGenerator\\:\\:generateClassMap\\(\\) expects array\\<int, string\\>\\|null, array\\|null given\\.$#"
			count: 1
			path: ../src/Composer/Autoload/AutoloadGenerator.php

		-
			message: "#^Parameter \\#2 \\$excluded of static method Composer\\\\Autoload\\\\ClassMapGenerator\\:\\:createMap\\(\\) expects string\\|null, array\\|string\\|null given\\.$#"
			count: 1
			path: ../src/Composer/Autoload/AutoloadGenerator.php

		-
			message: "#^Parameter \\#2 \\$subject of static method Composer\\\\Pcre\\\\Preg\\:\\:isMatch\\(\\) expects string, string\\|false given\\.$#"
			count: 1
			path: ../src/Composer/Autoload/AutoloadGenerator.php

		-
			message: "#^Parameter \\#2 \\$to of method Composer\\\\Util\\\\Filesystem\\:\\:findShortestPathCode\\(\\) expects string, string\\|false given\\.$#"
			count: 1
			path: ../src/Composer/Autoload/AutoloadGenerator.php

		-
			message: "#^Short ternary operator is not allowed\\. Use null coalesce operator if applicable or consider using long ternary\\.$#"
			count: 2
			path: ../src/Composer/Autoload/AutoloadGenerator.php

		-
			message: "#^Strict comparison using \\!\\=\\= between string and false will always evaluate to true\\.$#"
			count: 1
			path: ../src/Composer/Autoload/AutoloadGenerator.php

		-
			message: "#^Construct empty\\(\\) is not allowed\\. Use more strict comparison\\.$#"
			count: 1
			path: ../src/Composer/Autoload/ClassLoader.php

		-
			message: "#^Only booleans are allowed in &&, string\\|false given on the right side\\.$#"
			count: 1
			path: ../src/Composer/Autoload/ClassLoader.php

		-
			message: "#^Only booleans are allowed in a negated boolean, string given\\.$#"
			count: 4
			path: ../src/Composer/Autoload/ClassLoader.php

		-
			message: "#^Only booleans are allowed in an if condition, array\\<string, string\\> given\\.$#"
			count: 1
			path: ../src/Composer/Autoload/ClassLoader.php

		-
			message: "#^Only booleans are allowed in an if condition, string\\|false given\\.$#"
			count: 1
			path: ../src/Composer/Autoload/ClassLoader.php

		-
			message: "#^Parameter \\#1 \\$autoload_function of function spl_autoload_register expects callable\\(string\\)\\: void, array\\{\\$this\\(Composer\\\\Autoload\\\\ClassLoader\\), 'loadClass'\\} given\\.$#"
			count: 1
			path: ../src/Composer/Autoload/ClassLoader.php

		-
			message: "#^Call to function in_array\\(\\) requires parameter \\#3 to be set\\.$#"
			count: 1
			path: ../src/Composer/Autoload/ClassMapGenerator.php

		-
			message: "#^Cannot call method getPathname\\(\\) on SplFileInfo\\|string\\.$#"
			count: 1
			path: ../src/Composer/Autoload/ClassMapGenerator.php

		-
			message: "#^Construct empty\\(\\) is not allowed\\. Use more strict comparison\\.$#"
			count: 2
			path: ../src/Composer/Autoload/ClassMapGenerator.php

		-
			message: "#^Method Composer\\\\Autoload\\\\ClassMapGenerator\\:\\:findClasses\\(\\) should return array\\<int, class\\-string\\> but returns array\\<int, string\\>\\.$#"
			count: 1
			path: ../src/Composer/Autoload/ClassMapGenerator.php

		-
			message: "#^Only booleans are allowed in &&, Composer\\\\IO\\\\IOInterface\\|null given on the left side\\.$#"
			count: 1
			path: ../src/Composer/Autoload/ClassMapGenerator.php

		-
			message: "#^Only booleans are allowed in &&, string\\|null given on the left side\\.$#"
			count: 2
			path: ../src/Composer/Autoload/ClassMapGenerator.php

		-
			message: "#^Only booleans are allowed in a negated boolean, string given\\.$#"
			count: 1
			path: ../src/Composer/Autoload/ClassMapGenerator.php

		-
			message: "#^Only booleans are allowed in an if condition, Composer\\\\IO\\\\IOInterface\\|null given\\.$#"
			count: 1
			path: ../src/Composer/Autoload/ClassMapGenerator.php

		-
			message: "#^Only booleans are allowed in an if condition, array\\<int, class\\-string\\> given\\.$#"
			count: 1
			path: ../src/Composer/Autoload/ClassMapGenerator.php

		-
			message: "#^Parameter \\#1 \\$path of function realpath expects string, string\\|false given\\.$#"
			count: 1
			path: ../src/Composer/Autoload/ClassMapGenerator.php

		-
			message: "#^Parameter \\#1 \\$str of function preg_quote expects string, string\\|false given\\.$#"
			count: 1
			path: ../src/Composer/Autoload/ClassMapGenerator.php

		-
			message: "#^Parameter \\#1 \\$str of function strtr expects string, string\\|false given\\.$#"
			count: 1
			path: ../src/Composer/Autoload/ClassMapGenerator.php

		-
			message: "#^Parameter \\#3 \\$baseNamespace of static method Composer\\\\Autoload\\\\ClassMapGenerator\\:\\:filterByNamespace\\(\\) expects string, string\\|null given\\.$#"
			count: 1
			path: ../src/Composer/Autoload/ClassMapGenerator.php

		-
			message: "#^Parameter \\#5 \\$basePath of static method Composer\\\\Autoload\\\\ClassMapGenerator\\:\\:filterByNamespace\\(\\) expects string, array\\<string\\>\\|string\\|Traversable\\<mixed, SplFileInfo\\> given\\.$#"
			count: 1
			path: ../src/Composer/Autoload/ClassMapGenerator.php

		-
			message: "#^Casting to bool something that's already bool\\.$#"
			count: 2
			path: ../src/Composer/Cache.php

		-
			message: "#^Only booleans are allowed in a negated boolean, int\\<0, 50\\> given\\.$#"
			count: 1
			path: ../src/Composer/Cache.php

		-
			message: "#^Only booleans are allowed in a negated boolean, mixed given\\.$#"
			count: 1
			path: ../src/Composer/Cache.php

		-
			message: "#^Only booleans are allowed in an if condition, bool\\|null given\\.$#"
			count: 1
			path: ../src/Composer/Cache.php

		-
			message: "#^Only booleans are allowed in an if condition, string\\|false given\\.$#"
			count: 1
			path: ../src/Composer/Cache.php

		-
			message: "#^Short ternary operator is not allowed\\. Use null coalesce operator if applicable or consider using long ternary\\.$#"
			count: 1
			path: ../src/Composer/Cache.php

		-
			message: "#^Cannot call method getPackage\\(\\) on Composer\\\\Composer\\|null\\.$#"
			count: 1
			path: ../src/Composer/Command/ArchiveCommand.php

		-
			message: "#^Only booleans are allowed in &&, Composer\\\\Composer\\|null given on the right side\\.$#"
			count: 1
			path: ../src/Composer/Command/ArchiveCommand.php

		-
			message: "#^Only booleans are allowed in a negated boolean, \\(Composer\\\\Package\\\\BasePackage&Composer\\\\Package\\\\CompletePackageInterface\\)\\|false given\\.$#"
			count: 1
			path: ../src/Composer/Command/ArchiveCommand.php

		-
			message: "#^Only booleans are allowed in a negated boolean, Composer\\\\Config\\|null given\\.$#"
			count: 1
			path: ../src/Composer/Command/ArchiveCommand.php

		-
			message: "#^Only booleans are allowed in an elseif condition, array\\<Composer\\\\Package\\\\BasePackage\\> given\\.$#"
			count: 1
			path: ../src/Composer/Command/ArchiveCommand.php

		-
			message: "#^Only booleans are allowed in an if condition, Composer\\\\Composer\\|null given\\.$#"
			count: 3
			path: ../src/Composer/Command/ArchiveCommand.php

		-
			message: "#^Only booleans are allowed in an if condition, string\\|null given\\.$#"
			count: 1
			path: ../src/Composer/Command/ArchiveCommand.php

		-
			message: "#^Parameter \\#1 \\$from of method Composer\\\\Util\\\\Filesystem\\:\\:findShortestPath\\(\\) expects string, string\\|false given\\.$#"
			count: 1
			path: ../src/Composer/Command/ArchiveCommand.php

		-
			message: "#^Instanceof between Composer\\\\Console\\\\Application and Composer\\\\Console\\\\Application will always evaluate to true\\.$#"
			count: 2
			path: ../src/Composer/Command/BaseCommand.php

		-
			message: "#^Only booleans are allowed in &&, mixed given on the right side\\.$#"
			count: 3
			path: ../src/Composer/Command/BaseCommand.php

		-
			message: "#^Only booleans are allowed in a negated boolean, mixed given\\.$#"
			count: 1
			path: ../src/Composer/Command/BaseCommand.php

		-
			message: "#^Only booleans are allowed in an if condition, Composer\\\\Composer\\|null given\\.$#"
			count: 1
			path: ../src/Composer/Command/BaseCommand.php

		-
			message: "#^Only booleans are allowed in an if condition, mixed given\\.$#"
			count: 2
			path: ../src/Composer/Command/BaseCommand.php

		-
			message: "#^Only booleans are allowed in \\|\\|, mixed given on the left side\\.$#"
			count: 2
			path: ../src/Composer/Command/BaseCommand.php

		-
			message: "#^Only booleans are allowed in \\|\\|, mixed given on the right side\\.$#"
			count: 1
			path: ../src/Composer/Command/BaseCommand.php

		-
			message: "#^Parameter \\#3 \\$command of class Composer\\\\Plugin\\\\PreCommandRunEvent constructor expects string, string\\|null given\\.$#"
			count: 1
			path: ../src/Composer/Command/BaseCommand.php

		-
			message: "#^Cannot call method getConfig\\(\\) on Composer\\\\Composer\\|null\\.$#"
			count: 1
			path: ../src/Composer/Command/BaseDependencyCommand.php

		-
			message: "#^Cannot call method getEventDispatcher\\(\\) on Composer\\\\Composer\\|null\\.$#"
			count: 1
			path: ../src/Composer/Command/BaseDependencyCommand.php

		-
			message: "#^Cannot call method getPackage\\(\\) on Composer\\\\Composer\\|null\\.$#"
			count: 1
			path: ../src/Composer/Command/BaseDependencyCommand.php

		-
			message: "#^Cannot call method getRepositoryManager\\(\\) on Composer\\\\Composer\\|null\\.$#"
			count: 1
			path: ../src/Composer/Command/BaseDependencyCommand.php

		-
			message: "#^Construct empty\\(\\) is not allowed\\. Use more strict comparison\\.$#"
			count: 3
			path: ../src/Composer/Command/BaseDependencyCommand.php

		-
			message: "#^Offset int does not exist on array\\<string\\>\\|null\\.$#"
			count: 2
			path: ../src/Composer/Command/BaseDependencyCommand.php

		-
			message: "#^Only booleans are allowed in a negated boolean, Composer\\\\Package\\\\BasePackage\\|null given\\.$#"
			count: 1
			path: ../src/Composer/Command/BaseDependencyCommand.php

		-
			message: "#^Only booleans are allowed in an elseif condition, mixed given\\.$#"
			count: 1
			path: ../src/Composer/Command/BaseDependencyCommand.php

		-
			message: "#^Only booleans are allowed in an if condition, Composer\\\\Package\\\\BasePackage\\|null given\\.$#"
			count: 1
			path: ../src/Composer/Command/BaseDependencyCommand.php

		-
			message: "#^Only booleans are allowed in an if condition, array\\|bool given\\.$#"
			count: 1
			path: ../src/Composer/Command/BaseDependencyCommand.php

		-
			message: "#^Only booleans are allowed in an if condition, mixed given\\.$#"
			count: 1
			path: ../src/Composer/Command/BaseDependencyCommand.php

		-
			message: "#^Only booleans are allowed in \\|\\|, mixed given on the left side\\.$#"
			count: 1
			path: ../src/Composer/Command/BaseDependencyCommand.php

		-
			message: "#^Only booleans are allowed in \\|\\|, mixed given on the right side\\.$#"
			count: 1
			path: ../src/Composer/Command/BaseDependencyCommand.php

		-
			message: "#^Parameter \\#1 \\$results of method Composer\\\\Command\\\\BaseDependencyCommand\\:\\:printTree\\(\\) expects array\\<array\\{Composer\\\\Package\\\\PackageInterface, Composer\\\\Package\\\\Link, array\\|bool\\}\\>, non\\-empty\\-array\\|true given\\.$#"
			count: 1
			path: ../src/Composer/Command/BaseDependencyCommand.php

		-
			message: "#^Parameter \\#1 \\$var of function count expects array\\|Countable, array\\<string\\>\\|null given\\.$#"
			count: 2
			path: ../src/Composer/Command/BaseDependencyCommand.php

		-
			message: "#^Parameter \\#2 \\$commandName of class Composer\\\\Plugin\\\\CommandEvent constructor expects string, string\\|null given\\.$#"
			count: 1
			path: ../src/Composer/Command/BaseDependencyCommand.php

		-
			message: "#^Short ternary operator is not allowed\\. Use null coalesce operator if applicable or consider using long ternary\\.$#"
			count: 1
			path: ../src/Composer/Command/BaseDependencyCommand.php

		-
			message: "#^Cannot access an offset on array\\<int, array\\<int, array\\<int, array\\<int, Composer\\\\Package\\\\Link\\>\\|Composer\\\\Package\\\\Link\\>\\|Composer\\\\Package\\\\Link\\>\\|Composer\\\\Package\\\\Link\\>\\|Composer\\\\Package\\\\Link\\.$#"
			count: 1
			path: ../src/Composer/Command/CheckPlatformReqsCommand.php

		-
			message: "#^Cannot call method getLockedRepository\\(\\) on Composer\\\\Package\\\\Locker\\|null\\.$#"
			count: 2
			path: ../src/Composer/Command/CheckPlatformReqsCommand.php

		-
			message: "#^Cannot call method getLocker\\(\\) on Composer\\\\Composer\\|null\\.$#"
			count: 2
			path: ../src/Composer/Command/CheckPlatformReqsCommand.php

		-
			message: "#^Cannot call method getPackage\\(\\) on Composer\\\\Composer\\|null\\.$#"
			count: 2
			path: ../src/Composer/Command/CheckPlatformReqsCommand.php

		-
			message: "#^Cannot call method getRepositoryManager\\(\\) on Composer\\\\Composer\\|null\\.$#"
			count: 1
			path: ../src/Composer/Command/CheckPlatformReqsCommand.php

		-
			message: "#^Only booleans are allowed in a negated boolean, Composer\\\\Semver\\\\Constraint\\\\ConstraintInterface\\|null given\\.$#"
			count: 1
			path: ../src/Composer/Command/CheckPlatformReqsCommand.php

		-
			message: "#^Only booleans are allowed in a negated boolean, array\\<Composer\\\\Package\\\\BasePackage\\> given\\.$#"
			count: 1
			path: ../src/Composer/Command/CheckPlatformReqsCommand.php

		-
			message: "#^Only booleans are allowed in a negated boolean, mixed given\\.$#"
			count: 3
			path: ../src/Composer/Command/CheckPlatformReqsCommand.php

		-
			message: "#^Only booleans are allowed in a ternary operator condition, Composer\\\\Package\\\\Link\\|null given\\.$#"
			count: 1
			path: ../src/Composer/Command/CheckPlatformReqsCommand.php

		-
			message: "#^Only booleans are allowed in a ternary operator condition, mixed given\\.$#"
			count: 3
			path: ../src/Composer/Command/CheckPlatformReqsCommand.php

		-
			message: "#^Only booleans are allowed in an if condition, array\\<Composer\\\\Package\\\\BasePackage\\> given\\.$#"
			count: 1
			path: ../src/Composer/Command/CheckPlatformReqsCommand.php

		-
			message: "#^Only booleans are allowed in an if condition, mixed given\\.$#"
			count: 2
			path: ../src/Composer/Command/CheckPlatformReqsCommand.php

		-
			message: "#^Only booleans are allowed in a negated boolean, string\\|false given\\.$#"
			count: 1
			path: ../src/Composer/Command/ClearCacheCommand.php

		-
			message: "#^Call to function in_array\\(\\) requires parameter \\#3 to be set\\.$#"
			count: 3
			path: ../src/Composer/Command/ConfigCommand.php

		-
			message: "#^Only booleans are allowed in &&, mixed given on the left side\\.$#"
			count: 6
			path: ../src/Composer/Command/ConfigCommand.php

		-
			message: "#^Only booleans are allowed in &&, mixed given on the right side\\.$#"
			count: 5
			path: ../src/Composer/Command/ConfigCommand.php

		-
			message: "#^Only booleans are allowed in a negated boolean, mixed given\\.$#"
			count: 2
			path: ../src/Composer/Command/ConfigCommand.php

		-
			message: "#^Only booleans are allowed in a negated boolean, string given\\.$#"
			count: 1
			path: ../src/Composer/Command/ConfigCommand.php

		-
			message: "#^Only booleans are allowed in a ternary operator condition, mixed given\\.$#"
			count: 4
			path: ../src/Composer/Command/ConfigCommand.php

		-
			message: "#^Only booleans are allowed in an elseif condition, int\\<0, max\\>\\|false given\\.$#"
			count: 1
			path: ../src/Composer/Command/ConfigCommand.php

		-
			message: "#^Only booleans are allowed in an if condition, mixed given\\.$#"
			count: 11
			path: ../src/Composer/Command/ConfigCommand.php

		-
			message: "#^Only booleans are allowed in an if condition, string given\\.$#"
			count: 1
			path: ../src/Composer/Command/ConfigCommand.php

		-
			message: "#^Parameter \\#1 \\$command of function escapeshellcmd expects string, string\\|false given\\.$#"
			count: 1
			path: ../src/Composer/Command/ConfigCommand.php

		-
			message: "#^Parameter \\#1 \\$function of function call_user_func expects callable\\(\\)\\: mixed, array\\{Composer\\\\Config\\\\JsonConfigSource, string\\} given\\.$#"
			count: 2
			path: ../src/Composer/Command/ConfigCommand.php

		-
			message: "#^Parameter \\#1 \\$path of function dirname expects string, string\\|false given\\.$#"
			count: 1
			path: ../src/Composer/Command/ConfigCommand.php

		-
			message: "#^Parameter \\#1 \\$path of function realpath expects string, string\\|false given\\.$#"
			count: 1
			path: ../src/Composer/Command/ConfigCommand.php

		-
			message: "#^Parameter \\#2 \\$rawContents of method Composer\\\\Command\\\\ConfigCommand\\:\\:listConfiguration\\(\\) expects array\\<array\\|string\\>, array\\|string\\|null given\\.$#"
			count: 1
			path: ../src/Composer/Command/ConfigCommand.php

		-
			message: "#^Short ternary operator is not allowed\\. Use null coalesce operator if applicable or consider using long ternary\\.$#"
			count: 1
			path: ../src/Composer/Command/ConfigCommand.php

		-
			message: "#^Cannot call method isLocked\\(\\) on Composer\\\\Package\\\\Locker\\|null\\.$#"
			count: 1
			path: ../src/Composer/Command/CreateProjectCommand.php

		-
			message: "#^Only booleans are allowed in &&, Composer\\\\Package\\\\PackageInterface\\|false given on the right side\\.$#"
			count: 1
			path: ../src/Composer/Command/CreateProjectCommand.php

		-
			message: "#^Only booleans are allowed in &&, mixed given on the right side\\.$#"
			count: 1
			path: ../src/Composer/Command/CreateProjectCommand.php

		-
			message: "#^Only booleans are allowed in a negated boolean, Composer\\\\Package\\\\PackageInterface\\|false given\\.$#"
			count: 1
			path: ../src/Composer/Command/CreateProjectCommand.php

		-
			message: "#^Only booleans are allowed in a negated boolean, mixed given\\.$#"
			count: 3
			path: ../src/Composer/Command/CreateProjectCommand.php

		-
			message: "#^Only booleans are allowed in a negated boolean, string\\|null given\\.$#"
			count: 1
			path: ../src/Composer/Command/CreateProjectCommand.php

		-
			message: "#^Only booleans are allowed in a ternary operator condition, string\\|null given\\.$#"
			count: 1
			path: ../src/Composer/Command/CreateProjectCommand.php

		-
			message: "#^Only booleans are allowed in an if condition, mixed given\\.$#"
			count: 2
			path: ../src/Composer/Command/CreateProjectCommand.php

		-
			message: "#^Only booleans are allowed in an if condition, string\\|false given\\.$#"
			count: 2
			path: ../src/Composer/Command/CreateProjectCommand.php

		-
			message: "#^Only booleans are allowed in \\|\\|, mixed given on the left side\\.$#"
			count: 1
			path: ../src/Composer/Command/CreateProjectCommand.php

		-
			message: "#^Parameter \\#1 \\$directory of function chdir expects string, string\\|false given\\.$#"
			count: 1
			path: ../src/Composer/Command/CreateProjectCommand.php

		-
			message: "#^Parameter \\#1 \\$dirs of method Symfony\\\\Component\\\\Finder\\\\Finder\\:\\:in\\(\\) expects array\\<string\\>\\|string, string\\|false given\\.$#"
			count: 1
			path: ../src/Composer/Command/CreateProjectCommand.php

		-
			message: "#^Parameter \\#1 \\$from of method Composer\\\\Util\\\\Filesystem\\:\\:findShortestPath\\(\\) expects string, string\\|false given\\.$#"
			count: 1
			path: ../src/Composer/Command/CreateProjectCommand.php

		-
			message: "#^Parameter \\#3 \\$existingRepos of static method Composer\\\\Repository\\\\RepositoryFactory\\:\\:generateRepositoryName\\(\\) expects array\\<string, mixed\\>, array\\<int\\|string, mixed\\> given\\.$#"
			count: 1
			path: ../src/Composer/Command/CreateProjectCommand.php

		-
			message: "#^Short ternary operator is not allowed\\. Use null coalesce operator if applicable or consider using long ternary\\.$#"
			count: 5
			path: ../src/Composer/Command/CreateProjectCommand.php

		-
			message: "#^Variable method call on Composer\\\\Package\\\\RootPackageInterface\\.$#"
			count: 1
			path: ../src/Composer/Command/CreateProjectCommand.php

		-
			message: "#^Cannot access offset 'libz_version' on array\\|false\\.$#"
			count: 1
			path: ../src/Composer/Command/DiagnoseCommand.php

		-
			message: "#^Cannot access offset 'ssl_version' on array\\|false\\.$#"
			count: 1
			path: ../src/Composer/Command/DiagnoseCommand.php

		-
			message: "#^Cannot access offset 'version' on array\\|false\\.$#"
			count: 1
			path: ../src/Composer/Command/DiagnoseCommand.php

		-
			message: "#^Cannot call method getPrettyVersion\\(\\) on Composer\\\\Package\\\\BasePackage\\|null\\.$#"
			count: 1
			path: ../src/Composer/Command/DiagnoseCommand.php

		-
			message: "#^Construct empty\\(\\) is not allowed\\. Use more strict comparison\\.$#"
			count: 4
			path: ../src/Composer/Command/DiagnoseCommand.php

		-
			message: "#^Only booleans are allowed in a negated boolean, array\\<string, bool\\|string\\> given\\.$#"
			count: 1
			path: ../src/Composer/Command/DiagnoseCommand.php

		-
			message: "#^Only booleans are allowed in a negated boolean, array\\<string, mixed\\> given\\.$#"
			count: 1
			path: ../src/Composer/Command/DiagnoseCommand.php

		-
			message: "#^Only booleans are allowed in a negated boolean, array\\<string\\>\\|string\\|false given\\.$#"
			count: 1
			path: ../src/Composer/Command/DiagnoseCommand.php

		-
			message: "#^Only booleans are allowed in a negated boolean, string\\|false given\\.$#"
			count: 1
			path: ../src/Composer/Command/DiagnoseCommand.php

		-
			message: "#^Only booleans are allowed in an if condition, Composer\\\\Composer\\|null given\\.$#"
			count: 2
			path: ../src/Composer/Command/DiagnoseCommand.php

		-
			message: "#^Only booleans are allowed in an if condition, array\\<int, string\\> given\\.$#"
			count: 1
			path: ../src/Composer/Command/DiagnoseCommand.php

		-
			message: "#^Only booleans are allowed in an if condition, array\\<string\\>\\|null given\\.$#"
			count: 1
			path: ../src/Composer/Command/DiagnoseCommand.php

		-
			message: "#^Only booleans are allowed in an if condition, array\\<string\\>\\|string\\|false given\\.$#"
			count: 1
			path: ../src/Composer/Command/DiagnoseCommand.php

		-
			message: "#^Only booleans are allowed in an if condition, mixed given\\.$#"
			count: 1
			path: ../src/Composer/Command/DiagnoseCommand.php

		-
			message: "#^Only booleans are allowed in an if condition, string\\|null given\\.$#"
			count: 1
			path: ../src/Composer/Command/DiagnoseCommand.php

		-
			message: "#^Only booleans are allowed in \\|\\|, array\\<int, string\\> given on the left side\\.$#"
			count: 1
			path: ../src/Composer/Command/DiagnoseCommand.php

		-
			message: "#^Only booleans are allowed in \\|\\|, array\\<int, string\\> given on the right side\\.$#"
			count: 1
			path: ../src/Composer/Command/DiagnoseCommand.php

		-
			message: "#^Parameter \\#1 \\$haystack of function strpos expects string, string\\|null given\\.$#"
			count: 1
			path: ../src/Composer/Command/DiagnoseCommand.php

		-
			message: "#^Parameter \\#1 \\$str of function trim expects string, string\\|false given\\.$#"
			count: 1
			path: ../src/Composer/Command/DiagnoseCommand.php

		-
			message: "#^Parameter \\#2 \\$data of function hash expects string, string\\|null given\\.$#"
			count: 1
			path: ../src/Composer/Command/DiagnoseCommand.php

		-
			message: "#^Parameter \\#2 \\$subject of static method Composer\\\\Pcre\\\\Preg\\:\\:isMatch\\(\\) expects string, string\\|false given\\.$#"
			count: 1
			path: ../src/Composer/Command/DiagnoseCommand.php

		-
			message: "#^Short ternary operator is not allowed\\. Use null coalesce operator if applicable or consider using long ternary\\.$#"
			count: 3
			path: ../src/Composer/Command/DiagnoseCommand.php

		-
			message: "#^Cannot call method getAutoloadGenerator\\(\\) on Composer\\\\Composer\\|null\\.$#"
			count: 1
			path: ../src/Composer/Command/DumpAutoloadCommand.php

		-
			message: "#^Cannot call method getConfig\\(\\) on Composer\\\\Composer\\|null\\.$#"
			count: 1
			path: ../src/Composer/Command/DumpAutoloadCommand.php

		-
			message: "#^Cannot call method getEventDispatcher\\(\\) on Composer\\\\Composer\\|null\\.$#"
			count: 1
			path: ../src/Composer/Command/DumpAutoloadCommand.php

		-
			message: "#^Cannot call method getInstallationManager\\(\\) on Composer\\\\Composer\\|null\\.$#"
			count: 1
			path: ../src/Composer/Command/DumpAutoloadCommand.php

		-
			message: "#^Cannot call method getPackage\\(\\) on Composer\\\\Composer\\|null\\.$#"
			count: 1
			path: ../src/Composer/Command/DumpAutoloadCommand.php

		-
			message: "#^Cannot call method getRepositoryManager\\(\\) on Composer\\\\Composer\\|null\\.$#"
			count: 1
			path: ../src/Composer/Command/DumpAutoloadCommand.php

		-
			message: "#^Only booleans are allowed in an if condition, mixed given\\.$#"
			count: 3
			path: ../src/Composer/Command/DumpAutoloadCommand.php

		-
			message: "#^Only booleans are allowed in \\|\\|, mixed given on the left side\\.$#"
			count: 2
			path: ../src/Composer/Command/DumpAutoloadCommand.php

		-
			message: "#^Only booleans are allowed in \\|\\|, mixed given on the right side\\.$#"
			count: 4
			path: ../src/Composer/Command/DumpAutoloadCommand.php

		-
			message: "#^Short ternary operator is not allowed\\. Use null coalesce operator if applicable or consider using long ternary\\.$#"
			count: 2
			path: ../src/Composer/Command/DumpAutoloadCommand.php

		-
			message: "#^Cannot call method getConfig\\(\\) on Composer\\\\Composer\\|null\\.$#"
			count: 1
			path: ../src/Composer/Command/ExecCommand.php

		-
			message: "#^Cannot call method getEventDispatcher\\(\\) on Composer\\\\Composer\\|null\\.$#"
			count: 1
			path: ../src/Composer/Command/ExecCommand.php

		-
			message: "#^Cannot call method getPackage\\(\\) on Composer\\\\Composer\\|null\\.$#"
			count: 1
			path: ../src/Composer/Command/ExecCommand.php

		-
			message: "#^Only booleans are allowed in a negated boolean, array\\<mixed, mixed\\> given\\.$#"
			count: 1
			path: ../src/Composer/Command/ExecCommand.php

		-
			message: "#^Only booleans are allowed in a negated boolean, mixed given\\.$#"
			count: 1
			path: ../src/Composer/Command/ExecCommand.php

		-
			message: "#^Only booleans are allowed in \\|\\|, mixed given on the left side\\.$#"
			count: 1
			path: ../src/Composer/Command/ExecCommand.php

		-
			message: "#^Parameter \\#1 \\$arr1 of function array_merge expects array, array\\<int, string\\>\\|false given\\.$#"
			count: 1
			path: ../src/Composer/Command/ExecCommand.php

		-
			message: "#^Call to function in_array\\(\\) requires parameter \\#3 to be set\\.$#"
			count: 1
			path: ../src/Composer/Command/FundCommand.php

		-
			message: "#^Cannot call method getRepositoryManager\\(\\) on Composer\\\\Composer\\|null\\.$#"
			count: 2
			path: ../src/Composer/Command/FundCommand.php

		-
			message: "#^Construct empty\\(\\) is not allowed\\. Use more strict comparison\\.$#"
			count: 2
			path: ../src/Composer/Command/FundCommand.php

		-
			message: "#^Only booleans are allowed in &&, array given on the left side\\.$#"
			count: 1
			path: ../src/Composer/Command/FundCommand.php

		-
			message: "#^Only booleans are allowed in &&, array\\<array\\<string, string\\>\\> given on the right side\\.$#"
			count: 2
			path: ../src/Composer/Command/FundCommand.php

		-
			message: "#^Only booleans are allowed in &&, string given on the left side\\.$#"
			count: 1
			path: ../src/Composer/Command/GlobalCommand.php

		-
			message: "#^Only booleans are allowed in an if condition, string\\|false given\\.$#"
			count: 1
			path: ../src/Composer/Command/GlobalCommand.php

		-
			message: "#^Cannot call method getPackage\\(\\) on Composer\\\\Composer\\|null\\.$#"
			count: 1
			path: ../src/Composer/Command/HomeCommand.php

		-
			message: "#^Only booleans are allowed in a negated boolean, mixed given\\.$#"
			count: 1
			path: ../src/Composer/Command/HomeCommand.php

		-
			message: "#^Only booleans are allowed in a negated boolean, string\\|false given\\.$#"
			count: 1
			path: ../src/Composer/Command/HomeCommand.php

		-
			message: "#^Only booleans are allowed in a negated boolean, string\\|null given\\.$#"
			count: 2
			path: ../src/Composer/Command/HomeCommand.php

		-
			message: "#^Only booleans are allowed in a ternary operator condition, mixed given\\.$#"
			count: 1
			path: ../src/Composer/Command/HomeCommand.php

		-
			message: "#^Only booleans are allowed in an if condition, Composer\\\\Composer\\|null given\\.$#"
			count: 1
			path: ../src/Composer/Command/HomeCommand.php

		-
			message: "#^Argument of an invalid type array\\<int, string\\>\\|false supplied for foreach, only iterables are supported\\.$#"
			count: 1
			path: ../src/Composer/Command/InitCommand.php

		-
			message: "#^Binary operation \"\\.\" between 'The package name ' and non\\-empty\\-array\\|float\\|int\\<min, \\-1\\>\\|int\\<1, max\\>\\|non\\-empty\\-string\\|true results in an error\\.$#"
			count: 1
			path: ../src/Composer/Command/InitCommand.php

		-
			message: "#^Cannot call method get\\(\\) on Symfony\\\\Component\\\\Console\\\\Helper\\\\HelperSet\\|null\\.$#"
			count: 1
			path: ../src/Composer/Command/InitCommand.php

		-
			message: "#^Cannot call method getRepoName\\(\\) on Composer\\\\Repository\\\\RepositoryInterface\\|null\\.$#"
			count: 4
			path: ../src/Composer/Command/InitCommand.php

		-
			message: "#^Cannot call method getRepositoryManager\\(\\) on Composer\\\\Composer\\|null\\.$#"
			count: 1
			path: ../src/Composer/Command/InitCommand.php

		-
			message: "#^Cannot call method search\\(\\) on Composer\\\\Repository\\\\CompositeRepository\\|null\\.$#"
			count: 1
			path: ../src/Composer/Command/InitCommand.php

		-
			message: "#^Construct empty\\(\\) is not allowed\\. Use more strict comparison\\.$#"
			count: 9
			path: ../src/Composer/Command/InitCommand.php

		-
			message: "#^Instanceof between Composer\\\\Repository\\\\CompositeRepository and Composer\\\\Repository\\\\CompositeRepository will always evaluate to true\\.$#"
			count: 1
			path: ../src/Composer/Command/InitCommand.php

		-
			message: "#^Method Composer\\\\Command\\\\InitCommand\\:\\:getGitConfig\\(\\) should return array\\<string, string\\> but returns array\\<int\\|string, mixed\\>\\.$#"
			count: 1
			path: ../src/Composer/Command/InitCommand.php

		-
			message: "#^Only booleans are allowed in &&, Composer\\\\Package\\\\PackageInterface\\|false given on the right side\\.$#"
			count: 3
			path: ../src/Composer/Command/InitCommand.php

		-
			message: "#^Only booleans are allowed in &&, string\\|null given on the left side\\.$#"
			count: 1
			path: ../src/Composer/Command/InitCommand.php

		-
			message: "#^Only booleans are allowed in a negated boolean, Composer\\\\Package\\\\BasePackage\\|null given\\.$#"
			count: 1
			path: ../src/Composer/Command/InitCommand.php

		-
			message: "#^Only booleans are allowed in a negated boolean, Composer\\\\Package\\\\PackageInterface\\|false given\\.$#"
			count: 1
			path: ../src/Composer/Command/InitCommand.php

		-
			message: "#^Only booleans are allowed in a negated boolean, Composer\\\\Repository\\\\CompositeRepository\\|null given\\.$#"
			count: 1
			path: ../src/Composer/Command/InitCommand.php

		-
			message: "#^Only booleans are allowed in a negated boolean, Composer\\\\Repository\\\\PlatformRepository\\|null given\\.$#"
			count: 1
			path: ../src/Composer/Command/InitCommand.php

		-
			message: "#^Only booleans are allowed in a negated boolean, array\\<int, string\\> given\\.$#"
			count: 1
			path: ../src/Composer/Command/InitCommand.php

		-
			message: "#^Only booleans are allowed in a negated boolean, mixed given\\.$#"
			count: 1
			path: ../src/Composer/Command/InitCommand.php

		-
			message: "#^Only booleans are allowed in a negated boolean, string given\\.$#"
			count: 1
			path: ../src/Composer/Command/InitCommand.php

		-
			message: "#^Only booleans are allowed in a negated boolean, true\\|null given\\.$#"
			count: 1
			path: ../src/Composer/Command/InitCommand.php

		-
			message: "#^Only booleans are allowed in a ternary operator condition, Composer\\\\Composer\\|null given\\.$#"
			count: 1
			path: ../src/Composer/Command/InitCommand.php

		-
			message: "#^Only booleans are allowed in a ternary operator condition, bool\\|null given\\.$#"
			count: 1
			path: ../src/Composer/Command/InitCommand.php

		-
			message: "#^Only booleans are allowed in a ternary operator condition, string\\|null given\\.$#"
			count: 1
			path: ../src/Composer/Command/InitCommand.php

		-
			message: "#^Only booleans are allowed in an elseif condition, string given\\.$#"
			count: 1
			path: ../src/Composer/Command/InitCommand.php

		-
			message: "#^Only booleans are allowed in an if condition, Composer\\\\Package\\\\BasePackage\\|null given\\.$#"
			count: 1
			path: ../src/Composer/Command/InitCommand.php

		-
			message: "#^Only booleans are allowed in an if condition, Composer\\\\Package\\\\PackageInterface\\|false given\\.$#"
			count: 3
			path: ../src/Composer/Command/InitCommand.php

		-
			message: "#^Only booleans are allowed in an if condition, Composer\\\\Repository\\\\InstalledRepositoryInterface\\|null given\\.$#"
			count: 1
			path: ../src/Composer/Command/InitCommand.php

		-
			message: "#^Only booleans are allowed in an if condition, array\\<string\\> given\\.$#"
			count: 2
			path: ../src/Composer/Command/InitCommand.php

		-
			message: "#^Only booleans are allowed in an if condition, int\\<0, max\\> given\\.$#"
			count: 1
			path: ../src/Composer/Command/InitCommand.php

		-
			message: "#^Only booleans are allowed in an if condition, mixed given\\.$#"
			count: 2
			path: ../src/Composer/Command/InitCommand.php

		-
			message: "#^Only booleans are allowed in \\|\\|, mixed given on the left side\\.$#"
			count: 2
			path: ../src/Composer/Command/InitCommand.php

		-
			message: "#^Parameter \\#1 \\$author of method Composer\\\\Command\\\\InitCommand\\:\\:formatAuthors\\(\\) expects string, array\\|float\\|int\\<min, \\-1\\>\\|int\\<1, max\\>\\|string\\|true given\\.$#"
			count: 1
			path: ../src/Composer/Command/InitCommand.php

		-
			message: "#^Parameter \\#1 \\$haystack of function strpos expects string, string\\|false given\\.$#"
			count: 1
			path: ../src/Composer/Command/InitCommand.php

		-
			message: "#^Parameter \\#1 \\$json of function json_decode expects string, string\\|false given\\.$#"
			count: 1
			path: ../src/Composer/Command/InitCommand.php

		-
			message: "#^Parameter \\#1 \\$path of function basename expects string, string\\|false given\\.$#"
			count: 1
			path: ../src/Composer/Command/InitCommand.php

		-
			message: "#^Parameter \\#2 \\$subject of static method Composer\\\\Pcre\\\\Preg\\:\\:isMatch\\(\\) expects string, array\\|float\\|int\\<min, \\-1\\>\\|int\\<1, max\\>\\|string\\|true given\\.$#"
			count: 1
			path: ../src/Composer/Command/InitCommand.php

		-
			message: "#^Parameter \\#3 \\$length of function substr expects int, int\\<0, max\\>\\|false given\\.$#"
			count: 1
			path: ../src/Composer/Command/InitCommand.php

		-
			message: "#^Property Composer\\\\Command\\\\InitCommand\\:\\:\\$gitConfig \\(array\\<string, string\\>\\) does not accept array\\<int\\|string, mixed\\>\\.$#"
			count: 1
			path: ../src/Composer/Command/InitCommand.php

		-
			message: "#^Short ternary operator is not allowed\\. Use null coalesce operator if applicable or consider using long ternary\\.$#"
			count: 15
			path: ../src/Composer/Command/InitCommand.php

		-
			message: "#^Cannot call method getConfig\\(\\) on Composer\\\\Composer\\|null\\.$#"
			count: 1
			path: ../src/Composer/Command/InstallCommand.php

		-
			message: "#^Cannot call method getEventDispatcher\\(\\) on Composer\\\\Composer\\|null\\.$#"
			count: 1
			path: ../src/Composer/Command/InstallCommand.php

		-
			message: "#^Cannot call method getInstallationManager\\(\\) on Composer\\\\Composer\\|null\\.$#"
			count: 1
			path: ../src/Composer/Command/InstallCommand.php

		-
			message: "#^Cannot call method getLocker\\(\\) on Composer\\\\Composer\\|null\\.$#"
			count: 2
			path: ../src/Composer/Command/InstallCommand.php

		-
			message: "#^Only booleans are allowed in a negated boolean, Composer\\\\Package\\\\Locker\\|null given\\.$#"
			count: 1
			path: ../src/Composer/Command/InstallCommand.php

		-
			message: "#^Only booleans are allowed in a negated boolean, mixed given\\.$#"
			count: 3
			path: ../src/Composer/Command/InstallCommand.php

		-
			message: "#^Only booleans are allowed in an if condition, mixed given\\.$#"
			count: 5
			path: ../src/Composer/Command/InstallCommand.php

		-
			message: "#^Only booleans are allowed in \\|\\|, mixed given on the left side\\.$#"
			count: 2
			path: ../src/Composer/Command/InstallCommand.php

		-
			message: "#^Only booleans are allowed in \\|\\|, mixed given on the right side\\.$#"
			count: 4
			path: ../src/Composer/Command/InstallCommand.php

		-
			message: "#^Parameter \\#2 \\$composer of static method Composer\\\\Installer\\:\\:create\\(\\) expects Composer\\\\Composer, Composer\\\\Composer\\|null given\\.$#"
			count: 1
			path: ../src/Composer/Command/InstallCommand.php

		-
			message: "#^Short ternary operator is not allowed\\. Use null coalesce operator if applicable or consider using long ternary\\.$#"
			count: 2
			path: ../src/Composer/Command/InstallCommand.php

		-
			message: "#^Call to function in_array\\(\\) requires parameter \\#3 to be set\\.$#"
			count: 2
			path: ../src/Composer/Command/LicensesCommand.php

		-
			message: "#^Cannot call method getEventDispatcher\\(\\) on Composer\\\\Composer\\|null\\.$#"
			count: 1
			path: ../src/Composer/Command/LicensesCommand.php

		-
			message: "#^Cannot call method getPackage\\(\\) on Composer\\\\Composer\\|null\\.$#"
			count: 1
			path: ../src/Composer/Command/LicensesCommand.php

		-
			message: "#^Cannot call method getRepositoryManager\\(\\) on Composer\\\\Composer\\|null\\.$#"
			count: 1
			path: ../src/Composer/Command/LicensesCommand.php

		-
			message: "#^Foreach overwrites \\$package with its value variable\\.$#"
			count: 1
			path: ../src/Composer/Command/LicensesCommand.php

		-
			message: "#^Only booleans are allowed in an if condition, mixed given\\.$#"
			count: 1
			path: ../src/Composer/Command/LicensesCommand.php

		-
			message: "#^Short ternary operator is not allowed\\. Use null coalesce operator if applicable or consider using long ternary\\.$#"
			count: 2
			path: ../src/Composer/Command/LicensesCommand.php

		-
			message: "#^Only booleans are allowed in a negated boolean, mixed given\\.$#"
			count: 1
			path: ../src/Composer/Command/OutdatedCommand.php

		-
			message: "#^Only booleans are allowed in an if condition, mixed given\\.$#"
			count: 8
			path: ../src/Composer/Command/OutdatedCommand.php

		-
			message: "#^Cannot call method getAutoloadGenerator\\(\\) on Composer\\\\Composer\\|null\\.$#"
			count: 1
			path: ../src/Composer/Command/ReinstallCommand.php

		-
			message: "#^Cannot call method getConfig\\(\\) on Composer\\\\Composer\\|null\\.$#"
			count: 1
			path: ../src/Composer/Command/ReinstallCommand.php

		-
			message: "#^Cannot call method getDownloadManager\\(\\) on Composer\\\\Composer\\|null\\.$#"
			count: 1
			path: ../src/Composer/Command/ReinstallCommand.php

		-
			message: "#^Cannot call method getEventDispatcher\\(\\) on Composer\\\\Composer\\|null\\.$#"
			count: 1
			path: ../src/Composer/Command/ReinstallCommand.php

		-
			message: "#^Cannot call method getInstallationManager\\(\\) on Composer\\\\Composer\\|null\\.$#"
			count: 1
			path: ../src/Composer/Command/ReinstallCommand.php

		-
			message: "#^Cannot call method getPackage\\(\\) on Composer\\\\Composer\\|null\\.$#"
			count: 1
			path: ../src/Composer/Command/ReinstallCommand.php

		-
			message: "#^Cannot call method getRepositoryManager\\(\\) on Composer\\\\Composer\\|null\\.$#"
			count: 1
			path: ../src/Composer/Command/ReinstallCommand.php

		-
			message: "#^Only booleans are allowed in a negated boolean, array\\<int, Composer\\\\Package\\\\PackageInterface\\> given\\.$#"
			count: 1
			path: ../src/Composer/Command/ReinstallCommand.php

		-
			message: "#^Only booleans are allowed in a negated boolean, mixed given\\.$#"
			count: 2
			path: ../src/Composer/Command/ReinstallCommand.php

		-
			message: "#^Only booleans are allowed in an if condition, mixed given\\.$#"
			count: 1
			path: ../src/Composer/Command/ReinstallCommand.php

		-
			message: "#^Only booleans are allowed in \\|\\|, mixed given on the left side\\.$#"
			count: 2
			path: ../src/Composer/Command/ReinstallCommand.php

		-
			message: "#^Only booleans are allowed in \\|\\|, mixed given on the right side\\.$#"
			count: 4
			path: ../src/Composer/Command/ReinstallCommand.php

		-
			message: "#^Short ternary operator is not allowed\\. Use null coalesce operator if applicable or consider using long ternary\\.$#"
			count: 2
			path: ../src/Composer/Command/ReinstallCommand.php

		-
			message: "#^Cannot call method getConfig\\(\\) on Composer\\\\Composer\\|null\\.$#"
			count: 3
			path: ../src/Composer/Command/RemoveCommand.php

		-
			message: "#^Cannot call method getEventDispatcher\\(\\) on Composer\\\\Composer\\|null\\.$#"
			count: 1
			path: ../src/Composer/Command/RemoveCommand.php

		-
			message: "#^Cannot call method getInstallationManager\\(\\) on Composer\\\\Composer\\|null\\.$#"
			count: 1
			path: ../src/Composer/Command/RemoveCommand.php

		-
			message: "#^Cannot call method getLockedRepository\\(\\) on Composer\\\\Package\\\\Locker\\|null\\.$#"
			count: 1
			path: ../src/Composer/Command/RemoveCommand.php

		-
			message: "#^Cannot call method getLocker\\(\\) on Composer\\\\Composer\\|null\\.$#"
			count: 2
			path: ../src/Composer/Command/RemoveCommand.php

		-
			message: "#^Cannot call method getPackage\\(\\) on Composer\\\\Composer\\|null\\.$#"
			count: 3
			path: ../src/Composer/Command/RemoveCommand.php

		-
			message: "#^Cannot call method getRepositoryManager\\(\\) on Composer\\\\Composer\\|null\\.$#"
			count: 1
			path: ../src/Composer/Command/RemoveCommand.php

		-
			message: "#^Cannot call method isLocked\\(\\) on Composer\\\\Package\\\\Locker\\|null\\.$#"
			count: 2
			path: ../src/Composer/Command/RemoveCommand.php

		-
			message: "#^Foreach overwrites \\$type with its key variable\\.$#"
			count: 1
			path: ../src/Composer/Command/RemoveCommand.php

		-
			message: "#^Only booleans are allowed in &&, array\\<string\\> given on the right side\\.$#"
			count: 2
			path: ../src/Composer/Command/RemoveCommand.php

		-
			message: "#^Only booleans are allowed in a negated boolean, mixed given\\.$#"
			count: 6
			path: ../src/Composer/Command/RemoveCommand.php

		-
			message: "#^Only booleans are allowed in a ternary operator condition, mixed given\\.$#"
			count: 1
			path: ../src/Composer/Command/RemoveCommand.php

		-
			message: "#^Only booleans are allowed in an elseif condition, mixed given\\.$#"
			count: 1
			path: ../src/Composer/Command/RemoveCommand.php

		-
			message: "#^Only booleans are allowed in an if condition, Composer\\\\Composer\\|null given\\.$#"
			count: 1
			path: ../src/Composer/Command/RemoveCommand.php

		-
			message: "#^Only booleans are allowed in an if condition, array\\<Composer\\\\Package\\\\BasePackage\\> given\\.$#"
			count: 1
			path: ../src/Composer/Command/RemoveCommand.php

		-
			message: "#^Only booleans are allowed in an if condition, mixed given\\.$#"
			count: 8
			path: ../src/Composer/Command/RemoveCommand.php

		-
			message: "#^Only booleans are allowed in \\|\\|, mixed given on the left side\\.$#"
			count: 3
			path: ../src/Composer/Command/RemoveCommand.php

		-
			message: "#^Only booleans are allowed in \\|\\|, mixed given on the right side\\.$#"
			count: 5
			path: ../src/Composer/Command/RemoveCommand.php

		-
			message: "#^Parameter \\#2 \\$array of static method Composer\\\\Pcre\\\\Preg\\:\\:grep\\(\\) expects array\\<string\\>, array\\<int, int\\|string\\> given\\.$#"
			count: 2
			path: ../src/Composer/Command/RemoveCommand.php

		-
			message: "#^Parameter \\#2 \\$composer of static method Composer\\\\Installer\\:\\:create\\(\\) expects Composer\\\\Composer, Composer\\\\Composer\\|null given\\.$#"
			count: 1
			path: ../src/Composer/Command/RemoveCommand.php

		-
			message: "#^Short ternary operator is not allowed\\. Use null coalesce operator if applicable or consider using long ternary\\.$#"
			count: 2
			path: ../src/Composer/Command/RemoveCommand.php

		-
			message: "#^Cannot call method getConfig\\(\\) on Composer\\\\Composer\\|null\\.$#"
			count: 6
			path: ../src/Composer/Command/RequireCommand.php

		-
			message: "#^Cannot call method getEventDispatcher\\(\\) on Composer\\\\Composer\\|null\\.$#"
			count: 2
			path: ../src/Composer/Command/RequireCommand.php

		-
			message: "#^Cannot call method getInstallationManager\\(\\) on Composer\\\\Composer\\|null\\.$#"
			count: 1
			path: ../src/Composer/Command/RequireCommand.php

		-
			message: "#^Cannot call method getLocker\\(\\) on Composer\\\\Composer\\|null\\.$#"
			count: 1
			path: ../src/Composer/Command/RequireCommand.php

		-
			message: "#^Cannot call method getPackage\\(\\) on Composer\\\\Composer\\|null\\.$#"
			count: 4
			path: ../src/Composer/Command/RequireCommand.php

		-
			message: "#^Cannot call method getPluginManager\\(\\) on Composer\\\\Composer\\|null\\.$#"
			count: 1
			path: ../src/Composer/Command/RequireCommand.php

		-
			message: "#^Cannot call method getRepositoryManager\\(\\) on Composer\\\\Composer\\|null\\.$#"
			count: 1
			path: ../src/Composer/Command/RequireCommand.php

		-
			message: "#^Cannot call method isLocked\\(\\) on Composer\\\\Package\\\\Locker\\|null\\.$#"
			count: 1
			path: ../src/Composer/Command/RequireCommand.php

		-
			message: "#^Construct empty\\(\\) is not allowed\\. Use more strict comparison\\.$#"
			count: 4
			path: ../src/Composer/Command/RequireCommand.php

		-
			message: "#^Method Composer\\\\Command\\\\RequireCommand\\:\\:getPackagesByRequireKey\\(\\) should return array\\<string, string\\> but returns array\\<int\\|string, string\\>\\.$#"
			count: 1
			path: ../src/Composer/Command/RequireCommand.php

		-
			message: "#^Only booleans are allowed in a negated boolean, int\\<0, max\\>\\|false given\\.$#"
			count: 1
			path: ../src/Composer/Command/RequireCommand.php

		-
			message: "#^Only booleans are allowed in a negated boolean, mixed given\\.$#"
			count: 6
			path: ../src/Composer/Command/RequireCommand.php

		-
			message: "#^Only booleans are allowed in a ternary operator condition, mixed given\\.$#"
			count: 4
			path: ../src/Composer/Command/RequireCommand.php

		-
			message: "#^Only booleans are allowed in an if condition, mixed given\\.$#"
			count: 3
			path: ../src/Composer/Command/RequireCommand.php

		-
			message: "#^Only booleans are allowed in an if condition, string\\|null given\\.$#"
			count: 2
			path: ../src/Composer/Command/RequireCommand.php

		-
			message: "#^Only booleans are allowed in \\|\\|, mixed given on the left side\\.$#"
			count: 5
			path: ../src/Composer/Command/RequireCommand.php

		-
			message: "#^Only booleans are allowed in \\|\\|, mixed given on the right side\\.$#"
			count: 7
			path: ../src/Composer/Command/RequireCommand.php

		-
			message: "#^Parameter \\#1 \\$contents of class Composer\\\\Json\\\\JsonManipulator constructor expects string, string\\|false given\\.$#"
			count: 1
			path: ../src/Composer/Command/RequireCommand.php

		-
			message: "#^Parameter \\#2 \\$composer of static method Composer\\\\Installer\\:\\:create\\(\\) expects Composer\\\\Composer, Composer\\\\Composer\\|null given\\.$#"
			count: 1
			path: ../src/Composer/Command/RequireCommand.php

		-
			message: "#^Property Composer\\\\Command\\\\RequireCommand\\:\\:\\$composerBackup \\(string\\) does not accept string\\|false\\.$#"
			count: 1
			path: ../src/Composer/Command/RequireCommand.php

		-
			message: "#^Property Composer\\\\Command\\\\RequireCommand\\:\\:\\$lockBackup \\(string\\|null\\) does not accept string\\|false\\|null\\.$#"
			count: 1
			path: ../src/Composer/Command/RequireCommand.php

		-
			message: "#^Short ternary operator is not allowed\\. Use null coalesce operator if applicable or consider using long ternary\\.$#"
			count: 3
			path: ../src/Composer/Command/RequireCommand.php

		-
			message: "#^Call to function in_array\\(\\) requires parameter \\#3 to be set\\.$#"
			count: 1
			path: ../src/Composer/Command/RunScriptCommand.php

		-
			message: "#^Cannot call method getEventDispatcher\\(\\) on Composer\\\\Composer\\|null\\.$#"
			count: 2
			path: ../src/Composer/Command/RunScriptCommand.php

		-
			message: "#^Cannot call method getPackage\\(\\) on Composer\\\\Composer\\|null\\.$#"
			count: 1
			path: ../src/Composer/Command/RunScriptCommand.php

		-
			message: "#^Only booleans are allowed in a negated boolean, int\\<0, max\\> given\\.$#"
			count: 1
			path: ../src/Composer/Command/RunScriptCommand.php

		-
			message: "#^Only booleans are allowed in a negated boolean, mixed given\\.$#"
			count: 2
			path: ../src/Composer/Command/RunScriptCommand.php

		-
			message: "#^Only booleans are allowed in an if condition, mixed given\\.$#"
			count: 1
			path: ../src/Composer/Command/RunScriptCommand.php

		-
			message: "#^Only booleans are allowed in \\|\\|, mixed given on the left side\\.$#"
			count: 1
			path: ../src/Composer/Command/RunScriptCommand.php

		-
			message: "#^Parameter \\#2 \\$composer of class Composer\\\\Script\\\\Event constructor expects Composer\\\\Composer, Composer\\\\Composer\\|null given\\.$#"
			count: 1
			path: ../src/Composer/Command/RunScriptCommand.php

		-
			message: "#^Cannot call method getEventDispatcher\\(\\) on Composer\\\\Composer\\|null\\.$#"
			count: 1
			path: ../src/Composer/Command/ScriptAliasCommand.php

		-
			message: "#^Construct empty\\(\\) is not allowed\\. Use more strict comparison\\.$#"
			count: 1
			path: ../src/Composer/Command/ScriptAliasCommand.php

		-
			message: "#^Only booleans are allowed in a negated boolean, mixed given\\.$#"
			count: 1
			path: ../src/Composer/Command/ScriptAliasCommand.php

		-
			message: "#^Only booleans are allowed in \\|\\|, mixed given on the left side\\.$#"
			count: 1
			path: ../src/Composer/Command/ScriptAliasCommand.php

		-
			message: "#^Parameter \\#3 \\$additionalArgs of method Composer\\\\EventDispatcher\\\\EventDispatcher\\:\\:dispatchScript\\(\\) expects array\\<int, mixed\\>, array\\|bool\\|float\\|int\\|string\\|null given\\.$#"
			count: 1
			path: ../src/Composer/Command/ScriptAliasCommand.php

		-
			message: "#^Call to function in_array\\(\\) requires parameter \\#3 to be set\\.$#"
			count: 1
			path: ../src/Composer/Command/SearchCommand.php

		-
			message: "#^Construct empty\\(\\) is not allowed\\. Use more strict comparison\\.$#"
			count: 1
			path: ../src/Composer/Command/SearchCommand.php

		-
			message: "#^Only booleans are allowed in &&, array\\<int, array\\<string, string\\|true\\|null\\>\\> given on the left side\\.$#"
			count: 1
			path: ../src/Composer/Command/SearchCommand.php

		-
			message: "#^Only booleans are allowed in a negated boolean, Composer\\\\Composer\\|null given\\.$#"
			count: 1
			path: ../src/Composer/Command/SearchCommand.php

		-
			message: "#^Call to function base64_decode\\(\\) requires parameter \\#2 to be set\\.$#"
			count: 1
			path: ../src/Composer/Command/SelfUpdateCommand.php

		-
			message: "#^Call to function in_array\\(\\) requires parameter \\#3 to be set\\.$#"
			count: 1
			path: ../src/Composer/Command/SelfUpdateCommand.php

		-
			message: "#^Cannot access offset 'name' on array\\|false\\.$#"
			count: 2
			path: ../src/Composer/Command/SelfUpdateCommand.php

		-
			message: "#^Only booleans are allowed in &&, mixed given on the right side\\.$#"
			count: 1
			path: ../src/Composer/Command/SelfUpdateCommand.php

		-
			message: "#^Only booleans are allowed in &&, string\\|null given on the left side\\.$#"
			count: 2
			path: ../src/Composer/Command/SelfUpdateCommand.php

		-
			message: "#^Only booleans are allowed in a negated boolean, mixed given\\.$#"
			count: 1
			path: ../src/Composer/Command/SelfUpdateCommand.php

		-
			message: "#^Only booleans are allowed in a negated boolean, string\\|false given\\.$#"
			count: 1
			path: ../src/Composer/Command/SelfUpdateCommand.php

		-
			message: "#^Only booleans are allowed in a negated boolean, string\\|null given\\.$#"
			count: 1
			path: ../src/Composer/Command/SelfUpdateCommand.php

		-
			message: "#^Only booleans are allowed in a ternary operator condition, string\\|null given\\.$#"
			count: 2
			path: ../src/Composer/Command/SelfUpdateCommand.php

		-
			message: "#^Only booleans are allowed in an if condition, int\\<0, max\\> given\\.$#"
			count: 1
			path: ../src/Composer/Command/SelfUpdateCommand.php

		-
			message: "#^Only booleans are allowed in an if condition, mixed given\\.$#"
			count: 6
			path: ../src/Composer/Command/SelfUpdateCommand.php

		-
			message: "#^Only booleans are allowed in an if condition, string\\|false given\\.$#"
			count: 1
			path: ../src/Composer/Command/SelfUpdateCommand.php

		-
			message: "#^Only booleans are allowed in an if condition, string\\|null given\\.$#"
			count: 2
			path: ../src/Composer/Command/SelfUpdateCommand.php

		-
			message: "#^Parameter \\#1 \\$data of function openssl_verify expects string, string\\|false given\\.$#"
			count: 1
			path: ../src/Composer/Command/SelfUpdateCommand.php

		-
			message: "#^Parameter \\#1 \\$old_name of function rename expects string, string\\|false given\\.$#"
			count: 1
			path: ../src/Composer/Command/SelfUpdateCommand.php

		-
			message: "#^Parameter \\#1 \\$uid of function posix_getpwuid expects int, int\\|false given\\.$#"
			count: 1
			path: ../src/Composer/Command/SelfUpdateCommand.php

		-
			message: "#^Parameter \\#2 \\$except of method Composer\\\\Command\\\\SelfUpdateCommand\\:\\:cleanBackups\\(\\) expects string\\|null, string\\|false given\\.$#"
			count: 1
			path: ../src/Composer/Command/SelfUpdateCommand.php

		-
			message: "#^Parameter \\#2 \\$mode of function chmod expects int, int\\|false given\\.$#"
			count: 1
			path: ../src/Composer/Command/SelfUpdateCommand.php

		-
			message: "#^Short ternary operator is not allowed\\. Use null coalesce operator if applicable or consider using long ternary\\.$#"
			count: 2
			path: ../src/Composer/Command/SelfUpdateCommand.php

		-
			message: "#^Variable \\$match might not be defined\\.$#"
			count: 2
			path: ../src/Composer/Command/SelfUpdateCommand.php

		-
			message: "#^Argument of an invalid type array\\<int, array\\<string, array\\|string\\>\\>\\|string supplied for foreach, only iterables are supported\\.$#"
			count: 1
			path: ../src/Composer/Command/ShowCommand.php

		-
			message: "#^Argument of an invalid type array\\|string supplied for foreach, only iterables are supported\\.$#"
			count: 1
			path: ../src/Composer/Command/ShowCommand.php

		-
			message: "#^Binary operation \"\\.\" between ' ' and array\\|string results in an error\\.$#"
			count: 1
			path: ../src/Composer/Command/ShowCommand.php

		-
			message: "#^Binary operation \"\\.\" between '\\<info\\>latest\\</info\\>…' and array\\<string\\>\\|string results in an error\\.$#"
			count: 1
			path: ../src/Composer/Command/ShowCommand.php

		-
			message: "#^Binary operation \"\\.\" between non\\-empty\\-string and array\\<string\\>\\|string results in an error\\.$#"
			count: 1
			path: ../src/Composer/Command/ShowCommand.php

		-
			message: "#^Binary operation \"\\.\" between non\\-empty\\-string and array\\|bool\\|float\\|int\\|string results in an error\\.$#"
			count: 1
			path: ../src/Composer/Command/ShowCommand.php

		-
			message: "#^Call to function array_search\\(\\) requires parameter \\#3 to be set\\.$#"
			count: 1
			path: ../src/Composer/Command/ShowCommand.php

		-
			message: "#^Call to function in_array\\(\\) requires parameter \\#3 to be set\\.$#"
			count: 1
			path: ../src/Composer/Command/ShowCommand.php

		-
			message: "#^Cannot call method getId\\(\\) on Composer\\\\Package\\\\BasePackage\\|int\\.$#"
			count: 1
			path: ../src/Composer/Command/ShowCommand.php

		-
			message: "#^Cannot call method getInstallationManager\\(\\) on Composer\\\\Composer\\|null\\.$#"
			count: 4
			path: ../src/Composer/Command/ShowCommand.php

		-
			message: "#^Cannot call method getLockedRepository\\(\\) on Composer\\\\Package\\\\Locker\\|null\\.$#"
			count: 2
			path: ../src/Composer/Command/ShowCommand.php

		-
			message: "#^Cannot call method getPackage\\(\\) on Composer\\\\Composer\\|null\\.$#"
			count: 3
			path: ../src/Composer/Command/ShowCommand.php

		-
			message: "#^Cannot call method getPrettyVersion\\(\\) on Composer\\\\Package\\\\BasePackage\\|int\\.$#"
			count: 1
			path: ../src/Composer/Command/ShowCommand.php

		-
			message: "#^Cannot call method getRepositoryManager\\(\\) on Composer\\\\Composer\\|null\\.$#"
			count: 1
			path: ../src/Composer/Command/ShowCommand.php

		-
			message: "#^Cannot call method getVersion\\(\\) on Composer\\\\Package\\\\BasePackage\\|int\\.$#"
			count: 1
			path: ../src/Composer/Command/ShowCommand.php

		-
			message: "#^Cannot call method isLocked\\(\\) on Composer\\\\Package\\\\Locker\\|null\\.$#"
			count: 2
			path: ../src/Composer/Command/ShowCommand.php

		-
			message: "#^Construct empty\\(\\) is not allowed\\. Use more strict comparison\\.$#"
			count: 3
			path: ../src/Composer/Command/ShowCommand.php

		-
			message: "#^Foreach overwrites \\$packages with its value variable\\.$#"
			count: 1
			path: ../src/Composer/Command/ShowCommand.php

		-
			message: "#^Method Composer\\\\Command\\\\ShowCommand\\:\\:addTree\\(\\) should return array\\<int, array\\<string, array\\<int, array\\<string, string\\>\\>\\|string\\>\\> but returns array\\<int, array\\<string, array\\<int, array\\<string, array\\<int, array\\<string, string\\>\\>\\|string\\>\\>\\|string\\>\\>\\.$#"
			count: 1
			path: ../src/Composer/Command/ShowCommand.php

		-
			message: "#^Method Composer\\\\Command\\\\ShowCommand\\:\\:appendAutoload\\(\\) should return array\\<string, array\\<string\\>\\|string\\|null\\> but returns array\\<string, array\\<array\\<int\\|string, array\\<string\\>\\|string\\>\\|string\\>\\|string\\|null\\>\\.$#"
			count: 1
			path: ../src/Composer/Command/ShowCommand.php

		-
			message: "#^Method Composer\\\\Command\\\\ShowCommand\\:\\:appendLicenses\\(\\) should return array\\<string, array\\<string\\>\\|string\\|null\\> but returns array\\<string, array\\<array\\<string, string\\>\\|string\\>\\|string\\|null\\>\\.$#"
			count: 1
			path: ../src/Composer/Command/ShowCommand.php

		-
			message: "#^Method Composer\\\\Command\\\\ShowCommand\\:\\:getPackage\\(\\) should return array\\{Composer\\\\Package\\\\CompletePackageInterface\\|null, array\\<string, string\\>\\} but returns array\\{Composer\\\\Package\\\\BasePackage\\|int\\|null, array\\<string, string\\>\\}\\.$#"
			count: 1
			path: ../src/Composer/Command/ShowCommand.php

		-
			message: "#^Only booleans are allowed in &&, Composer\\\\Composer\\|null given on the right side\\.$#"
			count: 1
			path: ../src/Composer/Command/ShowCommand.php

		-
			message: "#^Only booleans are allowed in &&, Composer\\\\Package\\\\PackageInterface\\|false\\|null given on the right side\\.$#"
			count: 1
			path: ../src/Composer/Command/ShowCommand.php

		-
			message: "#^Only booleans are allowed in &&, Composer\\\\Package\\\\PackageInterface\\|null given on the left side\\.$#"
			count: 1
			path: ../src/Composer/Command/ShowCommand.php

		-
			message: "#^Only booleans are allowed in &&, Composer\\\\Package\\\\PackageInterface\\|null given on the right side\\.$#"
			count: 1
			path: ../src/Composer/Command/ShowCommand.php

		-
			message: "#^Only booleans are allowed in &&, array\\<Composer\\\\Package\\\\BasePackage\\|int\\> given on the right side\\.$#"
			count: 1
			path: ../src/Composer/Command/ShowCommand.php

		-
			message: "#^Only booleans are allowed in &&, array\\<int\\> given on the right side\\.$#"
			count: 1
			path: ../src/Composer/Command/ShowCommand.php

		-
			message: "#^Only booleans are allowed in &&, array\\<string, array\\<int, array\\<string, bool\\|string\\|null\\>\\>\\> given on the right side\\.$#"
			count: 1
			path: ../src/Composer/Command/ShowCommand.php

		-
			message: "#^Only booleans are allowed in &&, mixed given on the left side\\.$#"
			count: 14
			path: ../src/Composer/Command/ShowCommand.php

		-
			message: "#^Only booleans are allowed in &&, mixed given on the right side\\.$#"
			count: 5
			path: ../src/Composer/Command/ShowCommand.php

		-
			message: "#^Only booleans are allowed in &&, string given on the left side\\.$#"
			count: 1
			path: ../src/Composer/Command/ShowCommand.php

		-
			message: "#^Only booleans are allowed in a negated boolean, Composer\\\\Composer\\|null given\\.$#"
			count: 2
			path: ../src/Composer/Command/ShowCommand.php

		-
			message: "#^Only booleans are allowed in a negated boolean, Composer\\\\Package\\\\BasePackage\\|int\\|null given\\.$#"
			count: 1
			path: ../src/Composer/Command/ShowCommand.php

		-
			message: "#^Only booleans are allowed in a negated boolean, Composer\\\\Repository\\\\RepositorySet\\|null given\\.$#"
			count: 1
			path: ../src/Composer/Command/ShowCommand.php

		-
			message: "#^Only booleans are allowed in a negated boolean, array\\<Composer\\\\Package\\\\BasePackage\\> given\\.$#"
			count: 1
			path: ../src/Composer/Command/ShowCommand.php

		-
			message: "#^Only booleans are allowed in a negated boolean, array\\<int, bool\\|string\\>\\|null given\\.$#"
			count: 2
			path: ../src/Composer/Command/ShowCommand.php

		-
			message: "#^Only booleans are allowed in a negated boolean, array\\<string\\> given\\.$#"
			count: 1
			path: ../src/Composer/Command/ShowCommand.php

		-
			message: "#^Only booleans are allowed in a negated boolean, array\\<string\\>\\|string given\\.$#"
			count: 1
			path: ../src/Composer/Command/ShowCommand.php

		-
			message: "#^Only booleans are allowed in a negated boolean, mixed given\\.$#"
			count: 9
			path: ../src/Composer/Command/ShowCommand.php

		-
			message: "#^Only booleans are allowed in a negated boolean, string\\|null given\\.$#"
			count: 1
			path: ../src/Composer/Command/ShowCommand.php

		-
			message: "#^Only booleans are allowed in a ternary operator condition, mixed given\\.$#"
			count: 1
			path: ../src/Composer/Command/ShowCommand.php

		-
			message: "#^Only booleans are allowed in an elseif condition, mixed given\\.$#"
			count: 5
			path: ../src/Composer/Command/ShowCommand.php

		-
			message: "#^Only booleans are allowed in an if condition, Composer\\\\Composer\\|null given\\.$#"
			count: 3
			path: ../src/Composer/Command/ShowCommand.php

		-
			message: "#^Only booleans are allowed in an if condition, Composer\\\\Package\\\\PackageInterface\\|null given\\.$#"
			count: 2
			path: ../src/Composer/Command/ShowCommand.php

		-
			message: "#^Only booleans are allowed in an if condition, array\\<Composer\\\\Package\\\\BasePackage\\> given\\.$#"
			count: 1
			path: ../src/Composer/Command/ShowCommand.php

		-
			message: "#^Only booleans are allowed in an if condition, array\\<int, array\\<string, array\\<int, array\\<string, array\\<int, array\\<string, string\\>\\>\\|string\\>\\>\\|string\\>\\> given\\.$#"
			count: 1
			path: ../src/Composer/Command/ShowCommand.php

		-
			message: "#^Only booleans are allowed in an if condition, array\\<int, array\\<string, array\\<int, array\\<string, string\\>\\>\\|string\\>\\> given\\.$#"
			count: 2
			path: ../src/Composer/Command/ShowCommand.php

		-
			message: "#^Only booleans are allowed in an if condition, array\\<string, array\\<int\\|string, array\\<string\\>\\|string\\>\\> given\\.$#"
			count: 2
			path: ../src/Composer/Command/ShowCommand.php

		-
			message: "#^Only booleans are allowed in an if condition, array\\<string, string\\> given\\.$#"
			count: 4
			path: ../src/Composer/Command/ShowCommand.php

		-
			message: "#^Only booleans are allowed in an if condition, array\\<string\\> given\\.$#"
			count: 3
			path: ../src/Composer/Command/ShowCommand.php

		-
			message: "#^Only booleans are allowed in an if condition, mixed given\\.$#"
			count: 13
			path: ../src/Composer/Command/ShowCommand.php

		-
			message: "#^Only booleans are allowed in an if condition, string\\|null given\\.$#"
			count: 2
			path: ../src/Composer/Command/ShowCommand.php

		-
			message: "#^Only booleans are allowed in \\|\\|, array\\<string, Composer\\\\Package\\\\Link\\> given on the left side\\.$#"
			count: 1
			path: ../src/Composer/Command/ShowCommand.php

		-
			message: "#^Only booleans are allowed in \\|\\|, array\\<string, Composer\\\\Package\\\\Link\\> given on the right side\\.$#"
			count: 1
			path: ../src/Composer/Command/ShowCommand.php

		-
			message: "#^Only booleans are allowed in \\|\\|, mixed given on the left side\\.$#"
			count: 3
			path: ../src/Composer/Command/ShowCommand.php

		-
			message: "#^Only booleans are allowed in \\|\\|, mixed given on the right side\\.$#"
			count: 4
			path: ../src/Composer/Command/ShowCommand.php

		-
			message: "#^Parameter \\#1 \\$arrayTree of method Composer\\\\Command\\\\ShowCommand\\:\\:displayPackageTree\\(\\) expects array\\<int, array\\<string, array\\|string\\>\\>, array\\<int, array\\<string, array\\<int, array\\<string, array\\|string\\>\\>\\|string\\|null\\>\\> given\\.$#"
			count: 2
			path: ../src/Composer/Command/ShowCommand.php

		-
			message: "#^Parameter \\#1 \\$json of method Composer\\\\Command\\\\ShowCommand\\:\\:appendAutoload\\(\\) expects array\\<string, array\\<string\\>\\|string\\|null\\>, array\\<string, array\\<string\\|null\\>\\|string\\|false\\|null\\> given\\.$#"
			count: 1
			path: ../src/Composer/Command/ShowCommand.php

		-
			message: "#^Parameter \\#1 \\$package of method Composer\\\\Repository\\\\CompositeRepository\\:\\:hasPackage\\(\\) expects Composer\\\\Package\\\\PackageInterface, Composer\\\\Package\\\\BasePackage\\|int given\\.$#"
			count: 1
			path: ../src/Composer/Command/ShowCommand.php

		-
			message: "#^Parameter \\#1 \\$str of function strtok expects string, array\\|string given\\.$#"
			count: 1
			path: ../src/Composer/Command/ShowCommand.php

		-
			message: "#^Parameter \\#1 \\$str of function strtok expects string, string\\|false given\\.$#"
			count: 2
			path: ../src/Composer/Command/ShowCommand.php

		-
			message: "#^Parameter \\#1 \\$string of function strlen expects string, string\\|false given\\.$#"
			count: 1
			path: ../src/Composer/Command/ShowCommand.php

		-
			message: "#^Parameter \\#1 \\$string of function substr expects string, string\\|false given\\.$#"
			count: 1
			path: ../src/Composer/Command/ShowCommand.php

		-
			message: "#^Parameter \\#1 \\$var of function count expects array\\|Countable, array\\<int, array\\<string, array\\|string\\>\\>\\|string given\\.$#"
			count: 1
			path: ../src/Composer/Command/ShowCommand.php

		-
			message: "#^Parameter \\#1 \\$var of function count expects array\\|Countable, array\\|string given\\.$#"
			count: 1
			path: ../src/Composer/Command/ShowCommand.php

		-
			message: "#^Parameter \\#2 \\$composer of method Composer\\\\Command\\\\ShowCommand\\:\\:findLatestPackage\\(\\) expects Composer\\\\Composer, Composer\\\\Composer\\|null given\\.$#"
			count: 2
			path: ../src/Composer/Command/ShowCommand.php

		-
			message: "#^Parameter \\#2 \\$literals of method Composer\\\\DependencyResolver\\\\DefaultPolicy\\:\\:selectPreferredPackages\\(\\) expects array\\<int\\>, array\\<Composer\\\\Package\\\\BasePackage\\|int\\> given\\.$#"
			count: 1
			path: ../src/Composer/Command/ShowCommand.php

		-
			message: "#^Parameter \\#2 \\.\\.\\.\\$values of function sprintf expects bool\\|float\\|int\\|string\\|null, array\\|string given\\.$#"
			count: 1
			path: ../src/Composer/Command/ShowCommand.php

		-
			message: "#^Parameter \\#3 \\$preferredStability of method Composer\\\\Package\\\\Version\\\\VersionSelector\\:\\:findBestCandidate\\(\\) expects string, string\\|false given\\.$#"
			count: 1
			path: ../src/Composer/Command/ShowCommand.php

		-
			message: "#^Short ternary operator is not allowed\\. Use null coalesce operator if applicable or consider using long ternary\\.$#"
			count: 12
			path: ../src/Composer/Command/ShowCommand.php

		-
			message: "#^Variable method call on Composer\\\\Package\\\\CompletePackageInterface\\.$#"
			count: 2
			path: ../src/Composer/Command/ShowCommand.php

		-
			message: "#^Cannot call method getConfig\\(\\) on Composer\\\\Composer\\|null\\.$#"
			count: 1
			path: ../src/Composer/Command/StatusCommand.php

		-
			message: "#^Cannot call method getDownloadManager\\(\\) on Composer\\\\Composer\\|null\\.$#"
			count: 1
			path: ../src/Composer/Command/StatusCommand.php

		-
			message: "#^Cannot call method getEventDispatcher\\(\\) on Composer\\\\Composer\\|null\\.$#"
			count: 3
			path: ../src/Composer/Command/StatusCommand.php

		-
			message: "#^Cannot call method getInstallationManager\\(\\) on Composer\\\\Composer\\|null\\.$#"
			count: 1
			path: ../src/Composer/Command/StatusCommand.php

		-
			message: "#^Cannot call method getRepositoryManager\\(\\) on Composer\\\\Composer\\|null\\.$#"
			count: 1
			path: ../src/Composer/Command/StatusCommand.php

		-
			message: "#^Only booleans are allowed in &&, array\\<string, string\\|null\\>\\|null given on the right side\\.$#"
			count: 1
			path: ../src/Composer/Command/StatusCommand.php

		-
			message: "#^Only booleans are allowed in &&, string\\|null given on the left side\\.$#"
			count: 1
			path: ../src/Composer/Command/StatusCommand.php

		-
			message: "#^Only booleans are allowed in a negated boolean, array\\<string, array\\<string, array\\<string, string\\|null\\>\\>\\> given\\.$#"
			count: 1
			path: ../src/Composer/Command/StatusCommand.php

		-
			message: "#^Only booleans are allowed in a negated boolean, array\\<string, string\\> given\\.$#"
			count: 2
			path: ../src/Composer/Command/StatusCommand.php

		-
			message: "#^Only booleans are allowed in a negated boolean, mixed given\\.$#"
			count: 1
			path: ../src/Composer/Command/StatusCommand.php

		-
			message: "#^Only booleans are allowed in a ternary operator condition, array\\<string, array\\<string, array\\<string, string\\|null\\>\\>\\> given\\.$#"
			count: 1
			path: ../src/Composer/Command/StatusCommand.php

		-
			message: "#^Only booleans are allowed in a ternary operator condition, array\\<string, string\\> given\\.$#"
			count: 2
			path: ../src/Composer/Command/StatusCommand.php

		-
			message: "#^Only booleans are allowed in an if condition, array\\<string, array\\<string, array\\<string, string\\|null\\>\\>\\> given\\.$#"
			count: 1
			path: ../src/Composer/Command/StatusCommand.php

		-
			message: "#^Only booleans are allowed in an if condition, array\\<string, string\\> given\\.$#"
			count: 2
			path: ../src/Composer/Command/StatusCommand.php

		-
			message: "#^Only booleans are allowed in an if condition, mixed given\\.$#"
			count: 3
			path: ../src/Composer/Command/StatusCommand.php

		-
			message: "#^Only booleans are allowed in an if condition, string\\|null given\\.$#"
			count: 3
			path: ../src/Composer/Command/StatusCommand.php

		-
			message: "#^Only booleans are allowed in \\|\\|, array\\<string, array\\<string, array\\<string, string\\|null\\>\\>\\> given on the right side\\.$#"
			count: 1
			path: ../src/Composer/Command/StatusCommand.php

		-
			message: "#^Only booleans are allowed in \\|\\|, array\\<string, string\\> given on the left side\\.$#"
			count: 1
			path: ../src/Composer/Command/StatusCommand.php

		-
			message: "#^Only booleans are allowed in \\|\\|, array\\<string, string\\> given on the right side\\.$#"
			count: 1
			path: ../src/Composer/Command/StatusCommand.php

		-
			message: "#^Short ternary operator is not allowed\\. Use null coalesce operator if applicable or consider using long ternary\\.$#"
			count: 2
			path: ../src/Composer/Command/StatusCommand.php

		-
			message: "#^Call to function in_array\\(\\) requires parameter \\#3 to be set\\.$#"
			count: 1
			path: ../src/Composer/Command/SuggestsCommand.php

		-
			message: "#^Cannot call method getConfig\\(\\) on Composer\\\\Composer\\|null\\.$#"
			count: 1
			path: ../src/Composer/Command/SuggestsCommand.php

		-
			message: "#^Cannot call method getLockedRepository\\(\\) on Composer\\\\Package\\\\Locker\\|null\\.$#"
			count: 1
			path: ../src/Composer/Command/SuggestsCommand.php

		-
			message: "#^Cannot call method getLocker\\(\\) on Composer\\\\Composer\\|null\\.$#"
			count: 1
			path: ../src/Composer/Command/SuggestsCommand.php

		-
			message: "#^Cannot call method getPackage\\(\\) on Composer\\\\Composer\\|null\\.$#"
			count: 3
			path: ../src/Composer/Command/SuggestsCommand.php

		-
			message: "#^Cannot call method getPlatformOverrides\\(\\) on Composer\\\\Package\\\\Locker\\|null\\.$#"
			count: 1
			path: ../src/Composer/Command/SuggestsCommand.php

		-
			message: "#^Cannot call method getRepositoryManager\\(\\) on Composer\\\\Composer\\|null\\.$#"
			count: 1
			path: ../src/Composer/Command/SuggestsCommand.php

		-
			message: "#^Cannot call method isLocked\\(\\) on Composer\\\\Package\\\\Locker\\|null\\.$#"
			count: 1
			path: ../src/Composer/Command/SuggestsCommand.php

		-
			message: "#^Construct empty\\(\\) is not allowed\\. Use more strict comparison\\.$#"
			count: 2
			path: ../src/Composer/Command/SuggestsCommand.php

		-
			message: "#^Only booleans are allowed in a negated boolean, mixed given\\.$#"
			count: 2
			path: ../src/Composer/Command/SuggestsCommand.php

		-
			message: "#^Only booleans are allowed in an if condition, mixed given\\.$#"
			count: 3
			path: ../src/Composer/Command/SuggestsCommand.php

		-
			message: "#^Short ternary operator is not allowed\\. Use null coalesce operator if applicable or consider using long ternary\\.$#"
			count: 1
			path: ../src/Composer/Command/SuggestsCommand.php

		-
			message: "#^Call to function array_search\\(\\) requires parameter \\#3 to be set\\.$#"
			count: 1
			path: ../src/Composer/Command/UpdateCommand.php

		-
			message: "#^Call to function in_array\\(\\) requires parameter \\#3 to be set\\.$#"
			count: 1
			path: ../src/Composer/Command/UpdateCommand.php

		-
			message: "#^Cannot call method getConfig\\(\\) on Composer\\\\Composer\\|null\\.$#"
			count: 1
			path: ../src/Composer/Command/UpdateCommand.php

		-
			message: "#^Cannot call method getEventDispatcher\\(\\) on Composer\\\\Composer\\|null\\.$#"
			count: 1
			path: ../src/Composer/Command/UpdateCommand.php

		-
			message: "#^Cannot call method getInstallationManager\\(\\) on Composer\\\\Composer\\|null\\.$#"
			count: 1
			path: ../src/Composer/Command/UpdateCommand.php

		-
			message: "#^Cannot call method getPackage\\(\\) on Composer\\\\Composer\\|null\\.$#"
			count: 1
			path: ../src/Composer/Command/UpdateCommand.php

		-
			message: "#^Construct empty\\(\\) is not allowed\\. Use more strict comparison\\.$#"
			count: 3
			path: ../src/Composer/Command/UpdateCommand.php

		-
			message: "#^Only booleans are allowed in a negated boolean, array\\<string\\> given\\.$#"
			count: 1
			path: ../src/Composer/Command/UpdateCommand.php

		-
			message: "#^Only booleans are allowed in a negated boolean, mixed given\\.$#"
			count: 5
			path: ../src/Composer/Command/UpdateCommand.php

		-
			message: "#^Only booleans are allowed in an elseif condition, mixed given\\.$#"
			count: 1
			path: ../src/Composer/Command/UpdateCommand.php

		-
			message: "#^Only booleans are allowed in an if condition, mixed given\\.$#"
			count: 7
			path: ../src/Composer/Command/UpdateCommand.php

		-
			message: "#^Only booleans are allowed in \\|\\|, mixed given on the left side\\.$#"
			count: 3
			path: ../src/Composer/Command/UpdateCommand.php

		-
			message: "#^Only booleans are allowed in \\|\\|, mixed given on the right side\\.$#"
			count: 4
			path: ../src/Composer/Command/UpdateCommand.php

		-
			message: "#^Parameter \\#2 \\$composer of static method Composer\\\\Installer\\:\\:create\\(\\) expects Composer\\\\Composer, Composer\\\\Composer\\|null given\\.$#"
			count: 1
			path: ../src/Composer/Command/UpdateCommand.php

		-
			message: "#^Parameter \\#4 \\$composer of method Composer\\\\Command\\\\UpdateCommand\\:\\:getPackagesInteractively\\(\\) expects Composer\\\\Composer, Composer\\\\Composer\\|null given\\.$#"
			count: 1
			path: ../src/Composer/Command/UpdateCommand.php

		-
			message: "#^Short ternary operator is not allowed\\. Use null coalesce operator if applicable or consider using long ternary\\.$#"
			count: 2
			path: ../src/Composer/Command/UpdateCommand.php

		-
			message: "#^Cannot call method getLockedRepository\\(\\) on Composer\\\\Package\\\\Locker\\|null\\.$#"
			count: 2
			path: ../src/Composer/Command/ValidateCommand.php

		-
			message: "#^Cannot call method isFresh\\(\\) on Composer\\\\Package\\\\Locker\\|null\\.$#"
			count: 1
			path: ../src/Composer/Command/ValidateCommand.php

		-
			message: "#^Cannot call method isLocked\\(\\) on Composer\\\\Package\\\\Locker\\|null\\.$#"
			count: 2
			path: ../src/Composer/Command/ValidateCommand.php

		-
			message: "#^Only booleans are allowed in &&, mixed given on the left side\\.$#"
			count: 2
			path: ../src/Composer/Command/ValidateCommand.php

		-
			message: "#^Only booleans are allowed in a negated boolean, array\\<Composer\\\\Package\\\\BasePackage\\> given\\.$#"
			count: 1
			path: ../src/Composer/Command/ValidateCommand.php

		-
			message: "#^Only booleans are allowed in a negated boolean, mixed given\\.$#"
			count: 2
			path: ../src/Composer/Command/ValidateCommand.php

		-
			message: "#^Only booleans are allowed in a ternary operator condition, mixed given\\.$#"
			count: 2
			path: ../src/Composer/Command/ValidateCommand.php

		-
			message: "#^Only booleans are allowed in an elseif condition, array\\<string\\> given\\.$#"
			count: 3
			path: ../src/Composer/Command/ValidateCommand.php

		-
			message: "#^Only booleans are allowed in an if condition, array\\<Composer\\\\Package\\\\BasePackage\\> given\\.$#"
			count: 1
			path: ../src/Composer/Command/ValidateCommand.php

		-
			message: "#^Only booleans are allowed in an if condition, array\\<string\\> given\\.$#"
			count: 5
			path: ../src/Composer/Command/ValidateCommand.php

		-
			message: "#^Only booleans are allowed in an if condition, mixed given\\.$#"
			count: 1
			path: ../src/Composer/Command/ValidateCommand.php

		-
			message: "#^Parameter \\#1 \\$function of function call_user_func expects callable\\(\\)\\: mixed, array\\{Composer\\\\Package\\\\RootPackageInterface, 'getDevRequires'\\|'getRequires'\\} given\\.$#"
			count: 1
			path: ../src/Composer/Command/ValidateCommand.php

		-
			message: "#^Short ternary operator is not allowed\\. Use null coalesce operator if applicable or consider using long ternary\\.$#"
			count: 1
			path: ../src/Composer/Command/ValidateCommand.php

		-
			message: "#^Call to function in_array\\(\\) requires parameter \\#3 to be set\\.$#"
			count: 1
			path: ../src/Composer/Compiler.php

		-
			message: "#^Parameter \\#1 \\$haystack of function strpos expects string, string\\|false given\\.$#"
			count: 1
			path: ../src/Composer/Compiler.php

		-
			message: "#^Parameter \\#1 \\$source of method Composer\\\\Compiler\\:\\:stripWhitespace\\(\\) expects string, string\\|false given\\.$#"
			count: 1
			path: ../src/Composer/Compiler.php

		-
			message: "#^Parameter \\#1 \\$str of function strtr expects string, string\\|false given\\.$#"
			count: 2
			path: ../src/Composer/Compiler.php

		-
			message: "#^Parameter \\#1 \\$str of function substr_replace expects array\\|string, string\\|false given\\.$#"
			count: 1
			path: ../src/Composer/Compiler.php

		-
			message: "#^Parameter \\#2 \\$contents of method Phar\\:\\:addFromString\\(\\) expects string, string\\|false given\\.$#"
			count: 1
			path: ../src/Composer/Compiler.php

		-
			message: "#^Parameter \\#3 \\$subject of static method Composer\\\\Pcre\\\\Preg\\:\\:replace\\(\\) expects string, string\\|false given\\.$#"
			count: 1
			path: ../src/Composer/Compiler.php

		-
<<<<<<< HEAD
=======
			message: "#^Anonymous function uses \\$this assigned to variable \\$config\\. Use \\$this directly in the function body\\.$#"
			count: 1
			path: ../src/Composer/Config.php

		-
>>>>>>> 3b4afaa9
			message: "#^Call to function array_search\\(\\) requires parameter \\#3 to be set\\.$#"
			count: 1
			path: ../src/Composer/Config.php

		-
			message: "#^Call to function in_array\\(\\) requires parameter \\#3 to be set\\.$#"
			count: 2
			path: ../src/Composer/Config.php

		-
			message: "#^Casting to bool something that's already bool\\.$#"
			count: 1
			path: ../src/Composer/Config.php

		-
			message: "#^Construct empty\\(\\) is not allowed\\. Use more strict comparison\\.$#"
			count: 2
			path: ../src/Composer/Config.php

		-
			message: "#^Only booleans are allowed in &&, mixed given on the left side\\.$#"
			count: 1
			path: ../src/Composer/Config.php

		-
			message: "#^Only booleans are allowed in a ternary operator condition, string\\|null given\\.$#"
			count: 1
			path: ../src/Composer/Config.php

		-
			message: "#^Only booleans are allowed in an if condition, Composer\\\\IO\\\\IOInterface\\|null given\\.$#"
			count: 1
			path: ../src/Composer/Config.php

		-
			message: "#^Only booleans are allowed in an if condition, bool\\|string given\\.$#"
			count: 1
			path: ../src/Composer/Config.php

		-
			message: "#^Only booleans are allowed in an if condition, mixed given\\.$#"
			count: 1
			path: ../src/Composer/Config.php

		-
			message: "#^Parameter \\#1 \\$str of function rtrim expects string, int\\|string\\|null given\\.$#"
			count: 1
			path: ../src/Composer/Config.php

		-
			message: "#^Parameter \\#1 \\$str of function rtrim expects string, string\\|false given\\.$#"
			count: 1
			path: ../src/Composer/Config.php

		-
			message: "#^Property Composer\\\\Config\\:\\:\\$warnedHosts \\(array\\<string, true\\>\\) does not accept non\\-empty\\-array\\<0\\|string, true\\>\\.$#"
			count: 1
			path: ../src/Composer/Config.php

		-
			message: "#^Short ternary operator is not allowed\\. Use null coalesce operator if applicable or consider using long ternary\\.$#"
			count: 2
			path: ../src/Composer/Config.php

		-
			message: "#^Only booleans are allowed in an if condition, mixed given\\.$#"
			count: 1
			path: ../src/Composer/Config/JsonConfigSource.php

		-
			message: "#^Parameter \\#1 \\$contents of class Composer\\\\Json\\\\JsonManipulator constructor expects string, string\\|false given\\.$#"
			count: 1
			path: ../src/Composer/Config/JsonConfigSource.php

		-
			message: "#^Parameter \\#1 \\$function of function call_user_func_array expects callable\\(\\)\\: mixed, array\\{Composer\\\\Json\\\\JsonManipulator, string\\} given\\.$#"
			count: 1
			path: ../src/Composer/Config/JsonConfigSource.php

		-
			message: "#^Parameter \\#3 \\$fallback of method Composer\\\\Config\\\\JsonConfigSource\\:\\:manipulateJson\\(\\) expects callable\\(\\)\\: mixed, array\\|false given\\.$#"
			count: 1
			path: ../src/Composer/Config/JsonConfigSource.php

		-
			message: "#^Parameter \\#3 \\$fallback of method Composer\\\\Config\\\\JsonConfigSource\\:\\:manipulateJson\\(\\) expects callable\\(\\)\\: mixed, string given\\.$#"
			count: 3
			path: ../src/Composer/Config/JsonConfigSource.php

		-
			message: "#^Call to function is_array\\(\\) with array\\<Composer\\\\Command\\\\BaseCommand\\> will always evaluate to true\\.$#"
			count: 1
			path: ../src/Composer/Console/Application.php

		-
			message: "#^Instanceof between Composer\\\\Command\\\\BaseCommand and Composer\\\\Command\\\\BaseCommand will always evaluate to true\\.$#"
			count: 1
			path: ../src/Composer/Console/Application.php

		-
			message: "#^Only booleans are allowed in &&, array\\<string, array\\<int\\|string\\>\\|int\\|string\\> given on the left side\\.$#"
			count: 1
			path: ../src/Composer/Console/Application.php

		-
			message: "#^Only booleans are allowed in &&, array\\<string, int\\|string\\>\\|null given on the left side\\.$#"
			count: 1
			path: ../src/Composer/Console/Application.php

		-
			message: "#^Only booleans are allowed in &&, int\\<0, max\\>\\|false given on the left side\\.$#"
			count: 1
			path: ../src/Composer/Console/Application.php

		-
			message: "#^Only booleans are allowed in &&, string given on the left side\\.$#"
			count: 1
			path: ../src/Composer/Console/Application.php

		-
			message: "#^Only booleans are allowed in &&, string given on the right side\\.$#"
			count: 1
			path: ../src/Composer/Console/Application.php

		-
			message: "#^Only booleans are allowed in a negated boolean, string given\\.$#"
			count: 1
			path: ../src/Composer/Console/Application.php

		-
			message: "#^Only booleans are allowed in a negated boolean, string\\|false given\\.$#"
			count: 2
			path: ../src/Composer/Console/Application.php

		-
			message: "#^Only booleans are allowed in an if condition, Composer\\\\Composer\\|null given\\.$#"
			count: 1
			path: ../src/Composer/Console/Application.php

		-
			message: "#^Only booleans are allowed in an if condition, array\\<string\\>\\|null given\\.$#"
			count: 1
			path: ../src/Composer/Console/Application.php

		-
			message: "#^Only booleans are allowed in an if condition, int given\\.$#"
			count: 1
			path: ../src/Composer/Console/Application.php

		-
			message: "#^Only booleans are allowed in an if condition, string given\\.$#"
			count: 1
			path: ../src/Composer/Console/Application.php

		-
			message: "#^Only booleans are allowed in an if condition, string\\|null given\\.$#"
			count: 2
			path: ../src/Composer/Console/Application.php

		-
			message: "#^Only booleans are allowed in \\|\\|, string\\|false given on the left side\\.$#"
			count: 2
			path: ../src/Composer/Console/Application.php

		-
			message: "#^Parameter \\#1 \\$json of function json_decode expects string, string\\|false given\\.$#"
			count: 1
			path: ../src/Composer/Console/Application.php

		-
			message: "#^Parameter \\#1 \\$name of method Symfony\\\\Component\\\\Console\\\\Application\\:\\:has\\(\\) expects string, string\\|null given\\.$#"
			count: 1
			path: ../src/Composer/Console/Application.php

		-
			message: "#^Parameter \\#1 \\$path of function dirname expects string, string\\|false given\\.$#"
			count: 1
			path: ../src/Composer/Console/Application.php

		-
			message: "#^Parameter \\#2 \\$file of method Composer\\\\Console\\\\GithubActionError\\:\\:emit\\(\\) expects string\\|null, string\\|false given\\.$#"
			count: 1
			path: ../src/Composer/Console/Application.php

		-
			message: "#^Property Composer\\\\Console\\\\Application\\:\\:\\$initialWorkingDirectory \\(string\\) does not accept string\\|false\\.$#"
			count: 1
			path: ../src/Composer/Console/Application.php

		-
			message: "#^Short ternary operator is not allowed\\. Use null coalesce operator if applicable or consider using long ternary\\.$#"
			count: 2
			path: ../src/Composer/Console/Application.php

		-
			message: "#^Only booleans are allowed in &&, int\\|null given on the right side\\.$#"
			count: 1
			path: ../src/Composer/Console/GithubActionError.php

		-
			message: "#^Only booleans are allowed in &&, string\\|false given on the left side\\.$#"
			count: 1
			path: ../src/Composer/Console/GithubActionError.php

		-
			message: "#^Only booleans are allowed in &&, string\\|null given on the left side\\.$#"
			count: 1
			path: ../src/Composer/Console/GithubActionError.php

		-
			message: "#^Only booleans are allowed in a negated boolean, string\\|false given\\.$#"
			count: 1
			path: ../src/Composer/Console/GithubActionError.php

		-
			message: "#^Only booleans are allowed in an elseif condition, string\\|null given\\.$#"
			count: 1
			path: ../src/Composer/Console/GithubActionError.php

		-
			message: "#^Construct empty\\(\\) is not allowed\\. Use more strict comparison\\.$#"
			count: 2
			path: ../src/Composer/DependencyResolver/Decisions.php

		-
			message: "#^Method Composer\\\\DependencyResolver\\\\Decisions\\:\\:key\\(\\) should return int\\|null but returns int\\|string\\|null\\.$#"
			count: 1
			path: ../src/Composer/DependencyResolver/Decisions.php

		-
			message: "#^Offset 0 does not exist on array\\{int, Composer\\\\DependencyResolver\\\\Rule\\}\\|null\\.$#"
			count: 1
			path: ../src/Composer/DependencyResolver/Decisions.php

		-
			message: "#^Only booleans are allowed in a ternary operator condition, Composer\\\\DependencyResolver\\\\Pool\\|null given\\.$#"
			count: 1
			path: ../src/Composer/DependencyResolver/Decisions.php

		-
			message: "#^Return type \\(array\\{int, Composer\\\\DependencyResolver\\\\Rule\\}\\|false\\) of method Composer\\\\DependencyResolver\\\\Decisions\\:\\:current\\(\\) should be covariant with return type \\(array\\{int, Composer\\\\DependencyResolver\\\\Rule\\}\\) of method Iterator\\<mixed,array\\<int, Composer\\\\DependencyResolver\\\\Rule\\|int\\>\\>\\:\\:current\\(\\)$#"
			count: 1
			path: ../src/Composer/DependencyResolver/Decisions.php

		-
			message: "#^Only booleans are allowed in &&, string\\|null given on the left side\\.$#"
			count: 1
			path: ../src/Composer/DependencyResolver/DefaultPolicy.php

		-
			message: "#^Parameter \\#3 \\$requiredPackage \\(string\\) of method Composer\\\\DependencyResolver\\\\DefaultPolicy\\:\\:selectPreferredPackages\\(\\) should be contravariant with parameter \\$requiredPackage \\(string\\|null\\) of method Composer\\\\DependencyResolver\\\\PolicyInterface\\:\\:selectPreferredPackages\\(\\)$#"
			count: 1
			path: ../src/Composer/DependencyResolver/DefaultPolicy.php

		-
			message: "#^Cannot access offset 'hash' on array\\|false\\.$#"
			count: 1
			path: ../src/Composer/DependencyResolver/GenericRule.php

		-
			message: "#^Cannot access offset 0 on array\\{int, Composer\\\\DependencyResolver\\\\Rule\\}\\|false\\.$#"
			count: 1
			path: ../src/Composer/DependencyResolver/LockTransaction.php

		-
			message: "#^Only booleans are allowed in &&, DateTime\\|null given on the left side\\.$#"
			count: 1
			path: ../src/Composer/DependencyResolver/LockTransaction.php

		-
			message: "#^Only booleans are allowed in &&, string\\|null given on the left side\\.$#"
			count: 1
			path: ../src/Composer/DependencyResolver/LockTransaction.php

		-
			message: "#^Cannot access offset 'hash' on array\\|false\\.$#"
			count: 1
			path: ../src/Composer/DependencyResolver/MultiConflictRule.php

		-
			message: "#^Only booleans are allowed in \\|\\|, mixed given on the right side\\.$#"
			count: 1
			path: ../src/Composer/DependencyResolver/Pool.php

		-
			message: "#^Cannot call method getPackages\\(\\) on Composer\\\\Repository\\\\LockArrayRepository\\|null\\.$#"
			count: 2
			path: ../src/Composer/DependencyResolver/PoolBuilder.php

		-
			message: "#^Construct empty\\(\\) is not allowed\\. Use more strict comparison\\.$#"
			count: 2
			path: ../src/Composer/DependencyResolver/PoolBuilder.php

		-
			message: "#^Only booleans are allowed in a negated boolean, array\\<string\\> given\\.$#"
			count: 2
			path: ../src/Composer/DependencyResolver/PoolBuilder.php

		-
			message: "#^Only booleans are allowed in an if condition, Composer\\\\EventDispatcher\\\\EventDispatcher\\|null given\\.$#"
			count: 1
			path: ../src/Composer/DependencyResolver/PoolBuilder.php

		-
			message: "#^Only booleans are allowed in an if condition, array\\<string\\> given\\.$#"
			count: 1
			path: ../src/Composer/DependencyResolver/PoolBuilder.php

		-
			message: "#^Only booleans are allowed in an if condition, mixed given\\.$#"
			count: 1
			path: ../src/Composer/DependencyResolver/PoolBuilder.php

		-
			message: "#^Parameter \\#4 \\$index of method Composer\\\\DependencyResolver\\\\PoolBuilder\\:\\:removeLoadedPackage\\(\\) expects int, int\\|string given\\.$#"
			count: 1
			path: ../src/Composer/DependencyResolver/PoolBuilder.php

		-
			message: "#^Only booleans are allowed in a negated boolean, array\\<int, string\\> given\\.$#"
			count: 1
			path: ../src/Composer/DependencyResolver/PoolOptimizer.php

		-
			message: "#^Only booleans are allowed in an if condition, array\\<Composer\\\\Package\\\\Link\\> given\\.$#"
			count: 1
			path: ../src/Composer/DependencyResolver/PoolOptimizer.php

		-
			message: "#^Only booleans are allowed in an if condition, mixed given\\.$#"
			count: 4
			path: ../src/Composer/DependencyResolver/PoolOptimizer.php

		-
			message: "#^Cannot call method getRepoName\\(\\) on Composer\\\\Repository\\\\RepositoryInterface\\|null\\.$#"
			count: 4
			path: ../src/Composer/DependencyResolver/Problem.php

		-
			message: "#^Cannot call method getRepository\\(\\) on Composer\\\\Package\\\\PackageInterface\\|false\\.$#"
			count: 2
			path: ../src/Composer/DependencyResolver/Problem.php

		-
			message: "#^Construct empty\\(\\) is not allowed\\. Use more strict comparison\\.$#"
			count: 1
			path: ../src/Composer/DependencyResolver/Problem.php

		-
			message: "#^Only booleans are allowed in &&, Composer\\\\DependencyResolver\\\\Pool\\|null given on the left side\\.$#"
			count: 2
			path: ../src/Composer/DependencyResolver/Problem.php

		-
			message: "#^Only booleans are allowed in &&, Composer\\\\Semver\\\\Constraint\\\\ConstraintInterface\\|null given on the right side\\.$#"
			count: 1
			path: ../src/Composer/DependencyResolver/Problem.php

		-
			message: "#^Only booleans are allowed in a negated boolean, array\\<Composer\\\\Package\\\\BasePackage\\> given\\.$#"
			count: 1
			path: ../src/Composer/DependencyResolver/Problem.php

		-
			message: "#^Only booleans are allowed in a ternary operator condition, Composer\\\\Semver\\\\Constraint\\\\ConstraintInterface\\|null given\\.$#"
			count: 1
			path: ../src/Composer/DependencyResolver/Problem.php

		-
			message: "#^Only booleans are allowed in a ternary operator condition, string given\\.$#"
			count: 1
			path: ../src/Composer/DependencyResolver/Problem.php

		-
			message: "#^Only booleans are allowed in an if condition, Composer\\\\Package\\\\BasePackage\\|null given\\.$#"
			count: 1
			path: ../src/Composer/DependencyResolver/Problem.php

		-
			message: "#^Only booleans are allowed in an if condition, array\\<Composer\\\\Package\\\\BasePackage\\> given\\.$#"
			count: 5
			path: ../src/Composer/DependencyResolver/Problem.php

		-
			message: "#^Only booleans are allowed in an if condition, array\\<Composer\\\\Package\\\\PackageInterface\\> given\\.$#"
			count: 1
			path: ../src/Composer/DependencyResolver/Problem.php

		-
			message: "#^Only booleans are allowed in an if condition, array\\<string, array\\<string, string\\>\\> given\\.$#"
			count: 1
			path: ../src/Composer/DependencyResolver/Problem.php

		-
			message: "#^Only booleans are allowed in an if condition, int\\<0, max\\> given\\.$#"
			count: 1
			path: ../src/Composer/DependencyResolver/Problem.php

		-
			message: "#^Parameter \\#3 \\$subject of function str_replace expects array\\|string, string\\|null given\\.$#"
			count: 1
			path: ../src/Composer/DependencyResolver/Problem.php

		-
			message: "#^Short ternary operator is not allowed\\. Use null coalesce operator if applicable or consider using long ternary\\.$#"
			count: 1
			path: ../src/Composer/DependencyResolver/Problem.php

		-
			message: "#^Only booleans are allowed in an if condition, Composer\\\\Repository\\\\LockArrayRepository\\|null given\\.$#"
			count: 1
			path: ../src/Composer/DependencyResolver/Request.php

		-
			message: "#^Binary operation \"\\.\" between array\\{package\\: Composer\\\\Package\\\\BasePackage\\}\\|array\\{packageName\\: string, constraint\\: Composer\\\\Semver\\\\Constraint\\\\ConstraintInterface\\}\\|Composer\\\\Package\\\\BasePackage\\|Composer\\\\Package\\\\Link\\|int\\|string and ' and thus cannot…' results in an error\\.$#"
			count: 1
			path: ../src/Composer/DependencyResolver/Rule.php

		-
			message: "#^Binary operation \"\\.\" between literal\\-string&non\\-empty\\-string and array\\{package\\: Composer\\\\Package\\\\BasePackage\\}\\|array\\{packageName\\: string, constraint\\: Composer\\\\Semver\\\\Constraint\\\\ConstraintInterface\\}\\|Composer\\\\Package\\\\BasePackage\\|Composer\\\\Package\\\\Link\\|int\\|string results in an error\\.$#"
			count: 1
			path: ../src/Composer/DependencyResolver/Rule.php

		-
			message: "#^Cannot access offset 'constraint' on array\\{package\\: Composer\\\\Package\\\\BasePackage\\}\\|array\\{packageName\\: string, constraint\\: Composer\\\\Semver\\\\Constraint\\\\ConstraintInterface\\}\\|Composer\\\\Package\\\\BasePackage\\|Composer\\\\Package\\\\Link\\|int\\|string\\.$#"
			count: 2
			path: ../src/Composer/DependencyResolver/Rule.php

		-
			message: "#^Cannot access offset 'package' on array\\{package\\: Composer\\\\Package\\\\BasePackage\\}\\|array\\{packageName\\: string, constraint\\: Composer\\\\Semver\\\\Constraint\\\\ConstraintInterface\\}\\|Composer\\\\Package\\\\BasePackage\\|Composer\\\\Package\\\\Link\\|int\\|string\\.$#"
			count: 2
			path: ../src/Composer/DependencyResolver/Rule.php

		-
			message: "#^Cannot access offset 'packageName' on array\\{package\\: Composer\\\\Package\\\\BasePackage\\}\\|array\\{packageName\\: string, constraint\\: Composer\\\\Semver\\\\Constraint\\\\ConstraintInterface\\}\\|Composer\\\\Package\\\\BasePackage\\|Composer\\\\Package\\\\Link\\|int\\|string\\.$#"
			count: 4
			path: ../src/Composer/DependencyResolver/Rule.php

		-
			message: "#^Cannot call method getConstraint\\(\\) on array\\<string, Composer\\\\Package\\\\BasePackage\\|Composer\\\\Semver\\\\Constraint\\\\ConstraintInterface\\|string\\>\\|Composer\\\\Package\\\\BasePackage\\|Composer\\\\Package\\\\Link\\|int\\|string\\.$#"
			count: 3
			path: ../src/Composer/DependencyResolver/Rule.php

		-
			message: "#^Cannot call method getSource\\(\\) on array\\<string, Composer\\\\Package\\\\BasePackage\\|Composer\\\\Semver\\\\Constraint\\\\ConstraintInterface\\|string\\>\\|Composer\\\\Package\\\\BasePackage\\|Composer\\\\Package\\\\Link\\|int\\<min, \\-1\\>\\|int\\<1, max\\>\\|string\\.$#"
			count: 1
			path: ../src/Composer/DependencyResolver/Rule.php

		-
			message: "#^Cannot call method getTarget\\(\\) on array\\<string, Composer\\\\Package\\\\BasePackage\\|Composer\\\\Semver\\\\Constraint\\\\ConstraintInterface\\|string\\>\\|Composer\\\\Package\\\\BasePackage\\|Composer\\\\Package\\\\Link\\|int\\|string\\.$#"
			count: 3
			path: ../src/Composer/DependencyResolver/Rule.php

		-
			message: "#^Foreach overwrites \\$literal with its value variable\\.$#"
			count: 1
			path: ../src/Composer/DependencyResolver/Rule.php

		-
			message: "#^Only booleans are allowed in &&, array\\<int, Composer\\\\Package\\\\BasePackage\\> given on the left side\\.$#"
			count: 1
			path: ../src/Composer/DependencyResolver/Rule.php

		-
			message: "#^Only booleans are allowed in &&, array\\<int, Composer\\\\Package\\\\BasePackage\\> given on the right side\\.$#"
			count: 1
			path: ../src/Composer/DependencyResolver/Rule.php

		-
			message: "#^Only booleans are allowed in a negated boolean, array\\<Composer\\\\Package\\\\BasePackage\\> given\\.$#"
			count: 1
			path: ../src/Composer/DependencyResolver/Rule.php

		-
			message: "#^Only booleans are allowed in a negated boolean, int given\\.$#"
			count: 1
			path: ../src/Composer/DependencyResolver/Rule.php

		-
			message: "#^Only booleans are allowed in an if condition, Composer\\\\Repository\\\\LockArrayRepository\\|null given\\.$#"
			count: 2
			path: ../src/Composer/DependencyResolver/Rule.php

		-
			message: "#^Only booleans are allowed in an if condition, array\\<int, Composer\\\\Package\\\\BasePackage\\> given\\.$#"
			count: 1
			path: ../src/Composer/DependencyResolver/Rule.php

		-
			message: "#^Only booleans are allowed in an if condition, array\\<string, Composer\\\\Package\\\\BasePackage\\|Composer\\\\Semver\\\\Constraint\\\\ConstraintInterface\\|string\\>\\|Composer\\\\Package\\\\BasePackage\\|Composer\\\\Package\\\\Link\\|int\\|string given\\.$#"
			count: 2
			path: ../src/Composer/DependencyResolver/Rule.php

		-
			message: "#^Parameter \\#1 \\$literal of method Composer\\\\DependencyResolver\\\\Pool\\:\\:literalToPackage\\(\\) expects int, int\\|null given\\.$#"
			count: 2
			path: ../src/Composer/DependencyResolver/Rule.php

		-
			message: "#^Parameter \\#1 \\$packages of static method Composer\\\\DependencyResolver\\\\Problem\\:\\:getPackageList\\(\\) expects array\\<Composer\\\\Package\\\\PackageInterface\\>, array\\<Composer\\\\Package\\\\BasePackage\\|int\\> given\\.$#"
			count: 1
			path: ../src/Composer/DependencyResolver/Rule.php

		-
			message: "#^Possibly invalid array key type array\\<string, Composer\\\\Package\\\\BasePackage\\|Composer\\\\Semver\\\\Constraint\\\\ConstraintInterface\\|string\\>\\|Composer\\\\Package\\\\BasePackage\\|Composer\\\\Package\\\\Link\\|int\\|string\\.$#"
			count: 2
			path: ../src/Composer/DependencyResolver/Rule.php

		-
			message: "#^Method Composer\\\\DependencyResolver\\\\RuleSet\\:\\:getTypes\\(\\) should return array\\{0, 1, 4\\} but returns array\\<int, 0\\|1\\|4\\>\\.$#"
			count: 1
			path: ../src/Composer/DependencyResolver/RuleSet.php

		-
			message: "#^Only booleans are allowed in &&, Composer\\\\DependencyResolver\\\\Pool\\|null given on the right side\\.$#"
			count: 1
			path: ../src/Composer/DependencyResolver/RuleSet.php

		-
			message: "#^Only booleans are allowed in &&, Composer\\\\DependencyResolver\\\\Request\\|null given on the right side\\.$#"
			count: 1
			path: ../src/Composer/DependencyResolver/RuleSet.php

		-
			message: "#^Only booleans are allowed in &&, Composer\\\\Repository\\\\RepositorySet\\|null given on the left side\\.$#"
			count: 1
			path: ../src/Composer/DependencyResolver/RuleSet.php

		-
			message: "#^Property Composer\\\\DependencyResolver\\\\RuleSet\\:\\:\\$rulesByHash \\(array\\<string, array\\<Composer\\\\DependencyResolver\\\\Rule\\>\\|Composer\\\\DependencyResolver\\\\Rule\\>\\) does not accept array\\<int\\|string, array\\<Composer\\\\DependencyResolver\\\\Rule\\>\\|Composer\\\\DependencyResolver\\\\Rule\\>\\.$#"
			count: 3
			path: ../src/Composer/DependencyResolver/RuleSet.php

		-
			message: "#^Only booleans are allowed in a negated boolean, Composer\\\\DependencyResolver\\\\Rule\\|null given\\.$#"
			count: 1
			path: ../src/Composer/DependencyResolver/RuleSetGenerator.php

		-
			message: "#^Only booleans are allowed in an if condition, array\\<Composer\\\\Package\\\\BasePackage\\> given\\.$#"
			count: 1
			path: ../src/Composer/DependencyResolver/RuleSetGenerator.php

		-
			message: "#^Parameter \\#3 \\$reasonData of class Composer\\\\DependencyResolver\\\\GenericRule constructor expects array\\{package\\: Composer\\\\Package\\\\BasePackage\\}\\|array\\{packageName\\: string, constraint\\: Composer\\\\Semver\\\\Constraint\\\\ConstraintInterface\\}\\|Composer\\\\Package\\\\BasePackage\\|Composer\\\\Package\\\\Link\\|int\\|string, array\\{package\\: Composer\\\\Package\\\\BasePackage\\}\\|array\\{packageName\\: string, constraint\\: Composer\\\\Semver\\\\Constraint\\\\ConstraintInterface\\}\\|Composer\\\\Package\\\\BasePackage\\|Composer\\\\Package\\\\Link\\|int\\|string\\|null given\\.$#"
			count: 1
			path: ../src/Composer/DependencyResolver/RuleSetGenerator.php

		-
			message: "#^Parameter \\#4 \\$reasonData of class Composer\\\\DependencyResolver\\\\Rule2Literals constructor expects array\\{package\\: Composer\\\\Package\\\\BasePackage\\}\\|array\\{packageName\\: string, constraint\\: Composer\\\\Semver\\\\Constraint\\\\ConstraintInterface\\}\\|Composer\\\\Package\\\\BasePackage\\|Composer\\\\Package\\\\Link\\|int\\|string, array\\{package\\: Composer\\\\Package\\\\BasePackage\\}\\|array\\{packageName\\: string, constraint\\: Composer\\\\Semver\\\\Constraint\\\\ConstraintInterface\\}\\|Composer\\\\Package\\\\BasePackage\\|Composer\\\\Package\\\\Link\\|int\\|string\\|null given\\.$#"
			count: 1
			path: ../src/Composer/DependencyResolver/RuleSetGenerator.php

		-
			message: "#^Short ternary operator is not allowed\\. Use null coalesce operator if applicable or consider using long ternary\\.$#"
			count: 1
			path: ../src/Composer/DependencyResolver/RuleSetGenerator.php

		-
			message: "#^Only booleans are allowed in a negated boolean, int\\<0, max\\> given\\.$#"
			count: 2
			path: ../src/Composer/DependencyResolver/RuleSetIterator.php

		-
			message: "#^Return type \\(\\-1\\|0\\|1\\|4\\) of method Composer\\\\DependencyResolver\\\\RuleSetIterator\\:\\:key\\(\\) should be covariant with return type \\(0\\|1\\|4\\) of method Iterator\\<int,Composer\\\\DependencyResolver\\\\Rule\\>\\:\\:key\\(\\)$#"
			count: 1
			path: ../src/Composer/DependencyResolver/RuleSetIterator.php

		-
			message: "#^Only booleans are allowed in an if condition, array\\<int\\> given\\.$#"
			count: 1
			path: ../src/Composer/DependencyResolver/RuleWatchGraph.php

		-
			message: "#^Cannot access offset 0 on array\\{int, Composer\\\\DependencyResolver\\\\Rule\\}\\|false\\.$#"
			count: 1
			path: ../src/Composer/DependencyResolver/Solver.php

		-
			message: "#^Cannot access offset 1 on array\\{int, Composer\\\\DependencyResolver\\\\Rule\\}\\|false\\.$#"
			count: 1
			path: ../src/Composer/DependencyResolver/Solver.php

		-
<<<<<<< HEAD
			message: "#^Casting to int something that's already int\\.$#"
			count: 1
			path: ../src/Composer/DependencyResolver/Solver.php

		-
			message: "#^Casting to int\\<min, 0\\>\\|int\\<2, max\\> something that's already int\\<min, 0\\>\\|int\\<2, max\\>\\.$#"
			count: 1
			path: ../src/Composer/DependencyResolver/Solver.php

		-
=======
>>>>>>> 3b4afaa9
			message: "#^Construct empty\\(\\) is not allowed\\. Use more strict comparison\\.$#"
			count: 2
			path: ../src/Composer/DependencyResolver/Solver.php

		-
			message: "#^Foreach overwrites \\$literal with its value variable\\.$#"
			count: 2
			path: ../src/Composer/DependencyResolver/Solver.php

		-
			message: "#^Only booleans are allowed in &&, Composer\\\\DependencyResolver\\\\Rule\\|null given on the left side\\.$#"
			count: 1
			path: ../src/Composer/DependencyResolver/Solver.php

		-
<<<<<<< HEAD
			message: "#^Only booleans are allowed in &&, int\\<0, max\\> given on the left side\\.$#"
			count: 1
			path: ../src/Composer/DependencyResolver/Solver.php

		-
=======
>>>>>>> 3b4afaa9
			message: "#^Only booleans are allowed in &&, int\\<0, max\\> given on the right side\\.$#"
			count: 2
			path: ../src/Composer/DependencyResolver/Solver.php

		-
			message: "#^Only booleans are allowed in &&, mixed given on the left side\\.$#"
			count: 1
			path: ../src/Composer/DependencyResolver/Solver.php

		-
			message: "#^Only booleans are allowed in a negated boolean, Composer\\\\DependencyResolver\\\\Rule\\|null given\\.$#"
			count: 1
			path: ../src/Composer/DependencyResolver/Solver.php

		-
			message: "#^Only booleans are allowed in a negated boolean, array\\<Composer\\\\Package\\\\BasePackage\\> given\\.$#"
			count: 1
			path: ../src/Composer/DependencyResolver/Solver.php

		-
			message: "#^Only booleans are allowed in a negated boolean, int given\\.$#"
<<<<<<< HEAD
			count: 2
			path: ../src/Composer/DependencyResolver/Solver.php

		-
			message: "#^Only booleans are allowed in a negated boolean, int\\<0, max\\> given\\.$#"
=======
>>>>>>> 3b4afaa9
			count: 1
			path: ../src/Composer/DependencyResolver/Solver.php

		-
			message: "#^Only booleans are allowed in a negated boolean, int\\|null given\\.$#"
			count: 1
			path: ../src/Composer/DependencyResolver/Solver.php

		-
			message: "#^Only booleans are allowed in an if condition, Composer\\\\DependencyResolver\\\\Rule\\|null given\\.$#"
			count: 1
			path: ../src/Composer/DependencyResolver/Solver.php

		-
			message: "#^Only booleans are allowed in an if condition, array\\<Composer\\\\DependencyResolver\\\\Problem\\> given\\.$#"
			count: 1
			path: ../src/Composer/DependencyResolver/Solver.php

		-
			message: "#^Only booleans are allowed in an if condition, int given\\.$#"
			count: 1
			path: ../src/Composer/DependencyResolver/Solver.php

		-
			message: "#^Only booleans are allowed in an if condition, int\\<0, max\\> given\\.$#"
			count: 2
			path: ../src/Composer/DependencyResolver/Solver.php

		-
			message: "#^Only booleans are allowed in an if condition, mixed given\\.$#"
			count: 1
			path: ../src/Composer/DependencyResolver/Solver.php

		-
			message: "#^Parameter \\#1 \\$literal of method Composer\\\\DependencyResolver\\\\Decisions\\:\\:decide\\(\\) expects int, int\\|string given\\.$#"
			count: 1
			path: ../src/Composer/DependencyResolver/Solver.php

		-
			message: "#^Parameter \\#1 \\$literals of class Composer\\\\DependencyResolver\\\\GenericRule constructor expects array\\<int\\>, array\\<int, int\\|null\\> given\\.$#"
			count: 1
			path: ../src/Composer/DependencyResolver/Solver.php

		-
			message: "#^Parameter \\#1 \\$number of function abs expects int, int\\|null given\\.$#"
			count: 1
			path: ../src/Composer/DependencyResolver/Solver.php

		-
			message: "#^Parameter \\#1 \\$rule of method Composer\\\\DependencyResolver\\\\Problem\\:\\:addRule\\(\\) expects Composer\\\\DependencyResolver\\\\Rule, Composer\\\\DependencyResolver\\\\Rule\\|null given\\.$#"
			count: 1
			path: ../src/Composer/DependencyResolver/Solver.php

		-
			message: "#^Parameter \\#2 \\$literal of method Composer\\\\DependencyResolver\\\\Solver\\:\\:setPropagateLearn\\(\\) expects int\\|string, int\\|null given\\.$#"
			count: 1
			path: ../src/Composer/DependencyResolver/Solver.php

		-
			message: "#^Parameter \\#2 \\$presentMap of class Composer\\\\DependencyResolver\\\\LockTransaction constructor expects array\\<string, Composer\\\\Package\\\\BasePackage\\>, array\\<int\\|string, Composer\\\\Package\\\\BasePackage\\> given\\.$#"
			count: 1
			path: ../src/Composer/DependencyResolver/Solver.php

		-
			message: "#^Short ternary operator is not allowed\\. Use null coalesce operator if applicable or consider using long ternary\\.$#"
			count: 1
			path: ../src/Composer/DependencyResolver/Solver.php

		-
			message: "#^Construct empty\\(\\) is not allowed\\. Use more strict comparison\\.$#"
			count: 2
			path: ../src/Composer/DependencyResolver/SolverProblemsException.php

		-
			message: "#^Only booleans are allowed in &&, int\\<0, max\\>\\|false given on the left side\\.$#"
			count: 1
			path: ../src/Composer/DependencyResolver/SolverProblemsException.php

		-
			message: "#^Only booleans are allowed in &&, int\\<0, max\\>\\|false given on the right side\\.$#"
			count: 1
			path: ../src/Composer/DependencyResolver/SolverProblemsException.php

		-
			message: "#^Only booleans are allowed in an if condition, array\\<int, string\\> given\\.$#"
			count: 1
			path: ../src/Composer/DependencyResolver/SolverProblemsException.php

		-
			message: "#^Only booleans are allowed in an if condition, int\\<0, max\\>\\|false given\\.$#"
			count: 1
			path: ../src/Composer/DependencyResolver/SolverProblemsException.php

		-
			message: "#^Only booleans are allowed in \\|\\|, int\\<0, max\\>\\|false given on the left side\\.$#"
			count: 1
			path: ../src/Composer/DependencyResolver/SolverProblemsException.php

		-
			message: "#^Only booleans are allowed in \\|\\|, int\\<0, max\\>\\|false given on the right side\\.$#"
			count: 1
			path: ../src/Composer/DependencyResolver/SolverProblemsException.php

		-
			message: "#^Construct empty\\(\\) is not allowed\\. Use more strict comparison\\.$#"
			count: 1
			path: ../src/Composer/DependencyResolver/Transaction.php

		-
			message: "#^Only booleans are allowed in &&, array given on the right side\\.$#"
			count: 1
			path: ../src/Composer/DependencyResolver/Transaction.php

		-
			message: "#^Only booleans are allowed in a negated boolean, int\\<0, max\\> given\\.$#"
			count: 2
			path: ../src/Composer/DependencyResolver/Transaction.php

		-
			message: "#^Only booleans are allowed in \\|\\|, int\\<0, max\\> given on the right side\\.$#"
			count: 2
			path: ../src/Composer/DependencyResolver/Transaction.php

		-
			message: "#^Parameter \\#2 \\$path of method Composer\\\\Downloader\\\\FileDownloader\\:\\:removeCleanupPath\\(\\) expects string, string\\|false given\\.$#"
			count: 1
			path: ../src/Composer/Downloader/ArchiveDownloader.php

		-
			message: "#^Call to function array_search\\(\\) requires parameter \\#3 to be set\\.$#"
			count: 1
			path: ../src/Composer/Downloader/DownloadManager.php

		-
			message: "#^Cannot call method remove\\(\\) on Composer\\\\Downloader\\\\DownloaderInterface\\|null\\.$#"
			count: 1
			path: ../src/Composer/Downloader/DownloadManager.php

		-
			message: "#^Construct empty\\(\\) is not allowed\\. Use more strict comparison\\.$#"
			count: 1
			path: ../src/Composer/Downloader/DownloadManager.php

		-
			message: "#^Method Composer\\\\Downloader\\\\DownloadManager\\:\\:getDownloaderType\\(\\) should return string but returns string\\|false\\.$#"
			count: 1
			path: ../src/Composer/Downloader/DownloadManager.php

		-
			message: "#^Only booleans are allowed in &&, Composer\\\\Package\\\\PackageInterface\\|null given on the left side\\.$#"
			count: 1
			path: ../src/Composer/Downloader/DownloadManager.php

		-
			message: "#^Only booleans are allowed in a negated boolean, Composer\\\\Downloader\\\\DownloaderInterface\\|null given\\.$#"
			count: 4
			path: ../src/Composer/Downloader/DownloadManager.php

		-
			message: "#^Only booleans are allowed in a negated boolean, array\\<string\\> given\\.$#"
			count: 1
			path: ../src/Composer/Downloader/DownloadManager.php

		-
			message: "#^Only booleans are allowed in an if condition, Composer\\\\Downloader\\\\DownloaderInterface\\|null given\\.$#"
			count: 4
			path: ../src/Composer/Downloader/DownloadManager.php

		-
			message: "#^Only booleans are allowed in an if condition, React\\\\Promise\\\\PromiseInterface\\|null given\\.$#"
			count: 1
			path: ../src/Composer/Downloader/DownloadManager.php

		-
			message: "#^Only booleans are allowed in an if condition, string\\|null given\\.$#"
			count: 2
			path: ../src/Composer/Downloader/DownloadManager.php

		-
			message: "#^Parameter \\#1 \\$downloader of method Composer\\\\Downloader\\\\DownloadManager\\:\\:getDownloaderType\\(\\) expects Composer\\\\Downloader\\\\DownloaderInterface, Composer\\\\Downloader\\\\DownloaderInterface\\|null given\\.$#"
			count: 1
			path: ../src/Composer/Downloader/DownloadManager.php

		-
			message: "#^Parameter \\#1 \\$type of method Composer\\\\Downloader\\\\DownloadManager\\:\\:getDownloader\\(\\) expects string, string\\|null given\\.$#"
			count: 2
			path: ../src/Composer/Downloader/DownloadManager.php

		-
			message: "#^Short ternary operator is not allowed\\. Use null coalesce operator if applicable or consider using long ternary\\.$#"
			count: 1
			path: ../src/Composer/Downloader/DownloadManager.php

		-
			message: "#^Call to function array_search\\(\\) requires parameter \\#3 to be set\\.$#"
			count: 1
			path: ../src/Composer/Downloader/FileDownloader.php

		-
			message: "#^Call to function in_array\\(\\) requires parameter \\#3 to be set\\.$#"
			count: 1
			path: ../src/Composer/Downloader/FileDownloader.php

		-
			message: "#^Cannot access offset 'cacheKey' on array\\{base\\: string, processed\\: string, cacheKey\\: string\\}\\|false\\.$#"
			count: 1
			path: ../src/Composer/Downloader/FileDownloader.php

		-
			message: "#^Foreach overwrites \\$path with its value variable\\.$#"
			count: 1
			path: ../src/Composer/Downloader/FileDownloader.php

		-
			message: "#^Only booleans are allowed in &&, Composer\\\\Cache\\|null given on the left side\\.$#"
			count: 4
			path: ../src/Composer/Downloader/FileDownloader.php

		-
			message: "#^Only booleans are allowed in &&, string\\|null given on the left side\\.$#"
			count: 1
			path: ../src/Composer/Downloader/FileDownloader.php

		-
			message: "#^Only booleans are allowed in a negated boolean, int given\\.$#"
			count: 1
			path: ../src/Composer/Downloader/FileDownloader.php

		-
			message: "#^Only booleans are allowed in a negated boolean, string\\|null given\\.$#"
			count: 2
			path: ../src/Composer/Downloader/FileDownloader.php

		-
			message: "#^Only booleans are allowed in an if condition, Composer\\\\EventDispatcher\\\\EventDispatcher\\|null given\\.$#"
			count: 2
			path: ../src/Composer/Downloader/FileDownloader.php

		-
			message: "#^Only booleans are allowed in an if condition, Exception\\|null given\\.$#"
			count: 1
			path: ../src/Composer/Downloader/FileDownloader.php

		-
			message: "#^Only booleans are allowed in an if condition, array\\<array\\<string, string\\>\\> given\\.$#"
			count: 1
			path: ../src/Composer/Downloader/FileDownloader.php

		-
			message: "#^Only booleans are allowed in an if condition, array\\<string\\> given\\.$#"
			count: 1
			path: ../src/Composer/Downloader/FileDownloader.php

		-
			message: "#^Only booleans are allowed in an if condition, int given\\.$#"
			count: 1
			path: ../src/Composer/Downloader/FileDownloader.php

		-
			message: "#^Only booleans are allowed in an if condition, string\\|null given\\.$#"
			count: 1
			path: ../src/Composer/Downloader/FileDownloader.php

		-
			message: "#^Parameter \\#1 \\$path of function pathinfo expects string, string\\|false\\|null given\\.$#"
			count: 2
			path: ../src/Composer/Downloader/FileDownloader.php

		-
			message: "#^Parameter \\#1 \\$str of function trim expects string, array\\<string, array\\<string\\>\\>\\|string\\|false given\\.$#"
			count: 1
			path: ../src/Composer/Downloader/FileDownloader.php

		-
			message: "#^Parameter \\#1 \\$url of function parse_url expects string, string\\|null given\\.$#"
			count: 2
			path: ../src/Composer/Downloader/FileDownloader.php

		-
			message: "#^Short ternary operator is not allowed\\. Use null coalesce operator if applicable or consider using long ternary\\.$#"
			count: 4
			path: ../src/Composer/Downloader/FileDownloader.php

		-
			message: "#^Parameter \\#3 \\$cwd of method Composer\\\\Util\\\\ProcessExecutor\\:\\:execute\\(\\) expects string\\|null, string\\|false given\\.$#"
			count: 5
			path: ../src/Composer/Downloader/FossilDownloader.php

		-
			message: "#^Short ternary operator is not allowed\\. Use null coalesce operator if applicable or consider using long ternary\\.$#"
			count: 1
			path: ../src/Composer/Downloader/FossilDownloader.php

		-
			message: "#^Construct empty\\(\\) is not allowed\\. Use more strict comparison\\.$#"
			count: 5
			path: ../src/Composer/Downloader/GitDownloader.php

		-
			message: "#^Foreach overwrites \\$match with its value variable\\.$#"
			count: 1
			path: ../src/Composer/Downloader/GitDownloader.php

		-
			message: "#^Only booleans are allowed in &&, mixed given on the right side\\.$#"
			count: 1
			path: ../src/Composer/Downloader/GitDownloader.php

		-
			message: "#^Only booleans are allowed in &&, string given on the left side\\.$#"
			count: 1
			path: ../src/Composer/Downloader/GitDownloader.php

		-
			message: "#^Only booleans are allowed in &&, string\\|null given on the left side\\.$#"
			count: 2
			path: ../src/Composer/Downloader/GitDownloader.php

		-
			message: "#^Only booleans are allowed in a negated boolean, array\\<int, mixed\\> given\\.$#"
			count: 1
			path: ../src/Composer/Downloader/GitDownloader.php

		-
			message: "#^Only booleans are allowed in a negated boolean, string given\\.$#"
			count: 1
			path: ../src/Composer/Downloader/GitDownloader.php

		-
			message: "#^Only booleans are allowed in a negated boolean, string\\|null given\\.$#"
			count: 1
			path: ../src/Composer/Downloader/GitDownloader.php

		-
			message: "#^Only booleans are allowed in an if condition, string\\|false given\\.$#"
			count: 2
			path: ../src/Composer/Downloader/GitDownloader.php

		-
			message: "#^Only booleans are allowed in an if condition, string\\|null given\\.$#"
			count: 2
			path: ../src/Composer/Downloader/GitDownloader.php

		-
			message: "#^Parameter \\#1 \\$reference of method Composer\\\\Downloader\\\\GitDownloader\\:\\:getShortHash\\(\\) expects string, string\\|null given\\.$#"
			count: 4
			path: ../src/Composer/Downloader/GitDownloader.php

		-
			message: "#^Parameter \\#2 \\$reference of method Composer\\\\Downloader\\\\GitDownloader\\:\\:updateToCommit\\(\\) expects string, string\\|null given\\.$#"
			count: 2
			path: ../src/Composer/Downloader/GitDownloader.php

		-
			message: "#^Parameter \\#3 \\$ref of method Composer\\\\Util\\\\Git\\:\\:fetchRefOrSyncMirror\\(\\) expects string, string\\|null given\\.$#"
			count: 1
			path: ../src/Composer/Downloader/GitDownloader.php

		-
			message: "#^Parameter \\#4 \\$date of method Composer\\\\Downloader\\\\GitDownloader\\:\\:updateToCommit\\(\\) expects DateTime, DateTime\\|null given\\.$#"
			count: 2
			path: ../src/Composer/Downloader/GitDownloader.php

		-
			message: "#^Short ternary operator is not allowed\\. Use null coalesce operator if applicable or consider using long ternary\\.$#"
			count: 1
			path: ../src/Composer/Downloader/GitDownloader.php

		-
			message: "#^Parameter \\#1 \\$fp of function fclose expects resource, resource\\|false given\\.$#"
			count: 1
			path: ../src/Composer/Downloader/GzipDownloader.php

		-
			message: "#^Parameter \\#1 \\$fp of function fwrite expects resource, resource\\|false given\\.$#"
			count: 1
			path: ../src/Composer/Downloader/GzipDownloader.php

		-
			message: "#^Parameter \\#1 \\$path of function pathinfo expects string, string\\|false\\|null given\\.$#"
			count: 1
			path: ../src/Composer/Downloader/GzipDownloader.php

		-
			message: "#^Parameter \\#1 \\$url of function parse_url expects string, string\\|null given\\.$#"
			count: 1
			path: ../src/Composer/Downloader/GzipDownloader.php

		-
			message: "#^Parameter \\#1 \\$zp of function gzclose expects resource, resource\\|false given\\.$#"
			count: 1
			path: ../src/Composer/Downloader/GzipDownloader.php

		-
			message: "#^Parameter \\#1 \\$zp of function gzread expects resource, resource\\|false given\\.$#"
			count: 1
			path: ../src/Composer/Downloader/GzipDownloader.php

		-
			message: "#^Parameter \\#3 \\$length of function fwrite expects int\\<0, max\\>, int given\\.$#"
			count: 1
			path: ../src/Composer/Downloader/GzipDownloader.php

		-
			message: "#^Parameter \\#3 \\$cwd of method Composer\\\\Util\\\\ProcessExecutor\\:\\:execute\\(\\) expects string\\|null, string\\|false given\\.$#"
			count: 3
			path: ../src/Composer/Downloader/HgDownloader.php

		-
			message: "#^Short ternary operator is not allowed\\. Use null coalesce operator if applicable or consider using long ternary\\.$#"
			count: 1
			path: ../src/Composer/Downloader/HgDownloader.php

		-
			message: "#^Call to function in_array\\(\\) requires parameter \\#3 to be set\\.$#"
			count: 1
			path: ../src/Composer/Downloader/PathDownloader.php

		-
			message: "#^Only booleans are allowed in an if condition, array\\<string, string\\|null\\>\\|null given\\.$#"
			count: 1
			path: ../src/Composer/Downloader/PathDownloader.php

		-
			message: "#^Only booleans are allowed in an if condition, mixed given\\.$#"
			count: 1
			path: ../src/Composer/Downloader/PathDownloader.php

		-
			message: "#^Only booleans are allowed in an if condition, string\\|false given\\.$#"
			count: 1
			path: ../src/Composer/Downloader/PathDownloader.php

		-
			message: "#^Parameter \\#1 \\$originDir of method Symfony\\\\Component\\\\Filesystem\\\\Filesystem\\:\\:symlink\\(\\) expects string, string\\|false given\\.$#"
			count: 1
			path: ../src/Composer/Downloader/PathDownloader.php

		-
			message: "#^Parameter \\#1 \\$path of function realpath expects string, string\\|null given\\.$#"
			count: 3
			path: ../src/Composer/Downloader/PathDownloader.php

		-
			message: "#^Parameter \\#1 \\$path of method Composer\\\\Util\\\\Filesystem\\:\\:isAbsolutePath\\(\\) expects string, string\\|null given\\.$#"
			count: 1
			path: ../src/Composer/Downloader/PathDownloader.php

		-
			message: "#^Parameter \\#1 \\$path of method Composer\\\\Util\\\\Filesystem\\:\\:normalizePath\\(\\) expects string, string\\|false given\\.$#"
			count: 1
			path: ../src/Composer/Downloader/PathDownloader.php

		-
			message: "#^Parameter \\#1 \\$path of method Composer\\\\Util\\\\Filesystem\\:\\:normalizePath\\(\\) expects string, string\\|null given\\.$#"
			count: 1
			path: ../src/Composer/Downloader/PathDownloader.php

		-
			message: "#^Parameter \\#1 \\$target of method Composer\\\\Util\\\\Filesystem\\:\\:junction\\(\\) expects string, string\\|false given\\.$#"
			count: 1
			path: ../src/Composer/Downloader/PathDownloader.php

		-
			message: "#^Parameter \\#2 \\$to of method Composer\\\\Util\\\\Filesystem\\:\\:findShortestPath\\(\\) expects string, string\\|false given\\.$#"
			count: 1
			path: ../src/Composer/Downloader/PathDownloader.php

		-
			message: "#^Cannot call method cleanupClientSpec\\(\\) on Composer\\\\Util\\\\Perforce\\|null\\.$#"
			count: 1
			path: ../src/Composer/Downloader/PerforceDownloader.php

		-
			message: "#^Cannot call method connectClient\\(\\) on Composer\\\\Util\\\\Perforce\\|null\\.$#"
			count: 1
			path: ../src/Composer/Downloader/PerforceDownloader.php

		-
			message: "#^Cannot call method getCommitLogs\\(\\) on Composer\\\\Util\\\\Perforce\\|null\\.$#"
			count: 1
			path: ../src/Composer/Downloader/PerforceDownloader.php

		-
			message: "#^Cannot call method p4Login\\(\\) on Composer\\\\Util\\\\Perforce\\|null\\.$#"
			count: 1
			path: ../src/Composer/Downloader/PerforceDownloader.php

		-
			message: "#^Cannot call method setStream\\(\\) on Composer\\\\Util\\\\Perforce\\|null\\.$#"
			count: 1
			path: ../src/Composer/Downloader/PerforceDownloader.php

		-
			message: "#^Cannot call method syncCodeBase\\(\\) on Composer\\\\Util\\\\Perforce\\|null\\.$#"
			count: 1
			path: ../src/Composer/Downloader/PerforceDownloader.php

		-
			message: "#^Cannot call method writeP4ClientSpec\\(\\) on Composer\\\\Util\\\\Perforce\\|null\\.$#"
			count: 1
			path: ../src/Composer/Downloader/PerforceDownloader.php

		-
			message: "#^Construct empty\\(\\) is not allowed\\. Use more strict comparison\\.$#"
			count: 1
			path: ../src/Composer/Downloader/PerforceDownloader.php

		-
			message: "#^Parameter \\#1 \\$repoConfig of static method Composer\\\\Util\\\\Perforce\\:\\:create\\(\\) expects array\\{unique_perforce_client_name\\?\\: string, depot\\?\\: string, branch\\?\\: string, p4user\\?\\: string, p4password\\?\\: string\\}, array\\<string, mixed\\>\\|null given\\.$#"
			count: 1
			path: ../src/Composer/Downloader/PerforceDownloader.php

		-
			message: "#^Only booleans are allowed in a negated boolean, string\\|null given\\.$#"
			count: 1
			path: ../src/Composer/Downloader/SvnDownloader.php

		-
			message: "#^Parameter \\#1 \\$version1 of function version_compare expects string, string\\|null given\\.$#"
			count: 1
			path: ../src/Composer/Downloader/SvnDownloader.php

		-
			message: "#^Cannot call method getUniqueName\\(\\) on Composer\\\\Package\\\\PackageInterface\\|null\\.$#"
			count: 3
			path: ../src/Composer/Downloader/VcsDownloader.php

		-
			message: "#^Method Composer\\\\Downloader\\\\VcsDownloader\\:\\:prepareUrls\\(\\) should return array\\<string\\> but returns array\\<string\\|false\\>\\.$#"
			count: 1
			path: ../src/Composer/Downloader/VcsDownloader.php

		-
			message: "#^Only booleans are allowed in &&, Exception\\|null given on the right side\\.$#"
			count: 1
			path: ../src/Composer/Downloader/VcsDownloader.php

		-
			message: "#^Only booleans are allowed in a negated boolean, Exception\\|null given\\.$#"
			count: 1
			path: ../src/Composer/Downloader/VcsDownloader.php

		-
			message: "#^Only booleans are allowed in a negated boolean, array\\<string\\> given\\.$#"
			count: 1
			path: ../src/Composer/Downloader/VcsDownloader.php

		-
			message: "#^Only booleans are allowed in a negated boolean, int\\<0, max\\> given\\.$#"
			count: 2
			path: ../src/Composer/Downloader/VcsDownloader.php

		-
			message: "#^Only booleans are allowed in a negated boolean, string given\\.$#"
			count: 1
			path: ../src/Composer/Downloader/VcsDownloader.php

		-
			message: "#^Only booleans are allowed in a negated boolean, string\\|null given\\.$#"
			count: 3
			path: ../src/Composer/Downloader/VcsDownloader.php

		-
			message: "#^Only booleans are allowed in an elseif condition, int\\<0, max\\> given\\.$#"
			count: 3
			path: ../src/Composer/Downloader/VcsDownloader.php

		-
			message: "#^Only booleans are allowed in an if condition, array\\<string, string\\|null\\>\\|null given\\.$#"
			count: 1
			path: ../src/Composer/Downloader/VcsDownloader.php

		-
			message: "#^Only booleans are allowed in an if condition, string given\\.$#"
			count: 1
			path: ../src/Composer/Downloader/VcsDownloader.php

		-
			message: "#^Parameter \\#1 \\$fromReference of method Composer\\\\Downloader\\\\VcsDownloader\\:\\:getCommitLogs\\(\\) expects string, string\\|null given\\.$#"
			count: 1
			path: ../src/Composer/Downloader/VcsDownloader.php

		-
			message: "#^Parameter \\#1 \\$haystack of function strpos expects string, string\\|false given\\.$#"
			count: 2
			path: ../src/Composer/Downloader/VcsDownloader.php

		-
			message: "#^Parameter \\#1 \\$package of method Composer\\\\Downloader\\\\VcsDownloader\\:\\:cleanChanges\\(\\) expects Composer\\\\Package\\\\PackageInterface, Composer\\\\Package\\\\PackageInterface\\|null given\\.$#"
			count: 1
			path: ../src/Composer/Downloader/VcsDownloader.php

		-
			message: "#^Parameter \\#1 \\$path of function realpath expects string, string\\|false given\\.$#"
			count: 1
			path: ../src/Composer/Downloader/VcsDownloader.php

		-
			message: "#^Parameter \\#1 \\$path of static method Composer\\\\Util\\\\Filesystem\\:\\:isLocalPath\\(\\) expects string, string\\|false given\\.$#"
			count: 1
			path: ../src/Composer/Downloader/VcsDownloader.php

		-
			message: "#^Parameter \\#1 \\$str of function rawurldecode expects string, string\\|false given\\.$#"
			count: 1
			path: ../src/Composer/Downloader/VcsDownloader.php

		-
			message: "#^Parameter \\#1 \\$string of function substr expects string, string\\|false given\\.$#"
			count: 1
			path: ../src/Composer/Downloader/VcsDownloader.php

		-
			message: "#^Parameter \\#2 \\$toReference of method Composer\\\\Downloader\\\\VcsDownloader\\:\\:getCommitLogs\\(\\) expects string, string\\|null given\\.$#"
			count: 1
			path: ../src/Composer/Downloader/VcsDownloader.php

		-
			message: "#^Short ternary operator is not allowed\\. Use null coalesce operator if applicable or consider using long ternary\\.$#"
			count: 2
			path: ../src/Composer/Downloader/VcsDownloader.php

		-
			message: "#^Only booleans are allowed in &&, string\\|null given on the right side\\.$#"
			count: 3
			path: ../src/Composer/Downloader/ZipDownloader.php

		-
			message: "#^Only booleans are allowed in a negated boolean, array\\<int, array\\<int, string\\>\\> given\\.$#"
			count: 3
			path: ../src/Composer/Downloader/ZipDownloader.php

		-
			message: "#^Only booleans are allowed in an if condition, string\\|null given\\.$#"
			count: 1
			path: ../src/Composer/Downloader/ZipDownloader.php

		-
			message: "#^Short ternary operator is not allowed\\. Use null coalesce operator if applicable or consider using long ternary\\.$#"
			count: 1
			path: ../src/Composer/Downloader/ZipDownloader.php

		-
			message: "#^Call to function in_array\\(\\) requires parameter \\#3 to be set\\.$#"
			count: 1
			path: ../src/Composer/EventDispatcher/EventDispatcher.php

		-
			message: "#^Call to function is_callable\\(\\) with callable\\(\\)\\: mixed will always evaluate to true\\.$#"
			count: 1
			path: ../src/Composer/EventDispatcher/EventDispatcher.php

		-
			message: "#^Cannot access offset 0 on array\\{0\\: string, 1\\?\\: int\\}\\|int\\|string\\.$#"
			count: 1
			path: ../src/Composer/EventDispatcher/EventDispatcher.php

		-
			message: "#^Cannot access offset 1 on array\\{0\\: string, 1\\?\\: int\\}\\|int\\|string\\.$#"
			count: 1
			path: ../src/Composer/EventDispatcher/EventDispatcher.php

		-
			message: "#^Casting to bool something that's already bool\\.$#"
			count: 1
			path: ../src/Composer/EventDispatcher/EventDispatcher.php

		-
			message: "#^Construct empty\\(\\) is not allowed\\. Use more strict comparison\\.$#"
			count: 1
			path: ../src/Composer/EventDispatcher/EventDispatcher.php

		-
			message: "#^Dynamic call to static method Composer\\\\EventDispatcher\\\\EventSubscriberInterface\\:\\:getSubscribedEvents\\(\\)\\.$#"
			count: 1
			path: ../src/Composer/EventDispatcher/EventDispatcher.php

		-
			message: "#^Only booleans are allowed in a negated boolean, array\\<\\(callable\\)\\|string\\> given\\.$#"
			count: 1
			path: ../src/Composer/EventDispatcher/EventDispatcher.php

		-
			message: "#^Only booleans are allowed in a negated boolean, string\\|false given\\.$#"
			count: 1
			path: ../src/Composer/EventDispatcher/EventDispatcher.php

		-
			message: "#^Only booleans are allowed in a ternary operator condition, array given\\.$#"
			count: 1
			path: ../src/Composer/EventDispatcher/EventDispatcher.php

		-
			message: "#^Only booleans are allowed in a ternary operator condition, string\\|null given\\.$#"
			count: 1
			path: ../src/Composer/EventDispatcher/EventDispatcher.php

		-
			message: "#^Only booleans are allowed in an if condition, Composer\\\\Autoload\\\\ClassLoader\\|null given\\.$#"
			count: 1
			path: ../src/Composer/EventDispatcher/EventDispatcher.php

		-
			message: "#^Only booleans are allowed in an if condition, array\\<string\\> given\\.$#"
			count: 1
			path: ../src/Composer/EventDispatcher/EventDispatcher.php

		-
			message: "#^Only booleans are allowed in an if condition, string\\|false given\\.$#"
			count: 2
			path: ../src/Composer/EventDispatcher/EventDispatcher.php

		-
			message: "#^Only booleans are allowed in an if condition, string\\|null given\\.$#"
			count: 1
			path: ../src/Composer/EventDispatcher/EventDispatcher.php

		-
			message: "#^Only numeric types are allowed in \\+, int\\<0, max\\>\\|false given on the left side\\.$#"
			count: 1
			path: ../src/Composer/EventDispatcher/EventDispatcher.php

		-
			message: "#^Parameter \\#1 \\$str of function preg_quote expects string, string\\|false given\\.$#"
			count: 1
			path: ../src/Composer/EventDispatcher/EventDispatcher.php

		-
			message: "#^Parameter \\#2 \\$listener of method Composer\\\\EventDispatcher\\\\EventDispatcher\\:\\:addListener\\(\\) expects callable\\(\\)\\: mixed, array\\{Composer\\\\EventDispatcher\\\\EventSubscriberInterface, string\\} given\\.$#"
			count: 3
			path: ../src/Composer/EventDispatcher/EventDispatcher.php

		-
			message: "#^Parameter \\#2 \\$subject of static method Composer\\\\Pcre\\\\Preg\\:\\:isMatch\\(\\) expects string, string\\|false given\\.$#"
			count: 1
			path: ../src/Composer/EventDispatcher/EventDispatcher.php

		-
			message: "#^Parameter \\#3 \\$length of function substr expects int, int\\<0, max\\>\\|false given\\.$#"
			count: 1
			path: ../src/Composer/EventDispatcher/EventDispatcher.php

		-
			message: "#^Parameter \\#3 \\$priority of method Composer\\\\EventDispatcher\\\\EventDispatcher\\:\\:addListener\\(\\) expects int, array\\<int, int\\|string\\>\\|int\\|string given\\.$#"
			count: 1
			path: ../src/Composer/EventDispatcher/EventDispatcher.php

		-
			message: "#^Parameter \\#3 \\$priority of method Composer\\\\EventDispatcher\\\\EventDispatcher\\:\\:addListener\\(\\) expects int, int\\|string given\\.$#"
			count: 1
			path: ../src/Composer/EventDispatcher/EventDispatcher.php

		-
			message: "#^Short ternary operator is not allowed\\. Use null coalesce operator if applicable or consider using long ternary\\.$#"
			count: 1
			path: ../src/Composer/EventDispatcher/EventDispatcher.php

		-
			message: "#^Variable static method call on string\\.$#"
			count: 1
			path: ../src/Composer/EventDispatcher/EventDispatcher.php

		-
			message: "#^Call to function in_array\\(\\) requires parameter \\#3 to be set\\.$#"
			count: 3
			path: ../src/Composer/Factory.php

		-
			message: "#^Offset 'line' does not exist on array\\{text\\?\\: string, token\\?\\: string, line\\?\\: int, loc\\?\\: array\\{first_line\\: int, first_column\\: int, last_line\\: int, last_column\\: int\\}, expected\\?\\: array\\<string\\>, key\\: string\\}\\.$#"
			count: 1
			path: ../src/Composer/Factory.php

		-
			message: "#^Only booleans are allowed in &&, Composer\\\\IO\\\\IOInterface\\|null given on the left side\\.$#"
			count: 3
			path: ../src/Composer/Factory.php

		-
			message: "#^Only booleans are allowed in a negated boolean, string\\|false given\\.$#"
			count: 3
			path: ../src/Composer/Factory.php

		-
			message: "#^Only booleans are allowed in an if condition, Composer\\\\IO\\\\IOInterface\\|null given\\.$#"
			count: 1
			path: ../src/Composer/Factory.php

		-
			message: "#^Only booleans are allowed in an if condition, Composer\\\\Util\\\\ProcessExecutor\\|null given\\.$#"
			count: 1
			path: ../src/Composer/Factory.php

		-
			message: "#^Only booleans are allowed in an if condition, mixed given\\.$#"
			count: 4
			path: ../src/Composer/Factory.php

		-
			message: "#^Only booleans are allowed in an if condition, string\\|false given\\.$#"
			count: 6
			path: ../src/Composer/Factory.php

		-
			message: "#^Parameter \\#1 \\$input of method Seld\\\\JsonLint\\\\JsonParser\\:\\:parse\\(\\) expects string, string\\|false given\\.$#"
			count: 1
			path: ../src/Composer/Factory.php

		-
			message: "#^Parameter \\#1 \\$path of class Composer\\\\Json\\\\JsonFile constructor expects string, string\\|false given\\.$#"
			count: 1
			path: ../src/Composer/Factory.php

		-
			message: "#^Parameter \\#1 \\$path of function dirname expects string, string\\|false given\\.$#"
			count: 1
			path: ../src/Composer/Factory.php

		-
			message: "#^Parameter \\#1 \\$str of function trim expects string, string\\|false given\\.$#"
			count: 1
			path: ../src/Composer/Factory.php

		-
			message: "#^Parameter \\#4 \\$composerFileContents of class Composer\\\\Package\\\\Locker constructor expects string, string\\|false given\\.$#"
			count: 1
			path: ../src/Composer/Factory.php

		-
			message: "#^Short ternary operator is not allowed\\. Use null coalesce operator if applicable or consider using long ternary\\.$#"
			count: 5
			path: ../src/Composer/Factory.php

		-
			message: "#^Call to function in_array\\(\\) requires parameter \\#3 to be set\\.$#"
<<<<<<< HEAD
			count: 1
			path: ../src/Composer/IO/BaseIO.php

		-
			message: "#^Property Composer\\\\IO\\\\BaseIO\\:\\:\\$authentications \\(array\\<string, array\\{username\\: string, password\\: string\\}\\>\\) does not accept non\\-empty\\-array\\<string, array\\{username\\: string, password\\: string\\|null\\}\\>\\.$#"
=======
>>>>>>> 3b4afaa9
			count: 1
			path: ../src/Composer/IO/BaseIO.php

		-
			message: "#^Short ternary operator is not allowed\\. Use null coalesce operator if applicable or consider using long ternary\\.$#"
			count: 6
			path: ../src/Composer/IO/BaseIO.php

		-
			message: "#^Instanceof between Symfony\\\\Component\\\\Console\\\\Input\\\\StringInput and Symfony\\\\Component\\\\Console\\\\Input\\\\StreamableInputInterface will always evaluate to true\\.$#"
			count: 1
			path: ../src/Composer/IO/BufferIO.php

		-
			message: "#^Only booleans are allowed in a ternary operator condition, Symfony\\\\Component\\\\Console\\\\Formatter\\\\OutputFormatterInterface\\|null given\\.$#"
			count: 1
			path: ../src/Composer/IO/BufferIO.php

		-
			message: "#^PHPDoc type Symfony\\\\Component\\\\Console\\\\Input\\\\StringInput of property Composer\\\\IO\\\\BufferIO\\:\\:\\$input is not the same as PHPDoc type Symfony\\\\Component\\\\Console\\\\Input\\\\InputInterface of overridden property Composer\\\\IO\\\\ConsoleIO\\:\\:\\$input\\.$#"
			count: 1
			path: ../src/Composer/IO/BufferIO.php

		-
			message: "#^PHPDoc type Symfony\\\\Component\\\\Console\\\\Output\\\\StreamOutput of property Composer\\\\IO\\\\BufferIO\\:\\:\\$output is not the same as PHPDoc type Symfony\\\\Component\\\\Console\\\\Output\\\\OutputInterface of overridden property Composer\\\\IO\\\\ConsoleIO\\:\\:\\$output\\.$#"
			count: 1
			path: ../src/Composer/IO/BufferIO.php

		-
			message: "#^Parameter \\#1 \\$fp of function fwrite expects resource, resource\\|false given\\.$#"
			count: 1
			path: ../src/Composer/IO/BufferIO.php

		-
			message: "#^Parameter \\#1 \\$fp of function rewind expects resource, resource\\|false given\\.$#"
			count: 1
			path: ../src/Composer/IO/BufferIO.php

		-
			message: "#^Parameter \\#1 \\$stream of class Symfony\\\\Component\\\\Console\\\\Output\\\\StreamOutput constructor expects resource, resource\\|false given\\.$#"
			count: 1
			path: ../src/Composer/IO/BufferIO.php

		-
			message: "#^Parameter \\#1 \\$stream of method Symfony\\\\Component\\\\Console\\\\Input\\\\Input\\:\\:setStream\\(\\) expects resource, resource\\|false given\\.$#"
			count: 1
			path: ../src/Composer/IO/BufferIO.php

		-
			message: "#^Parameter \\#3 \\$subject of static method Composer\\\\Pcre\\\\Preg\\:\\:replaceCallback\\(\\) expects string, string\\|false given\\.$#"
			count: 1
			path: ../src/Composer/IO/BufferIO.php

		-
			message: "#^Parameter \\#1 \\$attempts of method Symfony\\\\Component\\\\Console\\\\Question\\\\Question\\:\\:setMaxAttempts\\(\\) expects int\\|null, int\\<min, \\-1\\>\\|int\\<1, max\\>\\|true\\|null given\\.$#"
			count: 1
			path: ../src/Composer/IO/ConsoleIO.php

		-
			message: "#^Short ternary operator is not allowed\\. Use null coalesce operator if applicable or consider using long ternary\\.$#"
			count: 1
			path: ../src/Composer/IO/ConsoleIO.php

		-
			message: "#^Call to function method_exists\\(\\) with 'Composer\\\\\\\\Autoload…' and 'getRegisteredLoaders' will always evaluate to true\\.$#"
			count: 1
			path: ../src/Composer/InstalledVersions.php

		-
			message: "#^Construct empty\\(\\) is not allowed\\. Use more strict comparison\\.$#"
			count: 1
			path: ../src/Composer/InstalledVersions.php

		-
			message: "#^Parameter \\#1 \\$constraints of method Composer\\\\Semver\\\\VersionParser\\:\\:parseConstraints\\(\\) expects string, string\\|null given\\.$#"
			count: 1
			path: ../src/Composer/InstalledVersions.php

		-
			message: "#^Cannot call method getPackages\\(\\) on Composer\\\\Repository\\\\LockArrayRepository\\|null\\.$#"
			count: 1
			path: ../src/Composer/Installer.php

		-
			message: "#^Cannot call method getPackages\\(\\) on Composer\\\\Repository\\\\RepositoryInterface\\|null\\.$#"
			count: 1
			path: ../src/Composer/Installer.php

		-
			message: "#^Casting to bool something that's already bool\\.$#"
			count: 15
			path: ../src/Composer/Installer.php

		-
			message: "#^Only booleans are allowed in &&, array\\<array\\<string, string\\>\\> given on the right side\\.$#"
			count: 1
			path: ../src/Composer/Installer.php

		-
			message: "#^Only booleans are allowed in &&, array\\<string\\>\\|null given on the left side\\.$#"
			count: 1
			path: ../src/Composer/Installer.php

		-
			message: "#^Only booleans are allowed in &&, mixed given on the right side\\.$#"
			count: 2
			path: ../src/Composer/Installer.php

		-
			message: "#^Only booleans are allowed in a negated boolean, Composer\\\\Repository\\\\LockArrayRepository\\|null given\\.$#"
			count: 1
			path: ../src/Composer/Installer.php

		-
			message: "#^Only booleans are allowed in a negated boolean, array\\<Composer\\\\DependencyResolver\\\\Operation\\\\OperationInterface\\> given\\.$#"
			count: 2
			path: ../src/Composer/Installer.php

		-
			message: "#^Only booleans are allowed in a negated boolean, array\\<string, Composer\\\\Package\\\\Link\\> given\\.$#"
			count: 1
			path: ../src/Composer/Installer.php

		-
			message: "#^Only booleans are allowed in an if condition, Composer\\\\Repository\\\\LockArrayRepository\\|null given\\.$#"
			count: 1
			path: ../src/Composer/Installer.php

		-
			message: "#^Only booleans are allowed in an if condition, Composer\\\\Repository\\\\RepositoryInterface\\|null given\\.$#"
			count: 2
			path: ../src/Composer/Installer.php

		-
			message: "#^Only booleans are allowed in an if condition, array\\<Composer\\\\DependencyResolver\\\\Operation\\\\OperationInterface\\> given\\.$#"
			count: 2
			path: ../src/Composer/Installer.php

		-
			message: "#^Only booleans are allowed in an if condition, array\\<int, Composer\\\\DependencyResolver\\\\Operation\\\\UninstallOperation\\> given\\.$#"
			count: 1
			path: ../src/Composer/Installer.php

		-
			message: "#^Only booleans are allowed in an if condition, array\\<int, string\\> given\\.$#"
			count: 5
			path: ../src/Composer/Installer.php

		-
			message: "#^Only booleans are allowed in an if condition, array\\<string\\>\\|null given\\.$#"
			count: 1
			path: ../src/Composer/Installer.php

		-
<<<<<<< HEAD
			message: "#^Only booleans are allowed in an if condition, int\\<0, max\\> given\\.$#"
			count: 1
			path: ../src/Composer/Installer.php

		-
=======
>>>>>>> 3b4afaa9
			message: "#^Only booleans are allowed in \\|\\|, array\\<string\\>\\|null given on the left side\\.$#"
			count: 2
			path: ../src/Composer/Installer.php

		-
			message: "#^Parameter \\#2 \\$stabilityFlags of class Composer\\\\Repository\\\\RepositorySet constructor expects array\\<string, 0\\|5\\|10\\|15\\|20\\>, non\\-empty\\-array\\<string, 0\\|5\\|10\\|15\\|20\\|string\\> given\\.$#"
			count: 1
			path: ../src/Composer/Installer.php

		-
			message: "#^Short ternary operator is not allowed\\. Use null coalesce operator if applicable or consider using long ternary\\.$#"
			count: 2
			path: ../src/Composer/Installer.php

		-
			message: "#^Construct empty\\(\\) is not allowed\\. Use more strict comparison\\.$#"
			count: 1
			path: ../src/Composer/Installer/BinaryInstaller.php

		-
			message: "#^Only booleans are allowed in a negated boolean, array\\<string\\> given\\.$#"
			count: 2
			path: ../src/Composer/Installer/BinaryInstaller.php

		-
			message: "#^Only booleans are allowed in an if condition, string\\|null given\\.$#"
			count: 1
			path: ../src/Composer/Installer/BinaryInstaller.php

		-
			message: "#^Parameter \\#1 \\$binPath of method Composer\\\\Installer\\\\BinaryInstaller\\:\\:installFullBinaries\\(\\) expects string, string\\|false given\\.$#"
			count: 1
			path: ../src/Composer/Installer/BinaryInstaller.php

		-
			message: "#^Parameter \\#1 \\$binPath of method Composer\\\\Installer\\\\BinaryInstaller\\:\\:installUnixyProxyBinaries\\(\\) expects string, string\\|false given\\.$#"
			count: 1
			path: ../src/Composer/Installer/BinaryInstaller.php

		-
			message: "#^Parameter \\#1 \\$fp of function fclose expects resource, resource\\|false given\\.$#"
			count: 1
			path: ../src/Composer/Installer/BinaryInstaller.php

		-
			message: "#^Parameter \\#1 \\$fp of function fgets expects resource, resource\\|false given\\.$#"
			count: 1
			path: ../src/Composer/Installer/BinaryInstaller.php

		-
			message: "#^Parameter \\#1 \\$path of function realpath expects string, string\\|false given\\.$#"
			count: 1
			path: ../src/Composer/Installer/BinaryInstaller.php

		-
			message: "#^Parameter \\#2 \\$subject of static method Composer\\\\Pcre\\\\Preg\\:\\:isMatch\\(\\) expects string, string\\|false given\\.$#"
			count: 2
			path: ../src/Composer/Installer/BinaryInstaller.php

		-
			message: "#^Property Composer\\\\Installer\\\\BinaryInstaller\\:\\:\\$binDir \\(string\\) does not accept string\\|false\\.$#"
			count: 1
			path: ../src/Composer/Installer/BinaryInstaller.php

		-
			message: "#^Short ternary operator is not allowed\\. Use null coalesce operator if applicable or consider using long ternary\\.$#"
			count: 1
			path: ../src/Composer/Installer/BinaryInstaller.php

		-
			message: "#^Call to function in_array\\(\\) requires parameter \\#3 to be set\\.$#"
			count: 2
			path: ../src/Composer/Installer/InstallationManager.php

		-
			message: "#^Constant PHP_WINDOWS_EVENT_CTRL_C not found\\.$#"
			count: 1
			path: ../src/Composer/Installer/InstallationManager.php

		-
			message: "#^Constant PHP_WINDOWS_EVENT_CTRL_C not found\\.$#"
			count: 1
			path: ../src/Composer/Installer/InstallationManager.php

		-
			message: "#^Construct empty\\(\\) is not allowed\\. Use more strict comparison\\.$#"
			count: 1
			path: ../src/Composer/Installer/InstallationManager.php

		-
			message: "#^Foreach overwrites \\$batch with its value variable\\.$#"
			count: 2
			path: ../src/Composer/Installer/InstallationManager.php

		-
			message: "#^Function sapi_windows_set_ctrl_handler not found\\.$#"
			count: 3
			path: ../src/Composer/Installer/InstallationManager.php

		-
			message: "#^Only booleans are allowed in &&, Composer\\\\EventDispatcher\\\\EventDispatcher\\|null given on the right side\\.$#"
			count: 2
			path: ../src/Composer/Installer/InstallationManager.php

		-
			message: "#^Only booleans are allowed in &&, array given on the right side\\.$#"
			count: 1
			path: ../src/Composer/Installer/InstallationManager.php

		-
			message: "#^Only booleans are allowed in a negated boolean, string\\|false given\\.$#"
			count: 1
			path: ../src/Composer/Installer/InstallationManager.php

		-
			message: "#^Only booleans are allowed in a negated boolean, string\\|null given\\.$#"
			count: 1
			path: ../src/Composer/Installer/InstallationManager.php

		-
			message: "#^Only booleans are allowed in an if condition, React\\\\Promise\\\\PromiseInterface\\|null given\\.$#"
			count: 1
			path: ../src/Composer/Installer/InstallationManager.php

		-
			message: "#^Only booleans are allowed in an if condition, Symfony\\\\Component\\\\Console\\\\Helper\\\\ProgressBar\\|null given\\.$#"
			count: 1
			path: ../src/Composer/Installer/InstallationManager.php

		-
			message: "#^Only booleans are allowed in an if condition, array\\<Composer\\\\DependencyResolver\\\\Operation\\\\OperationInterface\\> given\\.$#"
			count: 4
			path: ../src/Composer/Installer/InstallationManager.php

		-
			message: "#^Only booleans are allowed in an if condition, int\\<0, max\\> given\\.$#"
			count: 2
			path: ../src/Composer/Installer/InstallationManager.php

		-
			message: "#^Only booleans are allowed in an if condition, int\\<0, max\\>\\|false given\\.$#"
			count: 1
			path: ../src/Composer/Installer/InstallationManager.php

		-
			message: "#^Only booleans are allowed in an if condition, string\\|null given\\.$#"
			count: 1
			path: ../src/Composer/Installer/InstallationManager.php

		-
			message: "#^Parameter \\#1 \\$function of function call_user_func expects callable\\(\\)\\: mixed, int\\<min, \\-1\\>\\|int\\<2, max\\>\\|string given\\.$#"
			count: 1
			path: ../src/Composer/Installer/InstallationManager.php

		-
			message: "#^Parameter \\#1 \\$onFulfilled of method React\\\\Promise\\\\PromiseInterface\\:\\:then\\(\\) expects \\(callable\\(\\)\\: mixed\\)\\|null, React\\\\Promise\\\\PromiseInterface given\\.$#"
			count: 1
			path: ../src/Composer/Installer/InstallationManager.php

		-
			message: "#^Parameter \\#2 \\$handle of function pcntl_signal expects \\(callable\\(\\)\\: mixed\\)\\|int, int\\|string given\\.$#"
			count: 2
			path: ../src/Composer/Installer/InstallationManager.php

		-
			message: "#^Parameter \\#2 \\$offset of function array_splice expects int, int\\|string given\\.$#"
			count: 1
			path: ../src/Composer/Installer/InstallationManager.php

		-
			message: "#^Parameter \\#3 \\$cleanupPromises of method Composer\\\\Installer\\\\InstallationManager\\:\\:executeBatch\\(\\) expects array\\<React\\\\Promise\\\\PromiseInterface\\>, array\\<\\(Closure\\)\\|React\\\\Promise\\\\PromiseInterface\\> given\\.$#"
			count: 1
			path: ../src/Composer/Installer/InstallationManager.php

		-
			message: "#^Trying to invoke React\\\\Promise\\\\PromiseInterface but it might not be a callable\\.$#"
			count: 1
			path: ../src/Composer/Installer/InstallationManager.php

		-
			message: "#^Variable method call on \\$this\\(Composer\\\\Installer\\\\InstallationManager\\)\\.$#"
			count: 2
			path: ../src/Composer/Installer/InstallationManager.php

		-
			message: "#^Only booleans are allowed in a ternary operator condition, string given\\.$#"
			count: 1
			path: ../src/Composer/Installer/LibraryInstaller.php

		-
			message: "#^Only booleans are allowed in a ternary operator condition, string\\|null given\\.$#"
			count: 1
			path: ../src/Composer/Installer/LibraryInstaller.php

		-
			message: "#^Only booleans are allowed in an if condition, int\\<0, max\\>\\|false given\\.$#"
			count: 1
			path: ../src/Composer/Installer/LibraryInstaller.php

		-
			message: "#^Only booleans are allowed in an if condition, string\\|null given\\.$#"
			count: 1
			path: ../src/Composer/Installer/LibraryInstaller.php

		-
			message: "#^Property Composer\\\\Installer\\\\LibraryInstaller\\:\\:\\$type \\(string\\) does not accept string\\|null\\.$#"
			count: 1
			path: ../src/Composer/Installer/LibraryInstaller.php

		-
			message: "#^Property Composer\\\\Installer\\\\LibraryInstaller\\:\\:\\$vendorDir \\(string\\) does not accept string\\|false\\.$#"
			count: 1
			path: ../src/Composer/Installer/LibraryInstaller.php

		-
			message: "#^Short ternary operator is not allowed\\. Use null coalesce operator if applicable or consider using long ternary\\.$#"
			count: 2
			path: ../src/Composer/Installer/LibraryInstaller.php

		-
			message: "#^Only booleans are allowed in a ternary operator condition, string\\|null given\\.$#"
			count: 1
			path: ../src/Composer/Installer/NoopInstaller.php

		-
			message: "#^Construct empty\\(\\) is not allowed\\. Use more strict comparison\\.$#"
			count: 1
			path: ../src/Composer/Installer/PluginInstaller.php

		-
			message: "#^Call to function in_array\\(\\) requires parameter \\#3 to be set\\.$#"
			count: 2
			path: ../src/Composer/Installer/SuggestedPackagesReporter.php

		-
			message: "#^Construct empty\\(\\) is not allowed\\. Use more strict comparison\\.$#"
			count: 1
			path: ../src/Composer/Installer/SuggestedPackagesReporter.php

		-
			message: "#^Foreach overwrites \\$suggesters with its value variable\\.$#"
			count: 1
			path: ../src/Composer/Installer/SuggestedPackagesReporter.php

		-
			message: "#^Only booleans are allowed in &&, array\\<int\\|string, string\\> given on the left side\\.$#"
			count: 1
			path: ../src/Composer/Installer/SuggestedPackagesReporter.php

		-
			message: "#^Only booleans are allowed in a ternary operator condition, mixed given\\.$#"
			count: 2
			path: ../src/Composer/Installer/SuggestedPackagesReporter.php

		-
			message: "#^Only booleans are allowed in an if condition, Composer\\\\Package\\\\PackageInterface\\|null given\\.$#"
			count: 2
			path: ../src/Composer/Installer/SuggestedPackagesReporter.php

		-
			message: "#^Only booleans are allowed in an if condition, array given\\.$#"
			count: 1
			path: ../src/Composer/Installer/SuggestedPackagesReporter.php

		-
			message: "#^Only booleans are allowed in an if condition, int given\\.$#"
			count: 5
			path: ../src/Composer/Installer/SuggestedPackagesReporter.php

		-
			message: "#^Method Composer\\\\Json\\\\JsonFile\\:\\:encode\\(\\) should return string but returns string\\|false\\.$#"
			count: 1
			path: ../src/Composer/Json/JsonFile.php

		-
			message: "#^Only booleans are allowed in &&, Composer\\\\IO\\\\IOInterface\\|null given on the left side\\.$#"
			count: 1
			path: ../src/Composer/Json/JsonFile.php

		-
			message: "#^Only booleans are allowed in a negated boolean, string\\|false given\\.$#"
			count: 1
			path: ../src/Composer/Json/JsonFile.php

		-
			message: "#^Only booleans are allowed in a ternary operator condition, int given\\.$#"
			count: 1
			path: ../src/Composer/Json/JsonFile.php

		-
			message: "#^Only booleans are allowed in an if condition, Composer\\\\Util\\\\HttpDownloader\\|null given\\.$#"
			count: 1
			path: ../src/Composer/Json/JsonFile.php

		-
<<<<<<< HEAD
			message: "#^Only booleans are allowed in an if condition, int\\<min, 2\\> given\\.$#"
			count: 1
			path: ../src/Composer/Json/JsonFile.php

		-
=======
>>>>>>> 3b4afaa9
			message: "#^Parameter \\#1 \\$json of function json_decode expects string, string\\|false given\\.$#"
			count: 1
			path: ../src/Composer/Json/JsonFile.php

		-
			message: "#^Parameter \\#1 \\$json of static method Composer\\\\Json\\\\JsonFile\\:\\:parseJson\\(\\) expects string\\|null, string\\|false\\|null given\\.$#"
			count: 1
			path: ../src/Composer/Json/JsonFile.php

		-
			message: "#^Parameter \\#1 \\$json of static method Composer\\\\Json\\\\JsonFile\\:\\:validateSyntax\\(\\) expects string, string\\|false given\\.$#"
			count: 1
			path: ../src/Composer/Json/JsonFile.php

		-
			message: "#^Only booleans are allowed in an if condition, int\\<0, 1\\> given\\.$#"
			count: 1
			path: ../src/Composer/Json/JsonFormatter.php

		-
			message: "#^Call to function in_array\\(\\) requires parameter \\#3 to be set\\.$#"
			count: 2
			path: ../src/Composer/Json/JsonManipulator.php

		-
			message: "#^Construct empty\\(\\) is not allowed\\. Use more strict comparison\\.$#"
			count: 5
			path: ../src/Composer/Json/JsonManipulator.php

		-
			message: "#^Foreach overwrites \\$match with its value variable\\.$#"
			count: 1
			path: ../src/Composer/Json/JsonManipulator.php

		-
			message: "#^Only booleans are allowed in &&, string\\|null given on the left side\\.$#"
			count: 1
			path: ../src/Composer/Json/JsonManipulator.php

		-
			message: "#^Only booleans are allowed in a negated boolean, mixed given\\.$#"
			count: 4
			path: ../src/Composer/Json/JsonManipulator.php

		-
			message: "#^Casting to string something that's already string\\.$#"
			count: 1
			path: ../src/Composer/Json/JsonValidationException.php

		-
			message: "#^Variable method call on Composer\\\\Package\\\\BasePackage\\.$#"
			count: 1
			path: ../src/Composer/Package/AliasPackage.php

		-
			message: "#^Variable property access on \\$this\\(Composer\\\\Package\\\\AliasPackage\\)\\.$#"
			count: 1
			path: ../src/Composer/Package/AliasPackage.php

		-
			message: "#^Call to function method_exists\\(\\) with Closure\\(SplFileInfo\\)\\: bool and 'bindTo' will always evaluate to true\\.$#"
			count: 1
			path: ../src/Composer/Package/Archiver/ArchivableFilesFinder.php

		-
			message: "#^Parameter \\#1 \\$haystack of function strpos expects string, string\\|false given\\.$#"
			count: 1
			path: ../src/Composer/Package/Archiver/ArchivableFilesFinder.php

		-
			message: "#^Parameter \\#1 \\$path of method Composer\\\\Util\\\\Filesystem\\:\\:normalizePath\\(\\) expects string, string\\|false given\\.$#"
			count: 2
			path: ../src/Composer/Package/Archiver/ArchivableFilesFinder.php

		-
			message: "#^Construct empty\\(\\) is not allowed\\. Use more strict comparison\\.$#"
			count: 4
			path: ../src/Composer/Package/Archiver/ArchiveManager.php

		-
			message: "#^Only booleans are allowed in an if condition, string\\|null given\\.$#"
			count: 2
			path: ../src/Composer/Package/Archiver/ArchiveManager.php

		-
			message: "#^Parameter \\#1 \\$directory of method Composer\\\\Util\\\\Filesystem\\:\\:removeDirectory\\(\\) expects string, string\\|false given\\.$#"
			count: 1
			path: ../src/Composer/Package/Archiver/ArchiveManager.php

		-
			message: "#^Parameter \\#1 \\$sources of method Composer\\\\Package\\\\Archiver\\\\ArchiverInterface\\:\\:archive\\(\\) expects string, string\\|false given\\.$#"
			count: 1
			path: ../src/Composer/Package/Archiver/ArchiveManager.php

		-
			message: "#^Parameter \\#2 \\$sourceType of method Composer\\\\Package\\\\Archiver\\\\ArchiverInterface\\:\\:supports\\(\\) expects string, string\\|null given\\.$#"
			count: 1
			path: ../src/Composer/Package/Archiver/ArchiveManager.php

		-
			message: "#^Only booleans are allowed in a negated boolean, string given\\.$#"
			count: 1
			path: ../src/Composer/Package/Archiver/BaseExcludeFilter.php

		-
			message: "#^Parameter \\#1 \\$lines of method Composer\\\\Package\\\\Archiver\\\\BaseExcludeFilter\\:\\:parseLines\\(\\) expects array\\<string\\>, array\\<int, string\\>\\|false given\\.$#"
			count: 1
			path: ../src/Composer/Package/Archiver/GitExcludeFilter.php

		-
			message: "#^Dynamic call to static method Phar\\:\\:canCompress\\(\\)\\.$#"
			count: 1
			path: ../src/Composer/Package/Archiver/PharArchiver.php

		-
			message: "#^Only numeric types are allowed in \\-, int\\<0, max\\>\\|false given on the left side\\.$#"
			count: 1
			path: ../src/Composer/Package/Archiver/PharArchiver.php

		-
			message: "#^Parameter \\#1 \\$sources of class Composer\\\\Package\\\\Archiver\\\\ArchivableFilesFinder constructor expects string, string\\|false given\\.$#"
			count: 1
			path: ../src/Composer/Package/Archiver/PharArchiver.php

		-
			message: "#^Parameter \\#2 \\$baseDirectory of method Phar\\:\\:buildFromIterator\\(\\) expects string, string\\|false given\\.$#"
			count: 1
			path: ../src/Composer/Package/Archiver/PharArchiver.php

		-
			message: "#^Parameter \\#2 \\$sources of method Composer\\\\Package\\\\Archiver\\\\ArchivableFilesFilter\\:\\:addEmptyDir\\(\\) expects string, string\\|false given\\.$#"
			count: 1
			path: ../src/Composer/Package/Archiver/PharArchiver.php

		-
			message: "#^Call to function method_exists\\(\\) with ZipArchive and 'setExternalAttribut…' will always evaluate to true\\.$#"
			count: 1
			path: ../src/Composer/Package/Archiver/ZipArchiver.php

		-
			message: "#^Call to function in_array\\(\\) requires parameter \\#3 to be set\\.$#"
			count: 1
			path: ../src/Composer/Package/BasePackage.php

		-
			message: "#^Only booleans are allowed in &&, Composer\\\\Repository\\\\RepositoryInterface\\|null given on the left side\\.$#"
			count: 1
			path: ../src/Composer/Package/BasePackage.php

		-
<<<<<<< HEAD
			message: "#^Offset 'string' does not exist on array\\{added\\?\\: array\\<string\\>, changed\\?\\: array\\<string\\>, removed\\?\\: array\\<string\\>, string\\?\\: non\\-empty\\-array\\<int, non\\-empty\\-string\\>\\}\\.$#"
			count: 1
			path: ../src/Composer/Package/Comparer/Comparer.php

		-
=======
>>>>>>> 3b4afaa9
			message: "#^Only booleans are allowed in &&, int\\<0, max\\>\\|false given on the right side\\.$#"
			count: 1
			path: ../src/Composer/Package/Comparer/Comparer.php

		-
			message: "#^Only booleans are allowed in a negated boolean, array\\<string, array\\<string, string\\|false\\>\\>\\|false given\\.$#"
			count: 1
			path: ../src/Composer/Package/Comparer/Comparer.php

		-
			message: "#^Only booleans are allowed in a negated boolean, int given\\.$#"
			count: 1
			path: ../src/Composer/Package/Comparer/Comparer.php

		-
			message: "#^Only booleans are allowed in a negated boolean, int\\<0, max\\> given\\.$#"
			count: 1
			path: ../src/Composer/Package/Comparer/Comparer.php

		-
			message: "#^Only booleans are allowed in an if condition, resource\\|false given\\.$#"
			count: 1
			path: ../src/Composer/Package/Comparer/Comparer.php

		-
			message: "#^Parameter \\#1 \\$directory of function chdir expects string, string\\|false given\\.$#"
			count: 2
			path: ../src/Composer/Package/Comparer/Comparer.php

		-
			message: "#^PHPDoc type Composer\\\\Package\\\\CompletePackage of property Composer\\\\Package\\\\CompleteAliasPackage\\:\\:\\$aliasOf is not the same as PHPDoc type Composer\\\\Package\\\\BasePackage of overridden property Composer\\\\Package\\\\AliasPackage\\:\\:\\$aliasOf\\.$#"
			count: 1
			path: ../src/Composer/Package/CompleteAliasPackage.php

		-
			message: "#^Only booleans are allowed in an if condition, DateTime\\|null given\\.$#"
			count: 1
			path: ../src/Composer/Package/Dumper/ArrayDumper.php

		-
			message: "#^Only booleans are allowed in an if condition, array\\<int, array\\<string, bool\\|string\\>\\>\\|null given\\.$#"
			count: 2
			path: ../src/Composer/Package/Dumper/ArrayDumper.php

		-
			message: "#^Only booleans are allowed in an if condition, array\\<string, string\\> given\\.$#"
			count: 1
			path: ../src/Composer/Package/Dumper/ArrayDumper.php

		-
			message: "#^Only booleans are allowed in an if condition, array\\<string\\> given\\.$#"
			count: 1
			path: ../src/Composer/Package/Dumper/ArrayDumper.php

		-
			message: "#^Only booleans are allowed in an if condition, string given\\.$#"
			count: 1
			path: ../src/Composer/Package/Dumper/ArrayDumper.php

		-
			message: "#^Only booleans are allowed in an if condition, string\\|null given\\.$#"
			count: 4
			path: ../src/Composer/Package/Dumper/ArrayDumper.php

		-
			message: "#^Parameter \\#1 \\$array_arg of function ksort expects array, array\\<int\\|string, mixed\\>\\|string given\\.$#"
			count: 1
			path: ../src/Composer/Package/Dumper/ArrayDumper.php

		-
			message: "#^Short ternary operator is not allowed\\. Use null coalesce operator if applicable or consider using long ternary\\.$#"
			count: 1
			path: ../src/Composer/Package/Dumper/ArrayDumper.php

		-
			message: "#^Variable method call on Composer\\\\Package\\\\PackageInterface\\.$#"
			count: 2
			path: ../src/Composer/Package/Dumper/ArrayDumper.php

		-
			message: "#^Call to function is_string\\(\\) with string will always evaluate to true\\.$#"
			count: 1
			path: ../src/Composer/Package/Loader/ArrayLoader.php

		-
			message: "#^Construct empty\\(\\) is not allowed\\. Use more strict comparison\\.$#"
			count: 10
			path: ../src/Composer/Package/Loader/ArrayLoader.php

		-
			message: "#^Instanceof between Composer\\\\Package\\\\CompletePackage and Composer\\\\Package\\\\CompletePackage will always evaluate to true\\.$#"
			count: 1
			path: ../src/Composer/Package/Loader/ArrayLoader.php

		-
			message: "#^Instanceof between Composer\\\\Package\\\\CompletePackage and Composer\\\\Package\\\\CompletePackageInterface will always evaluate to true\\.$#"
			count: 1
			path: ../src/Composer/Package/Loader/ArrayLoader.php

		-
			message: "#^Method Composer\\\\Package\\\\Loader\\\\ArrayLoader\\:\\:createObject\\(\\) should return Composer\\\\Package\\\\CompletePackage but returns PackageClass of Composer\\\\Package\\\\CompletePackageInterface\\.$#"
			count: 1
			path: ../src/Composer/Package/Loader/ArrayLoader.php

		-
			message: "#^Only booleans are allowed in &&, string\\|false given on the left side\\.$#"
			count: 1
			path: ../src/Composer/Package/Loader/ArrayLoader.php

		-
			message: "#^Only booleans are allowed in &&, string\\|false given on the right side\\.$#"
			count: 1
			path: ../src/Composer/Package/Loader/ArrayLoader.php

		-
			message: "#^Only booleans are allowed in a negated boolean, Composer\\\\Package\\\\Version\\\\VersionParser\\|null given\\.$#"
			count: 1
			path: ../src/Composer/Package/Loader/ArrayLoader.php

		-
			message: "#^Only booleans are allowed in an if condition, string\\|null given\\.$#"
			count: 1
			path: ../src/Composer/Package/Loader/ArrayLoader.php

		-
			message: "#^Variable method call on Composer\\\\Package\\\\CompletePackage\\.$#"
			count: 1
			path: ../src/Composer/Package/Loader/ArrayLoader.php

		-
			message: "#^Variable method call on Composer\\\\Package\\\\PackageInterface\\.$#"
			count: 1
			path: ../src/Composer/Package/Loader/ArrayLoader.php

		-
			message: "#^Call to function is_string\\(\\) with string will always evaluate to true\\.$#"
			count: 1
			path: ../src/Composer/Package/Loader/JsonLoader.php

		-
			message: "#^Parameter \\#1 \\$json of static method Composer\\\\Json\\\\JsonFile\\:\\:parseJson\\(\\) expects string\\|null, string\\|false given\\.$#"
			count: 1
			path: ../src/Composer/Package/Loader/JsonLoader.php

		-
			message: "#^Instanceof between Composer\\\\Package\\\\RootPackage and Composer\\\\Package\\\\RootPackage will always evaluate to true\\.$#"
			count: 1
			path: ../src/Composer/Package/Loader/RootPackageLoader.php

		-
			message: "#^Only booleans are allowed in an elseif condition, string\\|null given\\.$#"
			count: 1
			path: ../src/Composer/Package/Loader/RootPackageLoader.php

		-
			message: "#^Only booleans are allowed in an if condition, array\\<string, string\\|null\\>\\|null given\\.$#"
			count: 1
			path: ../src/Composer/Package/Loader/RootPackageLoader.php

		-
			message: "#^Only booleans are allowed in an if condition, string\\|false given\\.$#"
			count: 1
			path: ../src/Composer/Package/Loader/RootPackageLoader.php

		-
			message: "#^Only booleans are allowed in an if condition, string\\|null given\\.$#"
			count: 2
			path: ../src/Composer/Package/Loader/RootPackageLoader.php

		-
			message: "#^Parameter \\#1 \\$requires of method Composer\\\\Package\\\\Loader\\\\RootPackageLoader\\:\\:extractAliases\\(\\) expects array\\<string, string\\>, array\\<int\\|string, mixed\\> given\\.$#"
			count: 1
			path: ../src/Composer/Package/Loader/RootPackageLoader.php

		-
			message: "#^Parameter \\#1 \\$requires of static method Composer\\\\Package\\\\Loader\\\\RootPackageLoader\\:\\:extractReferences\\(\\) expects array\\<string, string\\>, array\\<int\\|string, mixed\\> given\\.$#"
			count: 1
			path: ../src/Composer/Package/Loader/RootPackageLoader.php

		-
			message: "#^Parameter \\#1 \\$requires of static method Composer\\\\Package\\\\Loader\\\\RootPackageLoader\\:\\:extractStabilityFlags\\(\\) expects array\\<string, string\\>, array\\<int\\|string, mixed\\> given\\.$#"
			count: 1
			path: ../src/Composer/Package/Loader/RootPackageLoader.php

		-
			message: "#^Parameter \\#2 \\$class \\(class\\-string\\<PackageClass of Composer\\\\Package\\\\RootPackage\\>\\) of method Composer\\\\Package\\\\Loader\\\\RootPackageLoader\\:\\:load\\(\\) should be contravariant with parameter \\$class \\(class\\-string\\<Composer\\\\Package\\\\CompletePackageInterface\\>\\) of method Composer\\\\Package\\\\Loader\\\\ArrayLoader\\:\\:load\\(\\)$#"
			count: 1
			path: ../src/Composer/Package/Loader/RootPackageLoader.php

		-
			message: "#^Parameter \\#2 \\$class \\(class\\-string\\<PackageClass of Composer\\\\Package\\\\RootPackage\\>\\) of method Composer\\\\Package\\\\Loader\\\\RootPackageLoader\\:\\:load\\(\\) should be contravariant with parameter \\$class \\(class\\-string\\<Composer\\\\Package\\\\CompletePackageInterface\\>\\) of method Composer\\\\Package\\\\Loader\\\\LoaderInterface\\:\\:load\\(\\)$#"
			count: 1
			path: ../src/Composer/Package/Loader/RootPackageLoader.php

		-
			message: "#^Parameter \\#2 \\$path of method Composer\\\\Package\\\\Version\\\\VersionGuesser\\:\\:guessVersion\\(\\) expects string, string\\|false given\\.$#"
			count: 1
			path: ../src/Composer/Package/Loader/RootPackageLoader.php

		-
			message: "#^Short ternary operator is not allowed\\. Use null coalesce operator if applicable or consider using long ternary\\.$#"
			count: 2
			path: ../src/Composer/Package/Loader/RootPackageLoader.php

		-
			message: "#^Variable method call on Composer\\\\Package\\\\RootPackage\\.$#"
			count: 1
			path: ../src/Composer/Package/Loader/RootPackageLoader.php

		-
			message: "#^Call to function in_array\\(\\) requires parameter \\#3 to be set\\.$#"
			count: 1
			path: ../src/Composer/Package/Loader/ValidatingArrayLoader.php

		-
			message: "#^Cannot access offset 'scheme' on array\\{scheme\\?\\: string, host\\?\\: string, port\\?\\: int, user\\?\\: string, pass\\?\\: string, path\\?\\: string, query\\?\\: string, fragment\\?\\: string\\}\\|false\\.$#"
			count: 1
			path: ../src/Composer/Package/Loader/ValidatingArrayLoader.php

		-
			message: "#^Construct empty\\(\\) is not allowed\\. Use more strict comparison\\.$#"
			count: 19
			path: ../src/Composer/Package/Loader/ValidatingArrayLoader.php

		-
			message: "#^Only booleans are allowed in &&, array given on the right side\\.$#"
			count: 1
			path: ../src/Composer/Package/Loader/ValidatingArrayLoader.php

		-
			message: "#^Only booleans are allowed in &&, int given on the left side\\.$#"
			count: 2
			path: ../src/Composer/Package/Loader/ValidatingArrayLoader.php

		-
			message: "#^Only booleans are allowed in &&, string\\|false given on the left side\\.$#"
			count: 1
			path: ../src/Composer/Package/Loader/ValidatingArrayLoader.php

		-
			message: "#^Only booleans are allowed in &&, string\\|false given on the right side\\.$#"
			count: 1
			path: ../src/Composer/Package/Loader/ValidatingArrayLoader.php

		-
			message: "#^Only booleans are allowed in &&, string\\|null given on the left side\\.$#"
			count: 1
			path: ../src/Composer/Package/Loader/ValidatingArrayLoader.php

		-
			message: "#^Only booleans are allowed in a negated boolean, DateTime\\|null given\\.$#"
			count: 1
			path: ../src/Composer/Package/Loader/ValidatingArrayLoader.php

		-
			message: "#^Only booleans are allowed in a negated boolean, int\\<0, max\\> given\\.$#"
			count: 1
			path: ../src/Composer/Package/Loader/ValidatingArrayLoader.php

		-
			message: "#^Only booleans are allowed in a negated boolean, string\\|false given\\.$#"
			count: 2
			path: ../src/Composer/Package/Loader/ValidatingArrayLoader.php

		-
			message: "#^Only booleans are allowed in an if condition, array\\<int, string\\> given\\.$#"
			count: 1
			path: ../src/Composer/Package/Loader/ValidatingArrayLoader.php

		-
			message: "#^Only booleans are allowed in an if condition, string\\|null given\\.$#"
			count: 2
			path: ../src/Composer/Package/Loader/ValidatingArrayLoader.php

		-
			message: "#^Parameter \\#2 \\$subject of static method Composer\\\\Pcre\\\\Preg\\:\\:isMatch\\(\\) expects string, float\\|int\\|string given\\.$#"
			count: 1
			path: ../src/Composer/Package/Loader/ValidatingArrayLoader.php

		-
			message: "#^Short ternary operator is not allowed\\. Use null coalesce operator if applicable or consider using long ternary\\.$#"
			count: 1
			path: ../src/Composer/Package/Loader/ValidatingArrayLoader.php

		-
			message: "#^Call to function in_array\\(\\) requires parameter \\#3 to be set\\.$#"
			count: 1
			path: ../src/Composer/Package/Locker.php

		-
			message: "#^Construct empty\\(\\) is not allowed\\. Use more strict comparison\\.$#"
			count: 5
			path: ../src/Composer/Package/Locker.php

		-
			message: "#^Only booleans are allowed in &&, string\\|false given on the left side\\.$#"
			count: 1
			path: ../src/Composer/Package/Locker.php

		-
			message: "#^Only booleans are allowed in a negated boolean, string given\\.$#"
			count: 2
			path: ../src/Composer/Package/Locker.php

		-
			message: "#^Only booleans are allowed in a ternary operator condition, DateTime\\|null given\\.$#"
			count: 1
			path: ../src/Composer/Package/Locker.php

		-
			message: "#^Only booleans are allowed in an if condition, array\\<string, string\\> given\\.$#"
			count: 1
			path: ../src/Composer/Package/Locker.php

		-
			message: "#^Parameter \\#1 \\$aliasOf of class Composer\\\\Package\\\\CompleteAliasPackage constructor expects Composer\\\\Package\\\\CompletePackage, Composer\\\\Package\\\\CompleteAliasPackage\\|Composer\\\\Package\\\\CompletePackage given\\.$#"
			count: 1
			path: ../src/Composer/Package/Locker.php

		-
			message: "#^Short ternary operator is not allowed\\. Use null coalesce operator if applicable or consider using long ternary\\.$#"
			count: 3
			path: ../src/Composer/Package/Locker.php

		-
			message: "#^Call to function in_array\\(\\) requires parameter \\#3 to be set\\.$#"
			count: 1
			path: ../src/Composer/Package/Package.php

		-
			message: "#^Only booleans are allowed in a negated boolean, string\\|null given\\.$#"
			count: 1
			path: ../src/Composer/Package/Package.php

		-
			message: "#^Only booleans are allowed in an elseif condition, string\\|null given\\.$#"
			count: 1
			path: ../src/Composer/Package/Package.php

		-
			message: "#^Only booleans are allowed in an if condition, array\\<int, array\\<string, bool\\|string\\>\\>\\|null given\\.$#"
			count: 1
			path: ../src/Composer/Package/Package.php

		-
			message: "#^Parameter \\#3 \\$subject of static method Composer\\\\Pcre\\\\Preg\\:\\:replace\\(\\) expects string, string\\|null given\\.$#"
			count: 1
			path: ../src/Composer/Package/Package.php

		-
			message: "#^Short ternary operator is not allowed\\. Use null coalesce operator if applicable or consider using long ternary\\.$#"
			count: 1
			path: ../src/Composer/Package/Package.php

		-
			message: "#^PHPDoc type Composer\\\\Package\\\\RootPackage of property Composer\\\\Package\\\\RootAliasPackage\\:\\:\\$aliasOf is not the same as PHPDoc type Composer\\\\Package\\\\CompletePackage of overridden property Composer\\\\Package\\\\CompleteAliasPackage\\:\\:\\$aliasOf\\.$#"
			count: 1
			path: ../src/Composer/Package/RootAliasPackage.php

		-
			message: "#^Construct empty\\(\\) is not allowed\\. Use more strict comparison\\.$#"
			count: 3
			path: ../src/Composer/Package/Version/VersionGuesser.php

		-
			message: "#^Offset 'feature_pretty…' does not exist on array\\{version\\: non\\-empty\\-string, commit\\: string\\|null, pretty_version\\: string\\|null, feature_version\\: non\\-empty\\-string, feature_pretty_version\\?\\: string\\|null\\}\\.$#"
			count: 1
			path: ../src/Composer/Package/Version/VersionGuesser.php

		-
			message: "#^Only booleans are allowed in &&, string given on the left side\\.$#"
			count: 2
			path: ../src/Composer/Package/Version/VersionGuesser.php

		-
			message: "#^Only booleans are allowed in a negated boolean, string\\|null given\\.$#"
			count: 1
			path: ../src/Composer/Package/Version/VersionGuesser.php

		-
			message: "#^Only booleans are allowed in an if condition, array\\<string, string\\>\\|null given\\.$#"
			count: 1
			path: ../src/Composer/Package/Version/VersionGuesser.php

		-
			message: "#^Only booleans are allowed in an if condition, string\\|null given\\.$#"
			count: 1
			path: ../src/Composer/Package/Version/VersionGuesser.php

		-
			message: "#^Only booleans are allowed in \\|\\|, int\\<0, max\\>\\|false given on the right side\\.$#"
			count: 1
			path: ../src/Composer/Package/Version/VersionGuesser.php

		-
			message: "#^Parameter \\#1 \\$haystack of function strpos expects string, string\\|false given\\.$#"
			count: 1
			path: ../src/Composer/Package/Version/VersionGuesser.php

		-
			message: "#^Parameter \\#2 \\$subject of static method Composer\\\\Pcre\\\\Preg\\:\\:isMatch\\(\\) expects string, string\\|null given\\.$#"
			count: 1
			path: ../src/Composer/Package/Version/VersionGuesser.php

		-
			message: "#^Parameter \\#3 \\$subject of static method Composer\\\\Pcre\\\\Preg\\:\\:replace\\(\\) expects string, string\\|null given\\.$#"
			count: 1
			path: ../src/Composer/Package/Version/VersionGuesser.php

		-
			message: "#^Short ternary operator is not allowed\\. Use null coalesce operator if applicable or consider using long ternary\\.$#"
			count: 1
			path: ../src/Composer/Package/Version/VersionGuesser.php

		-
			message: "#^Strict comparison using \\!\\=\\= between null and array\\{version\\: string\\|null, commit\\: '', pretty_version\\: string\\|null\\} will always evaluate to true\\.$#"
			count: 1
			path: ../src/Composer/Package/Version/VersionGuesser.php

		-
			message: "#^Strict comparison using \\!\\=\\= between null and array\\{version\\: string\\|null, commit\\: string\\|null, pretty_version\\: string\\|null, feature_version\\?\\: string\\|null, feature_pretty_version\\?\\: string\\|null\\} will always evaluate to true\\.$#"
			count: 1
			path: ../src/Composer/Package/Version/VersionGuesser.php

		-
			message: "#^Strict comparison using \\!\\=\\= between null and string will always evaluate to true\\.$#"
			count: 1
			path: ../src/Composer/Package/Version/VersionGuesser.php

		-
			message: "#^Only booleans are allowed in an if condition, int\\<0, max\\>\\|false given\\.$#"
			count: 1
			path: ../src/Composer/Package/Version/VersionParser.php

		-
			message: "#^Only booleans are allowed in &&, array\\<string, array\\<Composer\\\\Semver\\\\Constraint\\\\ConstraintInterface\\>\\> given on the left side\\.$#"
			count: 1
			path: ../src/Composer/Package/Version/VersionSelector.php

		-
			message: "#^Only booleans are allowed in &&, string\\|null given on the left side\\.$#"
			count: 1
			path: ../src/Composer/Package/Version/VersionSelector.php

		-
			message: "#^Only booleans are allowed in a negated boolean, array\\<Composer\\\\Package\\\\BasePackage\\> given\\.$#"
			count: 1
			path: ../src/Composer/Package/Version/VersionSelector.php

		-
			message: "#^Only booleans are allowed in a ternary operator condition, string\\|null given\\.$#"
			count: 1
			path: ../src/Composer/Package/Version/VersionSelector.php

		-
			message: "#^Only booleans are allowed in an if condition, Composer\\\\Repository\\\\PlatformRepository\\|null given\\.$#"
			count: 1
			path: ../src/Composer/Package/Version/VersionSelector.php

		-
			message: "#^Short ternary operator is not allowed\\. Use null coalesce operator if applicable or consider using long ternary\\.$#"
			count: 4
			path: ../src/Composer/Platform/HhvmDetector.php

		-
			message: "#^Construct empty\\(\\) is not allowed\\. Use more strict comparison\\.$#"
			count: 1
			path: ../src/Composer/Platform/Runtime.php

		-
			message: "#^Method Composer\\\\Platform\\\\Runtime\\:\\:getExtensionInfo\\(\\) should return string but returns string\\|false\\.$#"
			count: 1
			path: ../src/Composer/Platform/Runtime.php

		-
			message: "#^Method Composer\\\\Platform\\\\Runtime\\:\\:getExtensionVersion\\(\\) should return string but returns string\\|false\\.$#"
			count: 1
			path: ../src/Composer/Platform/Runtime.php

		-
			message: "#^Cannot call method getInstallationManager\\(\\) on Composer\\\\Composer\\|null\\.$#"
			count: 1
			path: ../src/Composer/Plugin/PluginManager.php

		-
			message: "#^Casting to array\\<string\\> something that's already array\\<string\\>\\.$#"
			count: 1
			path: ../src/Composer/Plugin/PluginManager.php

		-
			message: "#^Construct empty\\(\\) is not allowed\\. Use more strict comparison\\.$#"
			count: 3
			path: ../src/Composer/Plugin/PluginManager.php

		-
			message: "#^Only booleans are allowed in &&, Composer\\\\Repository\\\\InstalledRepositoryInterface\\|null given on the left side\\.$#"
			count: 1
			path: ../src/Composer/Plugin/PluginManager.php

		-
			message: "#^Only booleans are allowed in &&, string given on the right side\\.$#"
			count: 1
			path: ../src/Composer/Plugin/PluginManager.php

		-
			message: "#^Only booleans are allowed in a negated boolean, Composer\\\\Semver\\\\Constraint\\\\ConstraintInterface\\|null given\\.$#"
			count: 1
			path: ../src/Composer/Plugin/PluginManager.php

		-
			message: "#^Only booleans are allowed in a negated boolean, string given\\.$#"
			count: 1
			path: ../src/Composer/Plugin/PluginManager.php

		-
			message: "#^Only booleans are allowed in a ternary operator condition, Composer\\\\Composer\\|null given\\.$#"
			count: 1
			path: ../src/Composer/Plugin/PluginManager.php

		-
			message: "#^Only booleans are allowed in a ternary operator condition, array\\<int, string\\> given\\.$#"
			count: 1
			path: ../src/Composer/Plugin/PluginManager.php

		-
			message: "#^Only booleans are allowed in an if condition, CapabilityClass of Composer\\\\Plugin\\\\Capability\\\\Capability\\|null given\\.$#"
			count: 1
			path: ../src/Composer/Plugin/PluginManager.php

		-
			message: "#^Only booleans are allowed in an if condition, Composer\\\\Package\\\\PackageInterface\\|null given\\.$#"
			count: 1
			path: ../src/Composer/Plugin/PluginManager.php

		-
			message: "#^Only booleans are allowed in an if condition, Composer\\\\Repository\\\\InstalledRepositoryInterface\\|null given\\.$#"
			count: 3
			path: ../src/Composer/Plugin/PluginManager.php

		-
			message: "#^Only booleans are allowed in an if condition, int\\<0, max\\>\\|false given\\.$#"
			count: 1
			path: ../src/Composer/Plugin/PluginManager.php

		-
			message: "#^Only booleans are allowed in an if condition, string\\|null given\\.$#"
			count: 1
			path: ../src/Composer/Plugin/PluginManager.php

		-
			message: "#^Parameter \\#1 \\$filename of function file_get_contents expects string, string\\|false given\\.$#"
			count: 1
			path: ../src/Composer/Plugin/PluginManager.php

		-
			message: "#^Parameter \\#1 \\$path of function dirname expects string, string\\|false given\\.$#"
			count: 1
			path: ../src/Composer/Plugin/PluginManager.php

		-
			message: "#^Parameter \\#3 \\$subject of static method Composer\\\\Pcre\\\\Preg\\:\\:replace\\(\\) expects string, string\\|false given\\.$#"
			count: 1
			path: ../src/Composer/Plugin/PluginManager.php

		-
			message: "#^Property Composer\\\\Plugin\\\\PluginManager\\:\\:\\$registeredPlugins \\(array\\<string, Composer\\\\Plugin\\\\PluginInterface\\>\\) does not accept array\\<string, object\\>\\.$#"
			count: 2
			path: ../src/Composer/Plugin/PluginManager.php

		-
			message: "#^Property Composer\\\\Plugin\\\\PostFileDownloadEvent\\:\\:\\$fileName \\(string\\) does not accept string\\|null\\.$#"
			count: 1
			path: ../src/Composer/Plugin/PostFileDownloadEvent.php

		-
			message: "#^Casting to bool something that's already bool\\.$#"
			count: 1
			path: ../src/Composer/Question/StrictConfirmationQuestion.php

		-
			message: "#^Construct empty\\(\\) is not allowed\\. Use more strict comparison\\.$#"
			count: 2
			path: ../src/Composer/Question/StrictConfirmationQuestion.php

		-
			message: "#^Casting to array\\<string\\> something that's already array\\<string\\>\\.$#"
			count: 1
			path: ../src/Composer/Repository/ArrayRepository.php

		-
			message: "#^Method Composer\\\\Repository\\\\ArrayRepository\\:\\:getProviders\\(\\) should return array\\<string, array\\{name\\: string, description\\: string, type\\: string\\}\\> but returns array\\<string, array\\{name\\: string, description\\: string\\|null, type\\: string\\}\\>\\.$#"
			count: 1
			path: ../src/Composer/Repository/ArrayRepository.php

		-
			message: "#^Only booleans are allowed in a negated boolean, Composer\\\\Semver\\\\Constraint\\\\ConstraintInterface\\|null given\\.$#"
			count: 1
			path: ../src/Composer/Repository/ArrayRepository.php

		-
			message: "#^Parameter \\#1 \\$input of function array_splice expects array, array\\<Composer\\\\Package\\\\BasePackage\\>\\|null given\\.$#"
			count: 1
			path: ../src/Composer/Repository/ArrayRepository.php

		-
			message: "#^Parameter \\#1 \\$var of function count expects array\\|Countable, array\\<Composer\\\\Package\\\\BasePackage\\>\\|null given\\.$#"
			count: 1
			path: ../src/Composer/Repository/ArrayRepository.php

		-
			message: "#^Property Composer\\\\Repository\\\\ArrayRepository\\:\\:\\$packages \\(array\\<Composer\\\\Package\\\\BasePackage\\>\\|null\\) does not accept array\\<Composer\\\\Package\\\\PackageInterface\\>\\.$#"
			count: 1
			path: ../src/Composer/Repository/ArrayRepository.php

		-
			message: "#^Short ternary operator is not allowed\\. Use null coalesce operator if applicable or consider using long ternary\\.$#"
			count: 1
			path: ../src/Composer/Repository/ArrayRepository.php

		-
			message: "#^Only booleans are allowed in a negated boolean, Composer\\\\Package\\\\BasePackage\\|null given\\.$#"
			count: 1
			path: ../src/Composer/Repository/ArtifactRepository.php

		-
			message: "#^Parameter \\#1 \\$filename of function sha1_file expects string, string\\|false given\\.$#"
			count: 1
			path: ../src/Composer/Repository/ArtifactRepository.php

		-
<<<<<<< HEAD
			message: "#^Argument of an invalid type array\\<string, Composer\\\\Package\\\\PackageInterface\\>\\|null supplied for foreach, only iterables are supported\\.$#"
			count: 1
=======
			message: "#^Anonymous function uses \\$this assigned to variable \\$repo\\. Use \\$this directly in the function body\\.$#"
			count: 3
>>>>>>> 3b4afaa9
			path: ../src/Composer/Repository/ComposerRepository.php

		-
			message: "#^Cannot access offset 'path' on array\\{scheme\\?\\: string, host\\?\\: string, port\\?\\: int, user\\?\\: string, pass\\?\\: string, path\\?\\: string, query\\?\\: string, fragment\\?\\: string\\}\\|false\\.$#"
			count: 1
			path: ../src/Composer/Repository/ComposerRepository.php

		-
			message: "#^Construct empty\\(\\) is not allowed\\. Use more strict comparison\\.$#"
			count: 24
			path: ../src/Composer/Repository/ComposerRepository.php

		-
			message: "#^Method Composer\\\\Repository\\\\ComposerRepository\\:\\:filterPackages\\(\\) should return array\\<Composer\\\\Package\\\\BasePackage\\>\\|Composer\\\\Package\\\\BasePackage\\|null but returns Composer\\\\Package\\\\BasePackage\\|false\\.$#"
			count: 1
			path: ../src/Composer/Repository/ComposerRepository.php

		-
			message: "#^Method Composer\\\\Repository\\\\ComposerRepository\\:\\:findPackage\\(\\) should return Composer\\\\Package\\\\BasePackage\\|null but returns Composer\\\\Package\\\\BasePackage\\|false\\.$#"
			count: 1
			path: ../src/Composer/Repository/ComposerRepository.php

		-
			message: "#^Method Composer\\\\Repository\\\\ComposerRepository\\:\\:findPackage\\(\\) should return Composer\\\\Package\\\\BasePackage\\|null but returns array\\<Composer\\\\Package\\\\BasePackage\\>\\|Composer\\\\Package\\\\BasePackage\\|null\\.$#"
			count: 2
			path: ../src/Composer/Repository/ComposerRepository.php

		-
			message: "#^Method Composer\\\\Repository\\\\ComposerRepository\\:\\:findPackages\\(\\) should return array\\<Composer\\\\Package\\\\BasePackage\\> but returns array\\<Composer\\\\Package\\\\BasePackage\\>\\|Composer\\\\Package\\\\BasePackage\\|null\\.$#"
			count: 2
			path: ../src/Composer/Repository/ComposerRepository.php

		-
			message: "#^Method Composer\\\\Repository\\\\ComposerRepository\\:\\:getProviderNames\\(\\) should return array\\<string\\> but returns array\\<int, int\\|string\\>\\.$#"
			count: 1
			path: ../src/Composer/Repository/ComposerRepository.php

		-
			message: "#^Method Composer\\\\Repository\\\\ComposerRepository\\:\\:getProviders\\(\\) should return array\\<string, array\\{name\\: string, description\\: string, type\\: string\\}\\> but returns array\\<int\\|string, array\\{name\\: mixed, description\\: mixed, type\\: mixed\\}\\>\\.$#"
			count: 1
			path: ../src/Composer/Repository/ComposerRepository.php

		-
			message: "#^Method Composer\\\\Repository\\\\ComposerRepository\\:\\:getProviders\\(\\) should return array\\<string, array\\{name\\: string, description\\: string, type\\: string\\}\\> but returns array\\<int\\|string, mixed\\>\\.$#"
			count: 1
			path: ../src/Composer/Repository/ComposerRepository.php

		-
			message: "#^Method Composer\\\\Repository\\\\ComposerRepository\\:\\:loadRootServerFile\\(\\) should return array\\<string, mixed\\> but returns array\\|true\\.$#"
			count: 1
			path: ../src/Composer/Repository/ComposerRepository.php

		-
			message: "#^Method Composer\\\\Repository\\\\ComposerRepository\\:\\:whatProvides\\(\\) should return array\\<string, Composer\\\\Package\\\\BasePackage\\> but returns array\\<int\\|string, Composer\\\\Package\\\\CompleteAliasPackage\\|Composer\\\\Package\\\\CompletePackage\\>\\.$#"
			count: 1
			path: ../src/Composer/Repository/ComposerRepository.php

		-
			message: "#^Only booleans are allowed in &&, Composer\\\\Semver\\\\Constraint\\\\ConstraintInterface\\|null given on the left side\\.$#"
			count: 1
			path: ../src/Composer/Repository/ComposerRepository.php

		-
			message: "#^Only booleans are allowed in &&, int\\<0, max\\> given on the right side\\.$#"
			count: 1
			path: ../src/Composer/Repository/ComposerRepository.php

		-
			message: "#^Only booleans are allowed in &&, int\\<0, max\\>\\|false given on the left side\\.$#"
			count: 1
			path: ../src/Composer/Repository/ComposerRepository.php

		-
			message: "#^Only booleans are allowed in &&, string given on the left side\\.$#"
			count: 2
			path: ../src/Composer/Repository/ComposerRepository.php

		-
			message: "#^Only booleans are allowed in &&, string given on the right side\\.$#"
			count: 1
			path: ../src/Composer/Repository/ComposerRepository.php

		-
			message: "#^Only booleans are allowed in &&, string\\|false given on the right side\\.$#"
			count: 1
			path: ../src/Composer/Repository/ComposerRepository.php

		-
			message: "#^Only booleans are allowed in &&, string\\|null given on the left side\\.$#"
			count: 6
			path: ../src/Composer/Repository/ComposerRepository.php

		-
			message: "#^Only booleans are allowed in &&, string\\|null given on the right side\\.$#"
			count: 1
			path: ../src/Composer/Repository/ComposerRepository.php

		-
			message: "#^Only booleans are allowed in a negated boolean, Composer\\\\Semver\\\\Constraint\\\\ConstraintInterface\\|null given\\.$#"
			count: 1
			path: ../src/Composer/Repository/ComposerRepository.php

		-
			message: "#^Only booleans are allowed in a negated boolean, array given\\.$#"
			count: 1
			path: ../src/Composer/Repository/ComposerRepository.php

		-
			message: "#^Only booleans are allowed in a negated boolean, array\\<string\\>\\|null given\\.$#"
			count: 1
			path: ../src/Composer/Repository/ComposerRepository.php

		-
			message: "#^Only booleans are allowed in a negated boolean, mixed given\\.$#"
			count: 2
			path: ../src/Composer/Repository/ComposerRepository.php

		-
			message: "#^Only booleans are allowed in a negated boolean, string\\|null given\\.$#"
			count: 2
			path: ../src/Composer/Repository/ComposerRepository.php

		-
			message: "#^Only booleans are allowed in a ternary operator condition, string\\|null given\\.$#"
			count: 1
			path: ../src/Composer/Repository/ComposerRepository.php

		-
			message: "#^Only booleans are allowed in an elseif condition, string\\|null given\\.$#"
			count: 1
			path: ../src/Composer/Repository/ComposerRepository.php

		-
			message: "#^Only booleans are allowed in an if condition, Composer\\\\EventDispatcher\\\\EventDispatcher\\|null given\\.$#"
			count: 6
			path: ../src/Composer/Repository/ComposerRepository.php

		-
			message: "#^Only booleans are allowed in an if condition, array\\<Composer\\\\Package\\\\BasePackage\\>\\|null given\\.$#"
			count: 1
			path: ../src/Composer/Repository/ComposerRepository.php

		-
<<<<<<< HEAD
			message: "#^Only booleans are allowed in an if condition, int\\<min, 2\\> given\\.$#"
			count: 1
			path: ../src/Composer/Repository/ComposerRepository.php

		-
=======
>>>>>>> 3b4afaa9
			message: "#^Only booleans are allowed in an if condition, string\\|false given\\.$#"
			count: 3
			path: ../src/Composer/Repository/ComposerRepository.php

		-
			message: "#^Only booleans are allowed in an if condition, string\\|null given\\.$#"
			count: 13
			path: ../src/Composer/Repository/ComposerRepository.php

		-
			message: "#^Only booleans are allowed in \\|\\|, string\\|null given on the right side\\.$#"
			count: 1
			path: ../src/Composer/Repository/ComposerRepository.php

		-
			message: "#^Parameter \\#1 \\$input of function array_keys expects array, array\\<string, array\\<string, string\\>\\>\\|null given\\.$#"
			count: 1
			path: ../src/Composer/Repository/ComposerRepository.php

		-
			message: "#^Parameter \\#1 \\$json of function json_decode expects string, string\\|false given\\.$#"
			count: 3
			path: ../src/Composer/Repository/ComposerRepository.php

		-
			message: "#^Parameter \\#1 \\$var of function count expects array\\|Countable, array\\<string, int\\>\\|null given\\.$#"
			count: 1
			path: ../src/Composer/Repository/ComposerRepository.php

		-
			message: "#^Property Composer\\\\Repository\\\\ComposerRepository\\:\\:\\$partialPackagesByName \\(array\\<string, Composer\\\\Package\\\\PackageInterface\\>\\|null\\) does not accept array\\<string, array\\<int, mixed\\>\\|Composer\\\\Package\\\\PackageInterface\\>\\.$#"
			count: 1
			path: ../src/Composer/Repository/ComposerRepository.php

		-
			message: "#^Only booleans are allowed in a ternary operator condition, array\\<int, array\\<Composer\\\\Package\\\\BasePackage\\>\\> given\\.$#"
			count: 3
			path: ../src/Composer/Repository/CompositeRepository.php

		-
			message: "#^Only booleans are allowed in a ternary operator condition, array\\<int, array\\<int, array\\<string, string\\|true\\|null\\>\\>\\> given\\.$#"
			count: 1
			path: ../src/Composer/Repository/CompositeRepository.php

		-
			message: "#^Only booleans are allowed in a ternary operator condition, array\\<int, array\\<string, array\\<string, string\\>\\>\\> given\\.$#"
			count: 1
			path: ../src/Composer/Repository/CompositeRepository.php

		-
			message: "#^Only booleans are allowed in a ternary operator condition, array\\<int, array\\<string\\>\\> given\\.$#"
			count: 1
			path: ../src/Composer/Repository/CompositeRepository.php

		-
			message: "#^Cannot call method getDistReference\\(\\) on Composer\\\\Package\\\\BasePackage\\|Composer\\\\Package\\\\RootPackageInterface\\|null\\.$#"
			count: 2
			path: ../src/Composer/Repository/FilesystemRepository.php

		-
			message: "#^Cannot call method getInstallationSource\\(\\) on Composer\\\\Package\\\\BasePackage\\|Composer\\\\Package\\\\RootPackageInterface\\|null\\.$#"
			count: 2
			path: ../src/Composer/Repository/FilesystemRepository.php

		-
			message: "#^Cannot call method getName\\(\\) on Composer\\\\Package\\\\BasePackage\\|Composer\\\\Package\\\\RootPackageInterface\\|null\\.$#"
			count: 3
			path: ../src/Composer/Repository/FilesystemRepository.php

		-
			message: "#^Cannot call method getName\\(\\) on Composer\\\\Package\\\\BasePackage\\|null\\.$#"
			count: 1
			path: ../src/Composer/Repository/FilesystemRepository.php

		-
			message: "#^Cannot call method getPrettyVersion\\(\\) on Composer\\\\Package\\\\BasePackage\\|Composer\\\\Package\\\\RootPackageInterface\\|null\\.$#"
			count: 3
			path: ../src/Composer/Repository/FilesystemRepository.php

		-
			message: "#^Cannot call method getProvides\\(\\) on Composer\\\\Package\\\\BasePackage\\|Composer\\\\Package\\\\RootPackageInterface\\|null\\.$#"
			count: 1
			path: ../src/Composer/Repository/FilesystemRepository.php

		-
			message: "#^Cannot call method getReplaces\\(\\) on Composer\\\\Package\\\\BasePackage\\|Composer\\\\Package\\\\RootPackageInterface\\|null\\.$#"
			count: 1
			path: ../src/Composer/Repository/FilesystemRepository.php

		-
			message: "#^Cannot call method getSourceReference\\(\\) on Composer\\\\Package\\\\BasePackage\\|Composer\\\\Package\\\\RootPackageInterface\\|null\\.$#"
			count: 2
			path: ../src/Composer/Repository/FilesystemRepository.php

		-
			message: "#^Cannot call method getType\\(\\) on Composer\\\\Package\\\\BasePackage\\|Composer\\\\Package\\\\RootPackageInterface\\|null\\.$#"
			count: 1
			path: ../src/Composer/Repository/FilesystemRepository.php

		-
			message: "#^Cannot call method getVersion\\(\\) on Composer\\\\Package\\\\BasePackage\\|Composer\\\\Package\\\\RootPackageInterface\\|null\\.$#"
			count: 1
			path: ../src/Composer/Repository/FilesystemRepository.php

		-
			message: "#^Construct empty\\(\\) is not allowed\\. Use more strict comparison\\.$#"
			count: 1
			path: ../src/Composer/Repository/FilesystemRepository.php

		-
			message: "#^Only booleans are allowed in a negated boolean, Composer\\\\Package\\\\RootPackageInterface\\|null given\\.$#"
			count: 1
			path: ../src/Composer/Repository/FilesystemRepository.php

		-
			message: "#^Only booleans are allowed in an if condition, string\\|null given\\.$#"
			count: 1
			path: ../src/Composer/Repository/FilesystemRepository.php

		-
			message: "#^Parameter \\#1 \\$array of method Composer\\\\Repository\\\\FilesystemRepository\\:\\:dumpToPhpCode\\(\\) expects array, array\\|null given\\.$#"
			count: 1
			path: ../src/Composer/Repository/FilesystemRepository.php

		-
			message: "#^Parameter \\#1 \\$data of static method Composer\\\\InstalledVersions\\:\\:reload\\(\\) expects array\\{root\\: array\\{name\\: string, version\\: string, reference\\: string, pretty_version\\: string, aliases\\: array\\<string\\>, dev\\: bool, install_path\\: string, type\\: string\\}, versions\\: array\\<string, array\\{dev_requirement\\: bool, pretty_version\\?\\: string, version\\?\\: string, aliases\\?\\: array\\<string\\>, reference\\?\\: string, replaced\\?\\: array\\<string\\>, provided\\?\\: array\\<string\\>, install_path\\?\\: string, \\.\\.\\.\\}\\>\\}, array\\|null given\\.$#"
			count: 1
			path: ../src/Composer/Repository/FilesystemRepository.php

		-
			message: "#^Parameter \\#1 \\$path of function realpath expects string, string\\|false given\\.$#"
			count: 1
			path: ../src/Composer/Repository/FilesystemRepository.php

		-
			message: "#^Parameter \\#1 \\$path of method Composer\\\\Util\\\\Filesystem\\:\\:normalizePath\\(\\) expects string, string\\|false given\\.$#"
			count: 2
			path: ../src/Composer/Repository/FilesystemRepository.php

		-
			message: "#^Parameter \\#2 \\$content of method Composer\\\\Util\\\\Filesystem\\:\\:filePutContentsIfModified\\(\\) expects string, string\\|false given\\.$#"
			count: 1
			path: ../src/Composer/Repository/FilesystemRepository.php

		-
			message: "#^Parameter \\#2 \\$installPaths of method Composer\\\\Repository\\\\FilesystemRepository\\:\\:generateInstalledVersions\\(\\) expects array\\<string, string\\>, array\\<string, string\\|null\\> given\\.$#"
			count: 1
			path: ../src/Composer/Repository/FilesystemRepository.php

		-
			message: "#^Short ternary operator is not allowed\\. Use null coalesce operator if applicable or consider using long ternary\\.$#"
			count: 3
			path: ../src/Composer/Repository/FilesystemRepository.php

		-
			message: "#^Strict comparison using \\!\\=\\= between null and non\\-empty\\-string will always evaluate to true\\.$#"
			count: 1
			path: ../src/Composer/Repository/FilesystemRepository.php

		-
			message: "#^Call to function is_array\\(\\) with array\\<string\\> will always evaluate to true\\.$#"
			count: 2
			path: ../src/Composer/Repository/FilterRepository.php

		-
			message: "#^Call to function is_bool\\(\\) with bool will always evaluate to true\\.$#"
			count: 1
			path: ../src/Composer/Repository/FilterRepository.php

		-
			message: "#^Only booleans are allowed in &&, string\\|null given on the left side\\.$#"
			count: 1
			path: ../src/Composer/Repository/FilterRepository.php

		-
			message: "#^Only booleans are allowed in &&, string\\|null given on the right side\\.$#"
			count: 1
			path: ../src/Composer/Repository/FilterRepository.php

		-
			message: "#^Only booleans are allowed in a negated boolean, array\\<string, Composer\\\\Semver\\\\Constraint\\\\ConstraintInterface\\|null\\> given\\.$#"
			count: 1
			path: ../src/Composer/Repository/FilterRepository.php

		-
			message: "#^Only booleans are allowed in a negated boolean, string\\|null given\\.$#"
			count: 2
			path: ../src/Composer/Repository/FilterRepository.php

		-
			message: "#^Only booleans are allowed in an if condition, string\\|null given\\.$#"
			count: 1
			path: ../src/Composer/Repository/FilterRepository.php

		-
			message: "#^Parameter \\#1 \\$pattern of static method Composer\\\\Pcre\\\\Preg\\:\\:isMatch\\(\\) expects string, string\\|null given\\.$#"
			count: 1
			path: ../src/Composer/Repository/FilterRepository.php

		-
			message: "#^Call to function in_array\\(\\) requires parameter \\#3 to be set\\.$#"
			count: 7
			path: ../src/Composer/Repository/InstalledRepository.php

		-
			message: "#^Foreach overwrites \\$needle with its value variable\\.$#"
			count: 2
			path: ../src/Composer/Repository/InstalledRepository.php

		-
			message: "#^Only booleans are allowed in &&, Composer\\\\Semver\\\\Constraint\\\\ConstraintInterface\\|null given on the right side\\.$#"
			count: 1
			path: ../src/Composer/Repository/InstalledRepository.php

		-
			message: "#^Only booleans are allowed in a ternary operator condition, Composer\\\\Package\\\\BasePackage\\|null given\\.$#"
			count: 1
			path: ../src/Composer/Repository/InstalledRepository.php

		-
			message: "#^Only booleans are allowed in an if condition, \\(Composer\\\\Package\\\\BasePackage&Composer\\\\Package\\\\RootPackageInterface\\)\\|null given\\.$#"
			count: 1
			path: ../src/Composer/Repository/InstalledRepository.php

		-
			message: "#^Only booleans are allowed in an if condition, Composer\\\\Package\\\\BasePackage\\|null given\\.$#"
			count: 1
			path: ../src/Composer/Repository/InstalledRepository.php

		-
			message: "#^Construct empty\\(\\) is not allowed\\. Use more strict comparison\\.$#"
			count: 2
			path: ../src/Composer/Repository/PathRepository.php

		-
			message: "#^Offset 'versions' does not exist on array\\{symlink\\?\\: bool, relative\\?\\: bool, versions\\?\\: array\\<string, string\\>\\}\\.$#"
			count: 1
			path: ../src/Composer/Repository/PathRepository.php

		-
			message: "#^Only booleans are allowed in &&, string\\|false given on the right side\\.$#"
			count: 1
			path: ../src/Composer/Repository/PathRepository.php

		-
			message: "#^Only booleans are allowed in &&, string\\|null given on the right side\\.$#"
			count: 1
			path: ../src/Composer/Repository/PathRepository.php

		-
			message: "#^Parameter \\#1 \\$json of static method Composer\\\\Json\\\\JsonFile\\:\\:parseJson\\(\\) expects string\\|null, string\\|false given\\.$#"
			count: 1
			path: ../src/Composer/Repository/PathRepository.php

		-
			message: "#^Parameter \\#2 \\$array of function array_map expects array, array\\<int, string\\>\\|false given\\.$#"
			count: 1
			path: ../src/Composer/Repository/PathRepository.php

		-
			message: "#^Composer\\\\Repository\\\\PearRepository\\:\\:__construct\\(\\) does not call parent constructor from Composer\\\\Repository\\\\ArrayRepository\\.$#"
			count: 1
			path: ../src/Composer/Repository/PearRepository.php

		-
			message: "#^Call to an undefined method object\\:\\:getVersion\\(\\)\\.$#"
			count: 1
			path: ../src/Composer/Repository/PlatformRepository.php

		-
			message: "#^Call to function in_array\\(\\) requires parameter \\#3 to be set\\.$#"
			count: 1
			path: ../src/Composer/Repository/PlatformRepository.php

		-
			message: "#^Cannot call method getVersion\\(\\) on Composer\\\\Package\\\\BasePackage\\|null\\.$#"
			count: 1
			path: ../src/Composer/Repository/PlatformRepository.php

		-
			message: "#^Only booleans are allowed in &&, mixed given on the right side\\.$#"
			count: 1
			path: ../src/Composer/Repository/PlatformRepository.php

		-
			message: "#^Only booleans are allowed in &&, string given on the right side\\.$#"
			count: 1
			path: ../src/Composer/Repository/PlatformRepository.php

		-
			message: "#^Only booleans are allowed in an if condition, mixed given\\.$#"
			count: 1
			path: ../src/Composer/Repository/PlatformRepository.php

		-
			message: "#^Only booleans are allowed in an if condition, string\\|null given\\.$#"
			count: 1
			path: ../src/Composer/Repository/PlatformRepository.php

		-
			message: "#^Parameter \\#1 \\$override of method Composer\\\\Repository\\\\PlatformRepository\\:\\:addOverriddenPackage\\(\\) expects array\\{version\\: string, name\\: string\\}, array\\{name\\: string, version\\: string\\|false\\} given\\.$#"
			count: 1
			path: ../src/Composer/Repository/PlatformRepository.php

		-
			message: "#^Parameter \\#1 \\$version of method Composer\\\\Semver\\\\VersionParser\\:\\:normalize\\(\\) expects string, string\\|null given\\.$#"
			count: 1
			path: ../src/Composer/Repository/PlatformRepository.php

		-
			message: "#^Parameter \\#2 \\$prettyVersion of method Composer\\\\Repository\\\\PlatformRepository\\:\\:addLibrary\\(\\) expects string, string\\|null given\\.$#"
			count: 4
			path: ../src/Composer/Repository/PlatformRepository.php

		-
			message: "#^Parameter \\#2 \\$subject of static method Composer\\\\Pcre\\\\Preg\\:\\:isMatch\\(\\) expects string, string\\|null given\\.$#"
			count: 1
			path: ../src/Composer/Repository/PlatformRepository.php

		-
			message: "#^Short ternary operator is not allowed\\. Use null coalesce operator if applicable or consider using long ternary\\.$#"
			count: 3
			path: ../src/Composer/Repository/PlatformRepository.php

		-
			message: "#^Construct empty\\(\\) is not allowed\\. Use more strict comparison\\.$#"
			count: 3
			path: ../src/Composer/Repository/RepositoryFactory.php

		-
			message: "#^Method Composer\\\\Repository\\\\RepositoryFactory\\:\\:createRepo\\(\\) should return Composer\\\\Repository\\\\RepositoryInterface but returns Composer\\\\Repository\\\\RepositoryInterface\\|false\\.$#"
			count: 1
			path: ../src/Composer/Repository/RepositoryFactory.php

		-
			message: "#^Method Composer\\\\Repository\\\\RepositoryFactory\\:\\:generateRepositoryName\\(\\) should return string but returns int\\|string\\.$#"
			count: 1
			path: ../src/Composer/Repository/RepositoryFactory.php

		-
			message: "#^Only booleans are allowed in a negated boolean, Composer\\\\Config\\|null given\\.$#"
			count: 1
			path: ../src/Composer/Repository/RepositoryFactory.php

		-
			message: "#^Only booleans are allowed in a negated boolean, Composer\\\\IO\\\\IOInterface\\|null given\\.$#"
			count: 1
			path: ../src/Composer/Repository/RepositoryFactory.php

		-
			message: "#^Only booleans are allowed in a negated boolean, Composer\\\\Repository\\\\RepositoryManager\\|null given\\.$#"
			count: 2
			path: ../src/Composer/Repository/RepositoryFactory.php

		-
			message: "#^Only booleans are allowed in an if condition, Composer\\\\IO\\\\IOInterface\\|null given\\.$#"
			count: 1
			path: ../src/Composer/Repository/RepositoryFactory.php

		-
			message: "#^Parameter \\#1 \\$str of function strtr expects string, string\\|false given\\.$#"
			count: 1
			path: ../src/Composer/Repository/RepositoryFactory.php

		-
			message: "#^Parameter \\#3 \\$name of method Composer\\\\Repository\\\\RepositoryManager\\:\\:createRepository\\(\\) expects string\\|null, int\\|string given\\.$#"
			count: 1
			path: ../src/Composer/Repository/RepositoryFactory.php

		-
			message: "#^Only booleans are allowed in an if condition, Composer\\\\Package\\\\BasePackage\\|null given\\.$#"
			count: 1
			path: ../src/Composer/Repository/RepositoryManager.php

		-
			message: "#^Short ternary operator is not allowed\\. Use null coalesce operator if applicable or consider using long ternary\\.$#"
			count: 1
			path: ../src/Composer/Repository/RepositoryManager.php

		-
			message: "#^Foreach overwrites \\$repo with its value variable\\.$#"
			count: 1
			path: ../src/Composer/Repository/RepositorySet.php

		-
			message: "#^Only booleans are allowed in a ternary operator condition, array\\<int, array\\<Composer\\\\Package\\\\BasePackage\\>\\> given\\.$#"
			count: 1
			path: ../src/Composer/Repository/RepositorySet.php

		-
			message: "#^Only booleans are allowed in an if condition, array\\<string, array\\<string, string\\>\\> given\\.$#"
			count: 1
			path: ../src/Composer/Repository/RepositorySet.php

		-
			message: "#^Short ternary operator is not allowed\\. Use null coalesce operator if applicable or consider using long ternary\\.$#"
			count: 1
			path: ../src/Composer/Repository/RepositorySet.php

		-
			message: "#^Only booleans are allowed in a negated boolean, string given\\.$#"
			count: 1
			path: ../src/Composer/Repository/Vcs/FossilDriver.php

		-
			message: "#^Parameter \\#1 \\$file of method Composer\\\\Util\\\\Filesystem\\:\\:remove\\(\\) expects string, string\\|null given\\.$#"
			count: 1
			path: ../src/Composer/Repository/Vcs/FossilDriver.php

		-
			message: "#^Parameter \\#1 \\$filename of function is_file expects string, string\\|null given\\.$#"
			count: 1
			path: ../src/Composer/Repository/Vcs/FossilDriver.php

		-
			message: "#^Call to function array_search\\(\\) requires parameter \\#3 to be set\\.$#"
			count: 2
			path: ../src/Composer/Repository/Vcs/GitBitbucketDriver.php

		-
			message: "#^Cannot call method read\\(\\) on Composer\\\\Cache\\|null\\.$#"
			count: 1
			path: ../src/Composer/Repository/Vcs/GitBitbucketDriver.php

		-
			message: "#^Cannot call method write\\(\\) on Composer\\\\Cache\\|null\\.$#"
			count: 1
			path: ../src/Composer/Repository/Vcs/GitBitbucketDriver.php

		-
			message: "#^Construct empty\\(\\) is not allowed\\. Use more strict comparison\\.$#"
			count: 5
			path: ../src/Composer/Repository/Vcs/GitBitbucketDriver.php

		-
			message: "#^Method Composer\\\\Repository\\\\Vcs\\\\GitBitbucketDriver\\:\\:getSource\\(\\) should return array\\{type\\: string, url\\: string, reference\\: string\\} but returns array\\{type\\: string\\|null, url\\: string, reference\\: string\\}\\.$#"
			count: 1
			path: ../src/Composer/Repository/Vcs/GitBitbucketDriver.php

		-
			message: "#^Only booleans are allowed in &&, string\\|false given on the right side\\.$#"
			count: 1
			path: ../src/Composer/Repository/Vcs/GitBitbucketDriver.php

		-
			message: "#^Only booleans are allowed in a negated boolean, Composer\\\\Repository\\\\Vcs\\\\VcsDriver\\|null given\\.$#"
			count: 1
			path: ../src/Composer/Repository/Vcs/GitBitbucketDriver.php

		-
			message: "#^Only booleans are allowed in an if condition, Composer\\\\Repository\\\\Vcs\\\\VcsDriver\\|null given\\.$#"
			count: 10
			path: ../src/Composer/Repository/Vcs/GitBitbucketDriver.php

		-
			message: "#^Only booleans are allowed in an if condition, mixed given\\.$#"
			count: 1
			path: ../src/Composer/Repository/Vcs/GitBitbucketDriver.php

		-
			message: "#^Property Composer\\\\Repository\\\\Vcs\\\\GitBitbucketDriver\\:\\:\\$branches \\(array\\<string, string\\>\\) does not accept array\\<int\\|string, mixed\\>\\.$#"
			count: 1
			path: ../src/Composer/Repository/Vcs/GitBitbucketDriver.php

		-
			message: "#^Property Composer\\\\Repository\\\\Vcs\\\\GitBitbucketDriver\\:\\:\\$tags \\(array\\<string, string\\>\\) does not accept array\\<int\\|string, mixed\\>\\.$#"
			count: 1
			path: ../src/Composer/Repository/Vcs/GitBitbucketDriver.php

		-
			message: "#^Short ternary operator is not allowed\\. Use null coalesce operator if applicable or consider using long ternary\\.$#"
			count: 2
			path: ../src/Composer/Repository/Vcs/GitBitbucketDriver.php

		-
			message: "#^Call to function in_array\\(\\) requires parameter \\#3 to be set\\.$#"
			count: 1
			path: ../src/Composer/Repository/Vcs/GitDriver.php

		-
			message: "#^Only booleans are allowed in &&, string given on the left side\\.$#"
			count: 3
			path: ../src/Composer/Repository/Vcs/GitDriver.php

		-
			message: "#^Only booleans are allowed in a negated boolean, string given\\.$#"
			count: 1
			path: ../src/Composer/Repository/Vcs/GitDriver.php

		-
			message: "#^Parameter \\#1 \\$url of static method Composer\\\\Util\\\\Url\\:\\:sanitize\\(\\) expects string, string\\|false given\\.$#"
			count: 1
			path: ../src/Composer/Repository/Vcs/GitDriver.php

		-
<<<<<<< HEAD
			message: "#^Property Composer\\\\Repository\\\\Vcs\\\\GitDriver\\:\\:\\$branches \\(array\\<string, string\\>\\) does not accept array\\<int\\|string, mixed\\>\\.$#"
			count: 1
			path: ../src/Composer/Repository/Vcs/GitDriver.php

		-
			message: "#^Property Composer\\\\Repository\\\\Vcs\\\\GitDriver\\:\\:\\$tags \\(array\\<string, string\\>\\) does not accept array\\<int\\|string, mixed\\>\\.$#"
			count: 1
			path: ../src/Composer/Repository/Vcs/GitDriver.php

		-
=======
>>>>>>> 3b4afaa9
			message: "#^Call to function array_search\\(\\) requires parameter \\#3 to be set\\.$#"
			count: 2
			path: ../src/Composer/Repository/Vcs/GitHubDriver.php

		-
			message: "#^Call to function base64_decode\\(\\) requires parameter \\#2 to be set\\.$#"
			count: 2
			path: ../src/Composer/Repository/Vcs/GitHubDriver.php

		-
			message: "#^Call to function in_array\\(\\) requires parameter \\#3 to be set\\.$#"
			count: 1
			path: ../src/Composer/Repository/Vcs/GitHubDriver.php

		-
			message: "#^Cannot call method read\\(\\) on Composer\\\\Cache\\|null\\.$#"
			count: 1
			path: ../src/Composer/Repository/Vcs/GitHubDriver.php

		-
			message: "#^Cannot call method write\\(\\) on Composer\\\\Cache\\|null\\.$#"
			count: 1
			path: ../src/Composer/Repository/Vcs/GitHubDriver.php

		-
			message: "#^Construct empty\\(\\) is not allowed\\. Use more strict comparison\\.$#"
			count: 8
			path: ../src/Composer/Repository/Vcs/GitHubDriver.php

		-
			message: "#^Foreach overwrites \\$key with its key variable\\.$#"
			count: 1
			path: ../src/Composer/Repository/Vcs/GitHubDriver.php

		-
			message: "#^Only booleans are allowed in &&, array\\<int, array\\<string, string\\>\\>\\|false given on the right side\\.$#"
			count: 1
			path: ../src/Composer/Repository/Vcs/GitHubDriver.php

		-
			message: "#^Only booleans are allowed in &&, mixed given on the right side\\.$#"
			count: 1
			path: ../src/Composer/Repository/Vcs/GitHubDriver.php

		-
			message: "#^Only booleans are allowed in &&, string\\|false given on the right side\\.$#"
			count: 1
			path: ../src/Composer/Repository/Vcs/GitHubDriver.php

		-
			message: "#^Only booleans are allowed in a negated boolean, array\\<string\\>\\|null given\\.$#"
			count: 1
			path: ../src/Composer/Repository/Vcs/GitHubDriver.php

		-
			message: "#^Only booleans are allowed in a negated boolean, int\\<0, max\\> given\\.$#"
			count: 1
			path: ../src/Composer/Repository/Vcs/GitHubDriver.php

		-
			message: "#^Only booleans are allowed in a negated boolean, string given\\.$#"
			count: 2
			path: ../src/Composer/Repository/Vcs/GitHubDriver.php

		-
			message: "#^Only booleans are allowed in a negated boolean, string\\|null given\\.$#"
			count: 1
			path: ../src/Composer/Repository/Vcs/GitHubDriver.php

		-
			message: "#^Only booleans are allowed in an if condition, Composer\\\\Repository\\\\Vcs\\\\GitDriver\\|null given\\.$#"
			count: 8
			path: ../src/Composer/Repository/Vcs/GitHubDriver.php

		-
			message: "#^Only booleans are allowed in an if condition, array given\\.$#"
			count: 1
			path: ../src/Composer/Repository/Vcs/GitHubDriver.php

		-
			message: "#^Only booleans are allowed in an if condition, array\\<string\\>\\|null given\\.$#"
			count: 1
			path: ../src/Composer/Repository/Vcs/GitHubDriver.php

		-
			message: "#^Only booleans are allowed in an if condition, mixed given\\.$#"
			count: 1
			path: ../src/Composer/Repository/Vcs/GitHubDriver.php

		-
			message: "#^Only booleans are allowed in an if condition, string\\|null given\\.$#"
			count: 2
			path: ../src/Composer/Repository/Vcs/GitHubDriver.php

		-
			message: "#^Only booleans are allowed in \\|\\|, int\\<0, max\\> given on the right side\\.$#"
			count: 1
			path: ../src/Composer/Repository/Vcs/GitHubDriver.php

		-
			message: "#^Parameter \\#1 \\$headers of method Composer\\\\Util\\\\GitHub\\:\\:getRateLimit\\(\\) expects array\\<string\\>, array\\<string\\>\\|null given\\.$#"
			count: 1
			path: ../src/Composer/Repository/Vcs/GitHubDriver.php

		-
			message: "#^Property Composer\\\\Repository\\\\Vcs\\\\GitHubDriver\\:\\:\\$tags \\(array\\<string, string\\>\\) does not accept array\\<int\\|string, mixed\\>\\.$#"
			count: 1
			path: ../src/Composer/Repository/Vcs/GitHubDriver.php

		-
			message: "#^Short ternary operator is not allowed\\. Use null coalesce operator if applicable or consider using long ternary\\.$#"
			count: 2
			path: ../src/Composer/Repository/Vcs/GitHubDriver.php

		-
			message: "#^Call to function in_array\\(\\) requires parameter \\#3 to be set\\.$#"
			count: 5
			path: ../src/Composer/Repository/Vcs/GitLabDriver.php

		-
			message: "#^Cannot call method read\\(\\) on Composer\\\\Cache\\|null\\.$#"
			count: 1
			path: ../src/Composer/Repository/Vcs/GitLabDriver.php

		-
			message: "#^Cannot call method write\\(\\) on Composer\\\\Cache\\|null\\.$#"
			count: 1
			path: ../src/Composer/Repository/Vcs/GitLabDriver.php

		-
			message: "#^Construct empty\\(\\) is not allowed\\. Use more strict comparison\\.$#"
			count: 7
			path: ../src/Composer/Repository/Vcs/GitLabDriver.php

		-
			message: "#^Only booleans are allowed in &&, mixed given on the left side\\.$#"
			count: 1
			path: ../src/Composer/Repository/Vcs/GitLabDriver.php

		-
			message: "#^Only booleans are allowed in &&, string given on the left side\\.$#"
			count: 2
			path: ../src/Composer/Repository/Vcs/GitLabDriver.php

		-
			message: "#^Only booleans are allowed in &&, string\\|false given on the right side\\.$#"
			count: 1
			path: ../src/Composer/Repository/Vcs/GitLabDriver.php

		-
			message: "#^Only booleans are allowed in a negated boolean, array\\<string, string\\> given\\.$#"
			count: 2
			path: ../src/Composer/Repository/Vcs/GitLabDriver.php

		-
			message: "#^Only booleans are allowed in an if condition, Composer\\\\Repository\\\\Vcs\\\\GitDriver\\|null given\\.$#"
			count: 8
			path: ../src/Composer/Repository/Vcs/GitLabDriver.php

		-
			message: "#^Only booleans are allowed in an if condition, mixed given\\.$#"
			count: 2
			path: ../src/Composer/Repository/Vcs/GitLabDriver.php

		-
			message: "#^Only booleans are allowed in an if condition, string given\\.$#"
			count: 3
			path: ../src/Composer/Repository/Vcs/GitLabDriver.php

		-
			message: "#^Parameter \\#1 \\$haystack of function strpos expects string, string\\|false given\\.$#"
			count: 2
			path: ../src/Composer/Repository/Vcs/GitLabDriver.php

		-
			message: "#^Parameter \\#2 \\$str of function explode expects string, string\\|null given\\.$#"
			count: 1
			path: ../src/Composer/Repository/Vcs/GitLabDriver.php

		-
			message: "#^Property Composer\\\\Repository\\\\Vcs\\\\GitLabDriver\\:\\:\\$commits \\(array\\<string, array\\>\\) does not accept array\\<int\\|string, mixed\\>\\.$#"
			count: 1
			path: ../src/Composer/Repository/Vcs/GitLabDriver.php

		-
			message: "#^Property Composer\\\\Repository\\\\Vcs\\\\VcsDriver\\:\\:\\$originUrl \\(string\\) does not accept string\\|false\\.$#"
			count: 1
			path: ../src/Composer/Repository/Vcs/GitLabDriver.php

		-
			message: "#^Short ternary operator is not allowed\\. Use null coalesce operator if applicable or consider using long ternary\\.$#"
			count: 2
			path: ../src/Composer/Repository/Vcs/GitLabDriver.php

		-
			message: "#^Only booleans are allowed in &&, string given on the left side\\.$#"
			count: 3
			path: ../src/Composer/Repository/Vcs/HgDriver.php

		-
			message: "#^Only booleans are allowed in a negated boolean, string given\\.$#"
			count: 1
			path: ../src/Composer/Repository/Vcs/HgDriver.php

		-
			message: "#^Property Composer\\\\Repository\\\\Vcs\\\\HgDriver\\:\\:\\$branches \\(array\\<string, string\\>\\) does not accept array\\<int\\|string, mixed\\>\\.$#"
			count: 1
			path: ../src/Composer/Repository/Vcs/HgDriver.php

		-
			message: "#^Property Composer\\\\Repository\\\\Vcs\\\\HgDriver\\:\\:\\$tags \\(array\\<string, string\\>\\) does not accept array\\<int\\|string, mixed\\>\\.$#"
			count: 1
			path: ../src/Composer/Repository/Vcs/HgDriver.php

		-
			message: "#^Cannot call method checkStream\\(\\) on Composer\\\\Util\\\\Perforce\\|null\\.$#"
			count: 1
			path: ../src/Composer/Repository/Vcs/PerforceDriver.php

		-
			message: "#^Cannot call method cleanupClientSpec\\(\\) on Composer\\\\Util\\\\Perforce\\|null\\.$#"
			count: 1
			path: ../src/Composer/Repository/Vcs/PerforceDriver.php

		-
			message: "#^Cannot call method connectClient\\(\\) on Composer\\\\Util\\\\Perforce\\|null\\.$#"
			count: 1
			path: ../src/Composer/Repository/Vcs/PerforceDriver.php

		-
			message: "#^Cannot call method getBranches\\(\\) on Composer\\\\Util\\\\Perforce\\|null\\.$#"
			count: 1
			path: ../src/Composer/Repository/Vcs/PerforceDriver.php

		-
			message: "#^Cannot call method getComposerInformation\\(\\) on Composer\\\\Util\\\\Perforce\\|null\\.$#"
			count: 1
			path: ../src/Composer/Repository/Vcs/PerforceDriver.php

		-
			message: "#^Cannot call method getFileContent\\(\\) on Composer\\\\Util\\\\Perforce\\|null\\.$#"
			count: 1
			path: ../src/Composer/Repository/Vcs/PerforceDriver.php

		-
			message: "#^Cannot call method getTags\\(\\) on Composer\\\\Util\\\\Perforce\\|null\\.$#"
			count: 1
			path: ../src/Composer/Repository/Vcs/PerforceDriver.php

		-
			message: "#^Cannot call method getUser\\(\\) on Composer\\\\Util\\\\Perforce\\|null\\.$#"
			count: 1
			path: ../src/Composer/Repository/Vcs/PerforceDriver.php

		-
			message: "#^Cannot call method p4Login\\(\\) on Composer\\\\Util\\\\Perforce\\|null\\.$#"
			count: 1
			path: ../src/Composer/Repository/Vcs/PerforceDriver.php

		-
			message: "#^Cannot call method writeP4ClientSpec\\(\\) on Composer\\\\Util\\\\Perforce\\|null\\.$#"
			count: 1
			path: ../src/Composer/Repository/Vcs/PerforceDriver.php

		-
			message: "#^Construct empty\\(\\) is not allowed\\. Use more strict comparison\\.$#"
			count: 3
			path: ../src/Composer/Repository/Vcs/PerforceDriver.php

		-
			message: "#^Cannot call method read\\(\\) on Composer\\\\Cache\\|null\\.$#"
			count: 1
			path: ../src/Composer/Repository/Vcs/SvnDriver.php

		-
			message: "#^Cannot call method write\\(\\) on Composer\\\\Cache\\|null\\.$#"
			count: 1
			path: ../src/Composer/Repository/Vcs/SvnDriver.php

		-
			message: "#^Construct empty\\(\\) is not allowed\\. Use more strict comparison\\.$#"
			count: 2
			path: ../src/Composer/Repository/Vcs/SvnDriver.php

		-
			message: "#^Method Composer\\\\Repository\\\\Vcs\\\\SvnDriver\\:\\:getRootIdentifier\\(\\) should return string but returns string\\|false\\.$#"
			count: 1
			path: ../src/Composer/Repository/Vcs/SvnDriver.php

		-
			message: "#^Only booleans are allowed in &&, Composer\\\\Cache\\|null given on the left side\\.$#"
			count: 1
			path: ../src/Composer/Repository/Vcs/SvnDriver.php

		-
			message: "#^Only booleans are allowed in &&, string given on the left side\\.$#"
			count: 4
			path: ../src/Composer/Repository/Vcs/SvnDriver.php

		-
			message: "#^Only booleans are allowed in &&, string\\|false given on the right side\\.$#"
			count: 1
			path: ../src/Composer/Repository/Vcs/SvnDriver.php

		-
			message: "#^Only booleans are allowed in a negated boolean, string given\\.$#"
			count: 1
			path: ../src/Composer/Repository/Vcs/SvnDriver.php

		-
			message: "#^Only booleans are allowed in an if condition, string given\\.$#"
			count: 3
			path: ../src/Composer/Repository/Vcs/SvnDriver.php

		-
			message: "#^Short ternary operator is not allowed\\. Use null coalesce operator if applicable or consider using long ternary\\.$#"
			count: 1
			path: ../src/Composer/Repository/Vcs/SvnDriver.php

		-
			message: "#^Strict comparison using \\!\\=\\= between string and false will always evaluate to true\\.$#"
			count: 2
			path: ../src/Composer/Repository/Vcs/SvnDriver.php

		-
			message: "#^Cannot call method read\\(\\) on Composer\\\\Cache\\|null\\.$#"
			count: 1
			path: ../src/Composer/Repository/Vcs/VcsDriver.php

		-
			message: "#^Cannot call method write\\(\\) on Composer\\\\Cache\\|null\\.$#"
			count: 1
			path: ../src/Composer/Repository/Vcs/VcsDriver.php

		-
			message: "#^Construct empty\\(\\) is not allowed\\. Use more strict comparison\\.$#"
			count: 1
			path: ../src/Composer/Repository/Vcs/VcsDriver.php

		-
			message: "#^Only booleans are allowed in &&, Composer\\\\Cache\\|null given on the left side\\.$#"
			count: 1
			path: ../src/Composer/Repository/Vcs/VcsDriver.php

		-
			message: "#^Only booleans are allowed in &&, DateTime\\|null given on the right side\\.$#"
			count: 1
			path: ../src/Composer/Repository/Vcs/VcsDriver.php

		-
			message: "#^Only booleans are allowed in &&, string\\|false given on the right side\\.$#"
			count: 1
			path: ../src/Composer/Repository/Vcs/VcsDriver.php

		-
			message: "#^Only booleans are allowed in a negated boolean, string\\|null given\\.$#"
			count: 1
			path: ../src/Composer/Repository/Vcs/VcsDriver.php

		-
			message: "#^Call to function array_search\\(\\) requires parameter \\#3 to be set\\.$#"
			count: 1
			path: ../src/Composer/Repository/VcsRepository.php

		-
			message: "#^Cannot call method load\\(\\) on Composer\\\\Package\\\\Loader\\\\LoaderInterface\\|null\\.$#"
			count: 3
			path: ../src/Composer/Repository/VcsRepository.php

		-
			message: "#^Construct empty\\(\\) is not allowed\\. Use more strict comparison\\.$#"
			count: 1
			path: ../src/Composer/Repository/VcsRepository.php

		-
			message: "#^Only booleans are allowed in &&, array\\<string\\> given on the right side\\.$#"
			count: 1
			path: ../src/Composer/Repository/VcsRepository.php

		-
			message: "#^Only booleans are allowed in a negated boolean, Composer\\\\Package\\\\Loader\\\\LoaderInterface\\|null given\\.$#"
			count: 1
			path: ../src/Composer/Repository/VcsRepository.php

		-
			message: "#^Only booleans are allowed in a negated boolean, Composer\\\\Repository\\\\Vcs\\\\VcsDriverInterface\\|null given\\.$#"
			count: 1
			path: ../src/Composer/Repository/VcsRepository.php

		-
			message: "#^Only booleans are allowed in a negated boolean, Composer\\\\Repository\\\\VersionCacheInterface\\|null given\\.$#"
			count: 1
			path: ../src/Composer/Repository/VcsRepository.php

		-
			message: "#^Only booleans are allowed in a negated boolean, array given\\.$#"
			count: 2
			path: ../src/Composer/Repository/VcsRepository.php

		-
			message: "#^Only booleans are allowed in a negated boolean, array\\<Composer\\\\Package\\\\BasePackage\\> given\\.$#"
			count: 1
			path: ../src/Composer/Repository/VcsRepository.php

		-
			message: "#^Only booleans are allowed in a negated boolean, string\\|false given\\.$#"
			count: 3
			path: ../src/Composer/Repository/VcsRepository.php

		-
			message: "#^Only booleans are allowed in an if condition, Composer\\\\Package\\\\BasePackage\\|null given\\.$#"
			count: 2
			path: ../src/Composer/Repository/VcsRepository.php

		-
			message: "#^Only booleans are allowed in an if condition, Composer\\\\Package\\\\CompleteAliasPackage\\|Composer\\\\Package\\\\CompletePackage\\|false\\|null given\\.$#"
			count: 2
			path: ../src/Composer/Repository/VcsRepository.php

		-
			message: "#^Only booleans are allowed in an if condition, Composer\\\\Repository\\\\Vcs\\\\VcsDriverInterface\\|null given\\.$#"
			count: 1
			path: ../src/Composer/Repository/VcsRepository.php

		-
			message: "#^Only booleans are allowed in an if condition, array\\|null given\\.$#"
			count: 2
			path: ../src/Composer/Repository/VcsRepository.php

		-
			message: "#^Parameter \\#1 \\$object of function get_class expects object, Composer\\\\Repository\\\\Vcs\\\\VcsDriverInterface\\|null given\\.$#"
			count: 1
			path: ../src/Composer/Repository/VcsRepository.php

		-
			message: "#^Short ternary operator is not allowed\\. Use null coalesce operator if applicable or consider using long ternary\\.$#"
			count: 7
			path: ../src/Composer/Repository/VcsRepository.php

		-
			message: "#^Only booleans are allowed in &&, Composer\\\\EventDispatcher\\\\Event\\|null given on the right side\\.$#"
			count: 1
			path: ../src/Composer/Script/Event.php

		-
			message: "#^Parameter \\#2 \\$args of method Composer\\\\EventDispatcher\\\\Event\\:\\:__construct\\(\\) expects array\\<string\\>, array\\<bool\\|float\\|int\\|string\\|null\\> given\\.$#"
			count: 1
			path: ../src/Composer/Script/Event.php

		-
			message: "#^Parameter \\#3 \\$subject of static method Composer\\\\Pcre\\\\Preg\\:\\:replace\\(\\) expects string, string\\|false given\\.$#"
			count: 1
			path: ../src/Composer/SelfUpdate/Keys.php

		-
			message: "#^Only booleans are allowed in a negated boolean, array\\<string, array\\<int, array\\<string, int\\|string\\>\\>\\> given\\.$#"
			count: 1
			path: ../src/Composer/SelfUpdate/Versions.php

		-
			message: "#^Only booleans are allowed in an if condition, string given\\.$#"
			count: 1
			path: ../src/Composer/SelfUpdate/Versions.php

		-
			message: "#^Parameter \\#1 \\$str of function trim expects string, string\\|false given\\.$#"
			count: 1
			path: ../src/Composer/SelfUpdate/Versions.php

		-
			message: "#^Short ternary operator is not allowed\\. Use null coalesce operator if applicable or consider using long ternary\\.$#"
			count: 1
			path: ../src/Composer/SelfUpdate/Versions.php

		-
			message: "#^Call to function in_array\\(\\) requires parameter \\#3 to be set\\.$#"
			count: 1
			path: ../src/Composer/Util/AuthHelper.php

		-
			message: "#^Construct empty\\(\\) is not allowed\\. Use more strict comparison\\.$#"
			count: 1
			path: ../src/Composer/Util/AuthHelper.php

		-
			message: "#^Only booleans are allowed in &&, string\\|null given on the left side\\.$#"
			count: 1
			path: ../src/Composer/Util/AuthHelper.php

		-
			message: "#^Only booleans are allowed in an if condition, Composer\\\\Config\\\\ConfigSourceInterface\\|false given\\.$#"
			count: 1
			path: ../src/Composer/Util/AuthHelper.php

		-
			message: "#^Parameter \\#1 \\$haystack of function strpos expects string, string\\|false\\|null given\\.$#"
			count: 1
			path: ../src/Composer/Util/AuthHelper.php

		-
			message: "#^Parameter \\#1 \\$scheme of method Composer\\\\Util\\\\GitLab\\:\\:authorizeOAuthInteractively\\(\\) expects string, string\\|false\\|null given\\.$#"
			count: 1
			path: ../src/Composer/Util/AuthHelper.php

		-
			message: "#^Parameter \\#2 \\$consumerKey of method Composer\\\\Util\\\\Bitbucket\\:\\:requestToken\\(\\) expects string, string\\|null given\\.$#"
			count: 1
			path: ../src/Composer/Util/AuthHelper.php

		-
			message: "#^Parameter \\#2 \\$str of function explode expects string, string\\|false\\|null given\\.$#"
			count: 1
			path: ../src/Composer/Util/AuthHelper.php

		-
			message: "#^Parameter \\#2 \\$username of method Composer\\\\IO\\\\IOInterface\\:\\:setAuthentication\\(\\) expects string, string\\|null given\\.$#"
			count: 1
			path: ../src/Composer/Util/AuthHelper.php

		-
			message: "#^Parameter \\#3 \\$consumerSecret of method Composer\\\\Util\\\\Bitbucket\\:\\:requestToken\\(\\) expects string, string\\|null given\\.$#"
			count: 1
			path: ../src/Composer/Util/AuthHelper.php

		-
			message: "#^Call to function in_array\\(\\) requires parameter \\#3 to be set\\.$#"
			count: 1
			path: ../src/Composer/Util/Bitbucket.php

		-
			message: "#^Offset 'access_token' does not exist on array\\{access_token\\: string, expires_in\\?\\: int\\}\\|null\\.$#"
			count: 1
			path: ../src/Composer/Util/Bitbucket.php

		-
			message: "#^Only booleans are allowed in a negated boolean, string given\\.$#"
			count: 2
			path: ../src/Composer/Util/Bitbucket.php

		-
			message: "#^Only booleans are allowed in an if condition, string\\|null given\\.$#"
			count: 1
			path: ../src/Composer/Util/Bitbucket.php

		-
			message: "#^Short ternary operator is not allowed\\. Use null coalesce operator if applicable or consider using long ternary\\.$#"
			count: 2
			path: ../src/Composer/Util/Bitbucket.php

		-
			message: "#^Only booleans are allowed in an if condition, string\\|null given\\.$#"
			count: 1
			path: ../src/Composer/Util/ComposerMirror.php

		-
			message: "#^Construct empty\\(\\) is not allowed\\. Use more strict comparison\\.$#"
			count: 4
			path: ../src/Composer/Util/ConfigValidator.php

		-
			message: "#^Only booleans are allowed in &&, array\\<int, bool\\|string\\>\\|null given on the left side\\.$#"
			count: 1
			path: ../src/Composer/Util/ConfigValidator.php

		-
			message: "#^Only booleans are allowed in &&, int given on the left side\\.$#"
			count: 1
			path: ../src/Composer/Util/ConfigValidator.php

		-
			message: "#^Only booleans are allowed in a negated boolean, int given\\.$#"
			count: 1
			path: ../src/Composer/Util/ErrorHandler.php

		-
			message: "#^Only booleans are allowed in an if condition, Composer\\\\IO\\\\IOInterface\\|null given\\.$#"
			count: 1
			path: ../src/Composer/Util/ErrorHandler.php

		-
			message: "#^Cannot call method getPathname\\(\\) on SplFileInfo\\|string\\.$#"
			count: 1
			path: ../src/Composer/Util/Filesystem.php

		-
			message: "#^Cannot call method isDir\\(\\) on SplFileInfo\\|string\\.$#"
			count: 1
			path: ../src/Composer/Util/Filesystem.php

		-
			message: "#^Casting to string something that's already string\\.$#"
			count: 2
			path: ../src/Composer/Util/Filesystem.php

		-
			message: "#^Construct empty\\(\\) is not allowed\\. Use more strict comparison\\.$#"
			count: 1
			path: ../src/Composer/Util/Filesystem.php

		-
			message: "#^Method Composer\\\\Util\\\\Filesystem\\:\\:size\\(\\) should return int but returns int\\<0, max\\>\\|false\\.$#"
			count: 1
			path: ../src/Composer/Util/Filesystem.php

		-
			message: "#^Offset 'message' does not exist on array\\{type\\: int, message\\: string, file\\: string, line\\: int\\}\\|null\\.$#"
			count: 2
			path: ../src/Composer/Util/Filesystem.php

		-
			message: "#^Only booleans are allowed in a negated boolean, Composer\\\\Util\\\\ProcessExecutor\\|null given\\.$#"
			count: 1
			path: ../src/Composer/Util/Filesystem.php

		-
			message: "#^Only booleans are allowed in a negated boolean, int\\<0, max\\> given\\.$#"
			count: 1
			path: ../src/Composer/Util/Filesystem.php

		-
			message: "#^Only booleans are allowed in a negated boolean, string\\|false given\\.$#"
			count: 1
			path: ../src/Composer/Util/Filesystem.php

		-
			message: "#^Only booleans are allowed in a ternary operator condition, array\\<int\\|string, int\\>\\|false given\\.$#"
			count: 1
			path: ../src/Composer/Util/Filesystem.php

		-
			message: "#^Only booleans are allowed in a ternary operator condition, int\\<0, max\\> given\\.$#"
			count: 1
			path: ../src/Composer/Util/Filesystem.php

		-
			message: "#^Only numeric types are allowed in \\+, bool given on the right side\\.$#"
			count: 1
			path: ../src/Composer/Util/Filesystem.php

		-
			message: "#^Parameter \\#1 \\$directory of function chdir expects string, string\\|false given\\.$#"
			count: 1
			path: ../src/Composer/Util/Filesystem.php

		-
			message: "#^Parameter \\#1 \\$fp of function fclose expects resource, resource\\|false given\\.$#"
			count: 4
			path: ../src/Composer/Util/Filesystem.php

		-
			message: "#^Parameter \\#1 \\$fp of function feof expects resource, resource\\|false given\\.$#"
			count: 1
			path: ../src/Composer/Util/Filesystem.php

		-
			message: "#^Parameter \\#1 \\$fp of function fread expects resource, resource\\|false given\\.$#"
			count: 2
			path: ../src/Composer/Util/Filesystem.php

		-
			message: "#^Parameter \\#1 \\$source of function stream_copy_to_stream expects resource, resource\\|false given\\.$#"
			count: 1
			path: ../src/Composer/Util/Filesystem.php

		-
			message: "#^Parameter \\#2 \\$dest of function stream_copy_to_stream expects resource, resource\\|false given\\.$#"
			count: 1
			path: ../src/Composer/Util/Filesystem.php

		-
			message: "#^Short ternary operator is not allowed\\. Use null coalesce operator if applicable or consider using long ternary\\.$#"
			count: 1
			path: ../src/Composer/Util/Filesystem.php

		-
			message: "#^Call to function in_array\\(\\) requires parameter \\#3 to be set\\.$#"
			count: 1
			path: ../src/Composer/Util/Git.php

		-
			message: "#^Construct empty\\(\\) is not allowed\\. Use more strict comparison\\.$#"
			count: 1
			path: ../src/Composer/Util/Git.php

		-
			message: "#^Only booleans are allowed in &&, string given on the right side\\.$#"
			count: 1
			path: ../src/Composer/Util/Git.php

		-
			message: "#^Only booleans are allowed in &&, string\\|false given on the left side\\.$#"
			count: 1
			path: ../src/Composer/Util/Git.php

		-
			message: "#^Only booleans are allowed in &&, string\\|null given on the left side\\.$#"
			count: 1
			path: ../src/Composer/Util/Git.php

		-
			message: "#^Only booleans are allowed in an if condition, array\\<string, string\\|null\\>\\|null given\\.$#"
			count: 1
			path: ../src/Composer/Util/Git.php

		-
			message: "#^Only booleans are allowed in an if condition, int\\<0, max\\>\\|false given\\.$#"
			count: 1
			path: ../src/Composer/Util/Git.php

		-
			message: "#^Only booleans are allowed in an if condition, string\\|false given\\.$#"
			count: 2
			path: ../src/Composer/Util/Git.php

		-
			message: "#^Parameter \\#1 \\$str of function rawurlencode expects string, string\\|null given\\.$#"
			count: 17
			path: ../src/Composer/Util/Git.php

		-
			message: "#^Parameter \\#2 \\$consumerKey of method Composer\\\\Util\\\\Bitbucket\\:\\:requestToken\\(\\) expects string, string\\|null given\\.$#"
			count: 1
			path: ../src/Composer/Util/Git.php

		-
			message: "#^Parameter \\#2 \\$username of method Composer\\\\IO\\\\IOInterface\\:\\:setAuthentication\\(\\) expects string, string\\|null given\\.$#"
			count: 1
			path: ../src/Composer/Util/Git.php

		-
			message: "#^Parameter \\#3 \\$consumerSecret of method Composer\\\\Util\\\\Bitbucket\\:\\:requestToken\\(\\) expects string, string\\|null given\\.$#"
			count: 1
			path: ../src/Composer/Util/Git.php

		-
			message: "#^Call to function in_array\\(\\) requires parameter \\#3 to be set\\.$#"
			count: 2
			path: ../src/Composer/Util/GitHub.php

		-
			message: "#^Only booleans are allowed in a negated boolean, string given\\.$#"
			count: 1
			path: ../src/Composer/Util/GitHub.php

		-
			message: "#^Only booleans are allowed in an if condition, string\\|null given\\.$#"
			count: 1
			path: ../src/Composer/Util/GitHub.php

		-
			message: "#^Parameter \\#1 \\$str of function trim expects string, string\\|null given\\.$#"
			count: 1
			path: ../src/Composer/Util/GitHub.php

		-
			message: "#^Short ternary operator is not allowed\\. Use null coalesce operator if applicable or consider using long ternary\\.$#"
			count: 2
			path: ../src/Composer/Util/GitHub.php

		-
			message: "#^Call to function in_array\\(\\) requires parameter \\#3 to be set\\.$#"
			count: 1
			path: ../src/Composer/Util/GitLab.php

		-
			message: "#^Only booleans are allowed in an if condition, string\\|null given\\.$#"
			count: 1
			path: ../src/Composer/Util/GitLab.php

		-
			message: "#^Parameter \\#1 \\$json of function json_decode expects string, string\\|null given\\.$#"
			count: 1
			path: ../src/Composer/Util/GitLab.php

		-
			message: "#^Short ternary operator is not allowed\\. Use null coalesce operator if applicable or consider using long ternary\\.$#"
			count: 2
			path: ../src/Composer/Util/GitLab.php

		-
			message: "#^Construct empty\\(\\) is not allowed\\. Use more strict comparison\\.$#"
			count: 1
			path: ../src/Composer/Util/Hg.php

		-
			message: "#^Parameter \\#1 \\$str of function rawurlencode expects string, string\\|null given\\.$#"
			count: 2
			path: ../src/Composer/Util/Hg.php

		-
			message: "#^Call to function in_array\\(\\) requires parameter \\#3 to be set\\.$#"
			count: 1
			path: ../src/Composer/Util/Http/CurlDownloader.php

		-
			message: "#^Call to function is_resource\\(\\) with resource will always evaluate to true\\.$#"
			count: 4
			path: ../src/Composer/Util/Http/CurlDownloader.php

		-
			message: "#^Cannot access offset 'features' on array\\|false\\.$#"
			count: 2
			path: ../src/Composer/Util/Http/CurlDownloader.php

		-
			message: "#^Constant CURLOPT_PROXY_CAINFO not found\\.$#"
			count: 1
			path: ../src/Composer/Util/Http/CurlDownloader.php

		-
			message: "#^Constant CURLOPT_PROXY_CAPATH not found\\.$#"
			count: 1
			path: ../src/Composer/Util/Http/CurlDownloader.php

		-
			message: "#^Construct empty\\(\\) is not allowed\\. Use more strict comparison\\.$#"
			count: 3
			path: ../src/Composer/Util/Http/CurlDownloader.php

		-
			message: "#^Method Composer\\\\Util\\\\Http\\\\CurlDownloader\\:\\:isAuthenticatedRetryNeeded\\(\\) should return array\\{retry\\: bool, storeAuth\\: bool\\|string\\} but returns array\\{retry\\: bool, storeAuth\\: bool\\|string\\}\\|null\\.$#"
			count: 2
			path: ../src/Composer/Util/Http/CurlDownloader.php

		-
			message: "#^Offset 'retry' does not exist on array\\{retry\\: bool, storeAuth\\: bool\\|string\\}\\|null\\.$#"
			count: 2
			path: ../src/Composer/Util/Http/CurlDownloader.php

		-
			message: "#^Only booleans are allowed in &&, Composer\\\\Util\\\\Http\\\\CurlResponse\\|null given on the right side\\.$#"
			count: 1
			path: ../src/Composer/Util/Http/CurlDownloader.php

		-
			message: "#^Only booleans are allowed in &&, array\\<int, string\\>\\|null given on the right side\\.$#"
			count: 1
			path: ../src/Composer/Util/Http/CurlDownloader.php

		-
			message: "#^Only booleans are allowed in &&, int given on the right side\\.$#"
			count: 2
			path: ../src/Composer/Util/Http/CurlDownloader.php

		-
			message: "#^Only booleans are allowed in &&, mixed given on the right side\\.$#"
			count: 1
			path: ../src/Composer/Util/Http/CurlDownloader.php

		-
			message: "#^Only booleans are allowed in a negated boolean, array\\<array\\<string, array\\|\\(callable\\)\\|resource\\|string\\|false\\>\\> given\\.$#"
			count: 1
			path: ../src/Composer/Util/Http/CurlDownloader.php

		-
			message: "#^Only booleans are allowed in a negated boolean, resource\\|false given\\.$#"
			count: 1
			path: ../src/Composer/Util/Http/CurlDownloader.php

		-
			message: "#^Only booleans are allowed in a negated boolean, string given\\.$#"
			count: 1
			path: ../src/Composer/Util/Http/CurlDownloader.php

		-
			message: "#^Only booleans are allowed in a negated boolean, string\\|null given\\.$#"
			count: 1
			path: ../src/Composer/Util/Http/CurlDownloader.php

		-
			message: "#^Only booleans are allowed in an elseif condition, string\\|false\\|null given\\.$#"
			count: 1
			path: ../src/Composer/Util/Http/CurlDownloader.php

		-
			message: "#^Only booleans are allowed in an if condition, string given\\.$#"
			count: 2
			path: ../src/Composer/Util/Http/CurlDownloader.php

		-
			message: "#^Only booleans are allowed in an if condition, string\\|false given\\.$#"
			count: 7
			path: ../src/Composer/Util/Http/CurlDownloader.php

		-
			message: "#^Only booleans are allowed in an if condition, string\\|false\\|null given\\.$#"
			count: 1
			path: ../src/Composer/Util/Http/CurlDownloader.php

		-
			message: "#^Only booleans are allowed in an if condition, string\\|null given\\.$#"
			count: 2
			path: ../src/Composer/Util/Http/CurlDownloader.php

		-
			message: "#^Only booleans are allowed in \\|\\|, string given on the right side\\.$#"
			count: 1
			path: ../src/Composer/Util/Http/CurlDownloader.php

		-
			message: "#^Parameter \\#1 \\$json of function json_decode expects string, string\\|null given\\.$#"
			count: 1
			path: ../src/Composer/Util/Http/CurlDownloader.php

		-
			message: "#^Parameter \\#1 \\$mh of function curl_multi_add_handle expects resource, resource\\|null given\\.$#"
			count: 1
			path: ../src/Composer/Util/Http/CurlDownloader.php

		-
			message: "#^Parameter \\#1 \\$mh of function curl_multi_exec expects resource, resource\\|null given\\.$#"
			count: 1
			path: ../src/Composer/Util/Http/CurlDownloader.php

		-
			message: "#^Parameter \\#1 \\$mh of function curl_multi_info_read expects resource, resource\\|null given\\.$#"
			count: 1
			path: ../src/Composer/Util/Http/CurlDownloader.php

		-
			message: "#^Parameter \\#1 \\$mh of function curl_multi_remove_handle expects resource, resource\\|null given\\.$#"
			count: 2
			path: ../src/Composer/Util/Http/CurlDownloader.php

		-
			message: "#^Parameter \\#1 \\$mh of function curl_multi_select expects resource, resource\\|null given\\.$#"
			count: 1
			path: ../src/Composer/Util/Http/CurlDownloader.php

		-
			message: "#^Parameter \\#1 \\$mh of function curl_multi_setopt expects resource, resource\\|false given\\.$#"
			count: 2
			path: ../src/Composer/Util/Http/CurlDownloader.php

		-
			message: "#^Parameter \\#1 \\$str of function preg_quote expects string, string\\|false\\|null given\\.$#"
			count: 1
			path: ../src/Composer/Util/Http/CurlDownloader.php

		-
			message: "#^Parameter \\#1 \\$str of function rtrim expects string, string\\|false given\\.$#"
			count: 1
			path: ../src/Composer/Util/Http/CurlDownloader.php

		-
			message: "#^Parameter \\#1 \\$str of function strtolower expects string, string\\|null given\\.$#"
			count: 1
			path: ../src/Composer/Util/Http/CurlDownloader.php

		-
			message: "#^Parameter \\#1 \\$string of function strlen expects string, string\\|null given\\.$#"
			count: 1
			path: ../src/Composer/Util/Http/CurlDownloader.php

		-
			message: "#^Parameter \\#1 \\$string of function substr expects string, string\\|null given\\.$#"
			count: 1
			path: ../src/Composer/Util/Http/CurlDownloader.php

		-
			message: "#^Parameter \\#2 \\$subject of static method Composer\\\\Pcre\\\\Preg\\:\\:isMatch\\(\\) expects string, string\\|null given\\.$#"
			count: 1
			path: ../src/Composer/Util/Http/CurlDownloader.php

		-
			message: "#^Parameter \\#3 \\$attributes of method Composer\\\\Util\\\\Http\\\\CurlDownloader\\:\\:restartJob\\(\\) expects array\\{retryAuthFailure\\?\\: bool, redirects\\?\\: int, storeAuth\\?\\: bool\\}, array\\{storeAuth\\: bool\\|string\\} given\\.$#"
			count: 1
			path: ../src/Composer/Util/Http/CurlDownloader.php

		-
			message: "#^Parameter \\#3 \\$errorMessage of method Composer\\\\Util\\\\Http\\\\CurlDownloader\\:\\:failResponse\\(\\) expects string, string\\|null given\\.$#"
			count: 1
			path: ../src/Composer/Util/Http/CurlDownloader.php

		-
			message: "#^Parameter \\#4 \\$body of class Composer\\\\Util\\\\Http\\\\CurlResponse constructor expects string\\|null, string\\|false given\\.$#"
			count: 2
			path: ../src/Composer/Util/Http/CurlDownloader.php

		-
			message: "#^Parameter \\#6 \\$copyTo of method Composer\\\\Util\\\\Http\\\\CurlDownloader\\:\\:initDownload\\(\\) expects string\\|null, string\\|false given\\.$#"
			count: 1
			path: ../src/Composer/Util/Http/CurlDownloader.php

		-
			message: "#^Parameter \\#7 \\$attributes of method Composer\\\\Util\\\\Http\\\\CurlDownloader\\:\\:initDownload\\(\\) expects array\\{retryAuthFailure\\?\\: bool, redirects\\?\\: int, retries\\?\\: int, storeAuth\\?\\: bool\\}, non\\-empty\\-array\\<literal\\-string&non\\-empty\\-string, bool\\|int\\> given\\.$#"
			count: 1
			path: ../src/Composer/Util/Http/CurlDownloader.php

		-
<<<<<<< HEAD
			message: "#^Property Composer\\\\Util\\\\Http\\\\CurlDownloader\\:\\:\\$jobs \\(array\\<array\\{url\\: string, origin\\: string, attributes\\: array\\{retryAuthFailure\\: bool, redirects\\: int, retries\\: int, storeAuth\\: bool\\}, options\\: array, progress\\: array, curlHandle\\: resource, filename\\: string\\|false, headerHandle\\: resource, \\.\\.\\.\\}\\>\\) does not accept non\\-empty\\-array\\<array\\{url\\: string, origin\\: string, attributes\\: array\\<literal\\-string&non\\-empty\\-string, bool\\|int\\>, options\\: array, progress\\: array, curlHandle\\: resource, filename\\: string\\|false\\|null, headerHandle\\: resource\\|false, \\.\\.\\.\\}\\>\\.$#"
=======
			message: "#^Property Composer\\\\Util\\\\Http\\\\CurlDownloader\\:\\:\\$jobs \\(array\\<array\\{url\\: string, origin\\: string, attributes\\: array\\{retryAuthFailure\\: bool, redirects\\: int, retries\\: int, storeAuth\\: bool\\}, options\\: array, progress\\: array, curlHandle\\: resource, filename\\: string\\|false, headerHandle\\: resource, \\.\\.\\.\\}\\>\\) does not accept non\\-empty\\-array\\<array\\{url\\: string, origin\\: string, attributes\\: array\\<literal\\-string&non\\-empty\\-string, bool\\|int\\>, options\\: array, progress\\: array, curlHandle\\: resource, filename\\: string\\|false\\|null, headerHandle\\: resource, \\.\\.\\.\\}\\>\\.$#"
>>>>>>> 3b4afaa9
			count: 1
			path: ../src/Composer/Util/Http/CurlDownloader.php

		-
			message: "#^Property Composer\\\\Util\\\\Http\\\\CurlDownloader\\:\\:\\$multiHandle \\(resource\\|null\\) does not accept resource\\|false\\.$#"
			count: 1
			path: ../src/Composer/Util/Http/CurlDownloader.php

		-
			message: "#^Short ternary operator is not allowed\\. Use null coalesce operator if applicable or consider using long ternary\\.$#"
			count: 1
			path: ../src/Composer/Util/Http/CurlDownloader.php

		-
			message: "#^Cannot access offset 'host' on array\\{scheme\\?\\: string, host\\?\\: string, port\\?\\: int, user\\?\\: string, pass\\?\\: string, path\\?\\: string, query\\?\\: string, fragment\\?\\: string\\}\\|false\\.$#"
			count: 1
			path: ../src/Composer/Util/Http/ProxyHelper.php

		-
			message: "#^Cannot access offset 'user' on array\\{scheme\\?\\: string, host\\?\\: string, port\\?\\: int, user\\?\\: string, pass\\?\\: string, path\\?\\: string, query\\?\\: string, fragment\\?\\: string\\}\\|false\\.$#"
			count: 1
			path: ../src/Composer/Util/Http/ProxyHelper.php

		-
			message: "#^Construct empty\\(\\) is not allowed\\. Use more strict comparison\\.$#"
			count: 1
			path: ../src/Composer/Util/Http/ProxyHelper.php

		-
			message: "#^Foreach overwrites \\$name with its value variable\\.$#"
			count: 1
			path: ../src/Composer/Util/Http/ProxyHelper.php

		-
			message: "#^Implicit array creation is not allowed \\- variable \\$options does not exist\\.$#"
			count: 1
			path: ../src/Composer/Util/Http/ProxyHelper.php

		-
			message: "#^Only booleans are allowed in a negated boolean, int\\|false\\|null given\\.$#"
			count: 1
			path: ../src/Composer/Util/Http/ProxyHelper.php

		-
			message: "#^Only booleans are allowed in an if condition, string\\|null given\\.$#"
			count: 3
			path: ../src/Composer/Util/Http/ProxyHelper.php

		-
			message: "#^Parameter \\#1 \\$proxy of static method Composer\\\\Util\\\\Http\\\\ProxyHelper\\:\\:formatParsedUrl\\(\\) expects array\\{scheme\\?\\: string, host\\: string, port\\?\\: int, user\\?\\: string, pass\\?\\: string\\}, array\\{scheme\\?\\: string, host\\?\\: string, port\\?\\: int, user\\?\\: string, pass\\?\\: string, path\\?\\: string, query\\?\\: string, fragment\\?\\: string\\}\\|false given\\.$#"
			count: 1
			path: ../src/Composer/Util/Http/ProxyHelper.php

		-
			message: "#^Only booleans are allowed in &&, Composer\\\\Util\\\\NoProxyPattern\\|null given on the left side\\.$#"
			count: 1
			path: ../src/Composer/Util/Http/ProxyManager.php

		-
			message: "#^Only booleans are allowed in &&, string\\|null given on the right side\\.$#"
			count: 1
			path: ../src/Composer/Util/Http/ProxyManager.php

		-
			message: "#^Only booleans are allowed in a negated boolean, Composer\\\\Util\\\\Http\\\\ProxyManager\\|null given\\.$#"
			count: 1
			path: ../src/Composer/Util/Http/ProxyManager.php

		-
			message: "#^Only booleans are allowed in an if condition, string\\|null given\\.$#"
			count: 4
			path: ../src/Composer/Util/Http/ProxyManager.php

		-
			message: "#^Parameter \\#3 \\$formattedUrl of class Composer\\\\Util\\\\Http\\\\RequestProxy constructor expects string, string\\|null given\\.$#"
			count: 1
			path: ../src/Composer/Util/Http/ProxyManager.php

		-
			message: "#^Short ternary operator is not allowed\\. Use null coalesce operator if applicable or consider using long ternary\\.$#"
			count: 1
			path: ../src/Composer/Util/Http/ProxyManager.php

		-
			message: "#^Only booleans are allowed in an if condition, string given\\.$#"
			count: 1
			path: ../src/Composer/Util/Http/RequestProxy.php

		-
			message: "#^Short ternary operator is not allowed\\. Use null coalesce operator if applicable or consider using long ternary\\.$#"
			count: 1
			path: ../src/Composer/Util/Http/RequestProxy.php

		-
			message: "#^Casting to int something that's already int\\.$#"
			count: 1
			path: ../src/Composer/Util/Http/Response.php

		-
			message: "#^Argument of an invalid type array\\<array\\<string, string\\>\\>\\|string supplied for foreach, only iterables are supported\\.$#"
			count: 1
			path: ../src/Composer/Util/HttpDownloader.php

		-
			message: "#^Binary operation \"\\.\" between non\\-empty\\-string and non\\-empty\\-array\\<array\\{versions\\: string, message\\: string\\}\\>\\|non\\-empty\\-string results in an error\\.$#"
			count: 1
			path: ../src/Composer/Util/HttpDownloader.php

		-
			message: "#^Cannot call method abortRequest\\(\\) on Composer\\\\Util\\\\Http\\\\CurlDownloader\\|null\\.$#"
			count: 1
			path: ../src/Composer/Util/HttpDownloader.php

		-
			message: "#^Cannot call method copy\\(\\) on Composer\\\\Util\\\\RemoteFilesystem\\|null\\.$#"
			count: 1
			path: ../src/Composer/Util/HttpDownloader.php

		-
			message: "#^Cannot call method download\\(\\) on Composer\\\\Util\\\\Http\\\\CurlDownloader\\|null\\.$#"
			count: 2
			path: ../src/Composer/Util/HttpDownloader.php

		-
			message: "#^Cannot call method findStatusCode\\(\\) on Composer\\\\Util\\\\RemoteFilesystem\\|null\\.$#"
			count: 2
			path: ../src/Composer/Util/HttpDownloader.php

		-
			message: "#^Cannot call method getContents\\(\\) on Composer\\\\Util\\\\RemoteFilesystem\\|null\\.$#"
			count: 1
			path: ../src/Composer/Util/HttpDownloader.php

		-
			message: "#^Cannot call method getLastHeaders\\(\\) on Composer\\\\Util\\\\RemoteFilesystem\\|null\\.$#"
			count: 2
			path: ../src/Composer/Util/HttpDownloader.php

		-
			message: "#^Construct empty\\(\\) is not allowed\\. Use more strict comparison\\.$#"
			count: 4
			path: ../src/Composer/Util/HttpDownloader.php

		-
			message: "#^Offset 'copyTo' does not exist on array\\{url\\: string, options\\?\\: array, copyTo\\?\\: string\\|null\\}\\.$#"
			count: 2
			path: ../src/Composer/Util/HttpDownloader.php

		-
			message: "#^Offset 'curl_id' on array\\{curl_id\\: int, exception\\: Composer\\\\Downloader\\\\TransportException, id\\: int, origin\\: string, reject\\: mixed, request\\: array\\{url\\: string, options\\?\\: array, copyTo\\?\\: string\\|null\\}, resolve\\: mixed, response\\: Composer\\\\Util\\\\Http\\\\Response, \\.\\.\\.\\} in isset\\(\\) always exists and is not nullable\\.$#"
			count: 1
			path: ../src/Composer/Util/HttpDownloader.php

		-
			message: "#^Offset 'exception' does not exist on array\\{id\\: int, status\\: 4, request\\: array\\{url\\: string, options\\?\\: array, copyTo\\?\\: string\\|null\\}, sync\\: bool, origin\\: string, resolve\\?\\: callable\\(\\)\\: mixed, reject\\?\\: callable\\(\\)\\: mixed, curl_id\\?\\: int, \\.\\.\\.\\}\\.$#"
			count: 1
			path: ../src/Composer/Util/HttpDownloader.php

		-
			message: "#^Offset 'options' does not exist on array\\{url\\: string, options\\?\\: array, copyTo\\?\\: string\\|null\\}\\.$#"
			count: 5
			path: ../src/Composer/Util/HttpDownloader.php

		-
			message: "#^Offset 'reject' does not exist on array\\{id\\: int, status\\: 2, request\\: array\\{url\\: string, options\\?\\: array, copyTo\\?\\: string\\|null\\}, sync\\: bool, origin\\: string, resolve\\?\\: callable\\(\\)\\: mixed, reject\\?\\: callable\\(\\)\\: mixed, curl_id\\?\\: int, \\.\\.\\.\\}\\.$#"
			count: 1
			path: ../src/Composer/Util/HttpDownloader.php

		-
			message: "#^Offset 'resolve' does not exist on array\\{id\\: int, status\\: 2, request\\: array\\{url\\: string, options\\?\\: array, copyTo\\?\\: string\\|null\\}, sync\\: bool, origin\\: string, resolve\\?\\: callable\\(\\)\\: mixed, reject\\?\\: callable\\(\\)\\: mixed, curl_id\\?\\: int, \\.\\.\\.\\}\\.$#"
			count: 1
			path: ../src/Composer/Util/HttpDownloader.php

		-
			message: "#^Only booleans are allowed in a negated boolean, Composer\\\\Util\\\\Http\\\\CurlDownloader\\|null given\\.$#"
			count: 1
			path: ../src/Composer/Util/HttpDownloader.php

		-
			message: "#^Only booleans are allowed in an if condition, Composer\\\\Util\\\\Http\\\\CurlDownloader\\|null given\\.$#"
			count: 1
			path: ../src/Composer/Util/HttpDownloader.php

		-
			message: "#^Only booleans are allowed in an if condition, string\\|null given\\.$#"
			count: 2
			path: ../src/Composer/Util/HttpDownloader.php

		-
			message: "#^Parameter \\#1 \\$constraints of method Composer\\\\Package\\\\Version\\\\VersionParser\\:\\:parseConstraints\\(\\) expects string, array\\<array\\<string, string\\>\\>\\|string given\\.$#"
			count: 1
			path: ../src/Composer/Util/HttpDownloader.php

		-
			message: "#^Parameter \\#2 \\$code of class Composer\\\\Util\\\\Http\\\\Response constructor expects int, int\\|null given\\.$#"
			count: 2
			path: ../src/Composer/Util/HttpDownloader.php

		-
			message: "#^Parameter \\#4 \\$body of class Composer\\\\Util\\\\Http\\\\Response constructor expects string\\|null, bool\\|string given\\.$#"
			count: 1
			path: ../src/Composer/Util/HttpDownloader.php

		-
			message: "#^Construct empty\\(\\) is not allowed\\. Use more strict comparison\\.$#"
			count: 3
			path: ../src/Composer/Util/IniHelper.php

		-
			message: "#^Only booleans are allowed in &&, Symfony\\\\Component\\\\Console\\\\Helper\\\\ProgressBar\\|null given on the left side\\.$#"
			count: 1
			path: ../src/Composer/Util/Loop.php

		-
			message: "#^Only booleans are allowed in a negated boolean, int given\\.$#"
			count: 1
			path: ../src/Composer/Util/Loop.php

		-
			message: "#^Only booleans are allowed in an if condition, Composer\\\\Util\\\\ProcessExecutor\\|null given\\.$#"
			count: 3
			path: ../src/Composer/Util/Loop.php

		-
			message: "#^Only booleans are allowed in an if condition, Symfony\\\\Component\\\\Console\\\\Helper\\\\ProgressBar\\|null given\\.$#"
			count: 2
			path: ../src/Composer/Util/Loop.php

		-
<<<<<<< HEAD
			message: "#^Cannot access offset int\\<1, 16\\> on array\\|false\\.$#"
			count: 6
			path: ../src/Composer/Util/NoProxyPattern.php

		-
=======
>>>>>>> 3b4afaa9
			message: "#^Construct empty\\(\\) is not allowed\\. Use more strict comparison\\.$#"
			count: 2
			path: ../src/Composer/Util/NoProxyPattern.php

		-
			message: "#^Method Composer\\\\Util\\\\NoProxyPattern\\:\\:getRule\\(\\) should return stdClass\\|null but returns object\\|null\\.$#"
			count: 1
			path: ../src/Composer/Util/NoProxyPattern.php

		-
			message: "#^Only booleans are allowed in a negated boolean, bool\\|stdClass given\\.$#"
			count: 1
			path: ../src/Composer/Util/NoProxyPattern.php

		-
			message: "#^Only booleans are allowed in a negated boolean, stdClass\\|null given\\.$#"
			count: 1
			path: ../src/Composer/Util/NoProxyPattern.php

		-
			message: "#^Only booleans are allowed in a negated boolean, string\\|false given\\.$#"
			count: 1
			path: ../src/Composer/Util/NoProxyPattern.php

		-
			message: "#^Only booleans are allowed in a negated boolean, string\\|false\\|null given\\.$#"
			count: 1
			path: ../src/Composer/Util/NoProxyPattern.php

		-
			message: "#^Only booleans are allowed in a ternary operator condition, int\\|false\\|null given\\.$#"
			count: 1
			path: ../src/Composer/Util/NoProxyPattern.php

		-
			message: "#^Only booleans are allowed in an if condition, float given\\.$#"
			count: 1
			path: ../src/Composer/Util/NoProxyPattern.php

		-
			message: "#^Only booleans are allowed in an if condition, int\\<\\-7, 7\\> given\\.$#"
			count: 1
			path: ../src/Composer/Util/NoProxyPattern.php

		-
			message: "#^Only booleans are allowed in \\|\\|, mixed given on the left side\\.$#"
			count: 2
			path: ../src/Composer/Util/NoProxyPattern.php

		-
			message: "#^Only numeric types are allowed in \\+, int\\<0, max\\>\\|false given on the left side\\.$#"
			count: 1
			path: ../src/Composer/Util/NoProxyPattern.php

		-
			message: "#^Parameter \\#1 \\$binary of method Composer\\\\Util\\\\NoProxyPattern\\:\\:ipMapTo6\\(\\) expects string, string\\|false given\\.$#"
			count: 1
			path: ../src/Composer/Util/NoProxyPattern.php

		-
			message: "#^Parameter \\#1 \\$string of function strlen expects string, string\\|false given\\.$#"
			count: 1
			path: ../src/Composer/Util/NoProxyPattern.php

		-
			message: "#^Parameter \\#3 \\$length of function substr expects int, int\\<0, max\\>\\|false given\\.$#"
			count: 1
			path: ../src/Composer/Util/NoProxyPattern.php

		-
			message: "#^Parameter \\#3 \\$url of method Composer\\\\Util\\\\NoProxyPattern\\:\\:match\\(\\) expects stdClass, stdClass\\|true given\\.$#"
			count: 1
			path: ../src/Composer/Util/NoProxyPattern.php

		-
			message: "#^Only booleans are allowed in a negated boolean, array\\<string, string\\> given\\.$#"
			count: 1
			path: ../src/Composer/Util/Perforce.php

		-
			message: "#^Only booleans are allowed in a negated boolean, string given\\.$#"
			count: 1
			path: ../src/Composer/Util/Perforce.php

		-
			message: "#^Only booleans are allowed in a negated boolean, string\\|null given\\.$#"
			count: 1
			path: ../src/Composer/Util/Perforce.php

		-
			message: "#^Only booleans are allowed in an if condition, int given\\.$#"
			count: 2
			path: ../src/Composer/Util/Perforce.php

		-
			message: "#^Parameter \\#1 \\$directory of function chdir expects string, string\\|false given\\.$#"
			count: 1
			path: ../src/Composer/Util/Perforce.php

		-
			message: "#^Parameter \\#1 \\$fp of function fclose expects resource, resource\\|false given\\.$#"
			count: 2
			path: ../src/Composer/Util/Perforce.php

		-
			message: "#^Parameter \\#1 \\$fp of function fwrite expects resource, resource\\|false given\\.$#"
			count: 13
			path: ../src/Composer/Util/Perforce.php

		-
			message: "#^Parameter \\#1 \\$str1 of function strcmp expects string, string\\|null given\\.$#"
			count: 1
			path: ../src/Composer/Util/Perforce.php

		-
			message: "#^Parameter \\#1 \\$stream of method Composer\\\\Util\\\\Perforce\\:\\:getStreamWithoutLabel\\(\\) expects string, string\\|null given\\.$#"
			count: 1
			path: ../src/Composer/Util/Perforce.php

		-
			message: "#^Parameter \\#2 \\$needle of function strpos expects int\\|string, string\\|null given\\.$#"
			count: 1
			path: ../src/Composer/Util/Perforce.php

		-
			message: "#^Parameter \\#3 \\$length of function substr expects int, int\\<0, max\\>\\|false given\\.$#"
			count: 1
			path: ../src/Composer/Util/Perforce.php

		-
			message: "#^Cannot access offset 'dir' on array\\|false\\.$#"
			count: 1
			path: ../src/Composer/Util/Platform.php

		-
			message: "#^Casting to string something that's already string\\.$#"
			count: 1
			path: ../src/Composer/Util/Platform.php

		-
			message: "#^Only booleans are allowed in &&, array\\|false given on the left side\\.$#"
			count: 1
			path: ../src/Composer/Util/Platform.php

		-
			message: "#^Only booleans are allowed in &&, string\\|false given on the right side\\.$#"
			count: 1
			path: ../src/Composer/Util/Platform.php

		-
			message: "#^Only booleans are allowed in a negated boolean, string\\|false given\\.$#"
			count: 1
			path: ../src/Composer/Util/Platform.php

		-
			message: "#^Only booleans are allowed in a ternary operator condition, array\\<int\\|string, int\\>\\|false given\\.$#"
			count: 1
			path: ../src/Composer/Util/Platform.php

		-
			message: "#^Short ternary operator is not allowed\\. Use null coalesce operator if applicable or consider using long ternary\\.$#"
			count: 2
			path: ../src/Composer/Util/Platform.php

		-
			message: "#^Method Composer\\\\Util\\\\ProcessExecutor\\:\\:doExecute\\(\\) should return int but returns int\\|null\\.$#"
			count: 1
			path: ../src/Composer/Util/ProcessExecutor.php

		-
<<<<<<< HEAD
=======
			message: "#^Only booleans are allowed in &&, string\\|false given on the right side\\.$#"
			count: 2
			path: ../src/Composer/Util/ProcessExecutor.php

		-
>>>>>>> 3b4afaa9
			message: "#^Only booleans are allowed in a negated boolean, int given\\.$#"
			count: 1
			path: ../src/Composer/Util/ProcessExecutor.php

		-
			message: "#^Property Composer\\\\Util\\\\ProcessExecutor\\:\\:\\$jobs \\(array\\<int, array\\<string, mixed\\>\\>\\) does not accept array\\<int\\|string, array\\<string, mixed\\>\\>\\.$#"
			count: 1
			path: ../src/Composer/Util/ProcessExecutor.php

		-
			message: "#^Property Composer\\\\Util\\\\ProcessExecutor\\:\\:\\$jobs \\(array\\<int, array\\<string, mixed\\>\\>\\) does not accept array\\<int\\|string, array\\<string, mixed\\>\\>\\.$#"
			count: 1
			path: ../src/Composer/Util/ProcessExecutor.php

		-
			message: "#^Short ternary operator is not allowed\\. Use null coalesce operator if applicable or consider using long ternary\\.$#"
			count: 1
			path: ../src/Composer/Util/ProcessExecutor.php

		-
			message: "#^Call to function in_array\\(\\) requires parameter \\#3 to be set\\.$#"
			count: 1
			path: ../src/Composer/Util/RemoteFilesystem.php

		-
			message: "#^Construct empty\\(\\) is not allowed\\. Use more strict comparison\\.$#"
			count: 8
			path: ../src/Composer/Util/RemoteFilesystem.php

		-
			message: "#^Method Composer\\\\Util\\\\RemoteFilesystem\\:\\:copy\\(\\) should return bool but returns bool\\|string\\.$#"
			count: 1
			path: ../src/Composer/Util/RemoteFilesystem.php

		-
			message: "#^Method Composer\\\\Util\\\\RemoteFilesystem\\:\\:get\\(\\) should return bool\\|string but returns string\\|true\\|null\\.$#"
			count: 1
			path: ../src/Composer/Util/RemoteFilesystem.php

		-
			message: "#^Offset 'retry' does not exist on array\\{retry\\: bool, storeAuth\\: bool\\|string\\}\\|null\\.$#"
			count: 1
			path: ../src/Composer/Util/RemoteFilesystem.php

		-
			message: "#^Offset 'storeAuth' does not exist on array\\{retry\\: bool, storeAuth\\: bool\\|string\\}\\|null\\.$#"
			count: 1
			path: ../src/Composer/Util/RemoteFilesystem.php

		-
			message: "#^Only booleans are allowed in &&, bool\\|string given on the left side\\.$#"
			count: 1
			path: ../src/Composer/Util/RemoteFilesystem.php

		-
			message: "#^Only booleans are allowed in &&, int\\|null given on the left side\\.$#"
			count: 1
			path: ../src/Composer/Util/RemoteFilesystem.php

		-
			message: "#^Only booleans are allowed in &&, string given on the left side\\.$#"
			count: 1
			path: ../src/Composer/Util/RemoteFilesystem.php

		-
			message: "#^Only booleans are allowed in &&, string\\|false given on the left side\\.$#"
			count: 1
			path: ../src/Composer/Util/RemoteFilesystem.php

		-
			message: "#^Only booleans are allowed in &&, string\\|null given on the left side\\.$#"
			count: 2
			path: ../src/Composer/Util/RemoteFilesystem.php

		-
			message: "#^Only booleans are allowed in &&, string\\|null given on the right side\\.$#"
			count: 1
			path: ../src/Composer/Util/RemoteFilesystem.php

		-
			message: "#^Only booleans are allowed in a negated boolean, string\\|null given\\.$#"
			count: 1
			path: ../src/Composer/Util/RemoteFilesystem.php

		-
			message: "#^Only booleans are allowed in an elseif condition, string\\|false\\|null given\\.$#"
			count: 1
			path: ../src/Composer/Util/RemoteFilesystem.php

		-
			message: "#^Only booleans are allowed in an if condition, string given\\.$#"
			count: 2
			path: ../src/Composer/Util/RemoteFilesystem.php

		-
			message: "#^Only booleans are allowed in an if condition, string\\|false\\|null given\\.$#"
			count: 1
			path: ../src/Composer/Util/RemoteFilesystem.php

		-
			message: "#^Only booleans are allowed in an if condition, string\\|null given\\.$#"
			count: 1
			path: ../src/Composer/Util/RemoteFilesystem.php

		-
			message: "#^Parameter \\#1 \\$httpStatus of method Composer\\\\Util\\\\RemoteFilesystem\\:\\:promptAuthAndRetry\\(\\) expects int\\<1, max\\>, int\\|null given\\.$#"
			count: 1
			path: ../src/Composer/Util/RemoteFilesystem.php

		-
			message: "#^Parameter \\#1 \\$json of function json_decode expects string, string\\|false given\\.$#"
			count: 1
			path: ../src/Composer/Util/RemoteFilesystem.php

		-
			message: "#^Parameter \\#1 \\$originUrl of method Composer\\\\Util\\\\RemoteFilesystem\\:\\:get\\(\\) expects string, string\\|false\\|null given\\.$#"
			count: 1
			path: ../src/Composer/Util/RemoteFilesystem.php

		-
			message: "#^Parameter \\#1 \\$result of method Composer\\\\Util\\\\RemoteFilesystem\\:\\:decodeResult\\(\\) expects string\\|false, bool\\|string given\\.$#"
			count: 1
			path: ../src/Composer/Util/RemoteFilesystem.php

		-
			message: "#^Parameter \\#1 \\$result of method Composer\\\\Util\\\\RemoteFilesystem\\:\\:decodeResult\\(\\) expects string\\|false, non\\-empty\\-string\\|true given\\.$#"
			count: 1
			path: ../src/Composer/Util/RemoteFilesystem.php

		-
			message: "#^Parameter \\#1 \\$str of function base64_encode expects string, string\\|false given\\.$#"
			count: 1
			path: ../src/Composer/Util/RemoteFilesystem.php

		-
			message: "#^Parameter \\#1 \\$str of function preg_quote expects string, string\\|false\\|null given\\.$#"
			count: 1
			path: ../src/Composer/Util/RemoteFilesystem.php

		-
			message: "#^Parameter \\#1 \\$str of static method Composer\\\\Util\\\\Platform\\:\\:strlen\\(\\) expects string, string\\|false given\\.$#"
			count: 5
			path: ../src/Composer/Util/RemoteFilesystem.php

		-
			message: "#^Parameter \\#1 \\$string of function substr expects string, string\\|false\\|null given\\.$#"
			count: 1
			path: ../src/Composer/Util/RemoteFilesystem.php

		-
			message: "#^Parameter \\#5 \\$maxlen of function file_get_contents expects int\\<0, max\\>, int given\\.$#"
			count: 1
			path: ../src/Composer/Util/RemoteFilesystem.php

		-
			message: "#^Property Composer\\\\Util\\\\RemoteFilesystem\\:\\:\\$scheme \\(string\\) does not accept string\\|false\\|null\\.$#"
			count: 1
			path: ../src/Composer/Util/RemoteFilesystem.php

		-
			message: "#^Property Composer\\\\Util\\\\RemoteFilesystem\\:\\:\\$storeAuth \\(bool\\) does not accept bool\\|string\\.$#"
			count: 1
			path: ../src/Composer/Util/RemoteFilesystem.php

		-
			message: "#^Construct empty\\(\\) is not allowed\\. Use more strict comparison\\.$#"
			count: 1
			path: ../src/Composer/Util/Silencer.php

		-
			message: "#^Cannot access offset 'version' on array\\|false\\.$#"
			count: 1
			path: ../src/Composer/Util/StreamContextFactory.php

		-
			message: "#^Method Composer\\\\Util\\\\StreamContextFactory\\:\\:initOptions\\(\\) should return array\\{http\\: array\\{header\\: array\\<string\\>, proxy\\?\\: string, request_fulluri\\: bool\\}, ssl\\?\\: array\\} but returns array\\.$#"
			count: 1
			path: ../src/Composer/Util/StreamContextFactory.php

		-
			message: "#^Only booleans are allowed in a ternary operator condition, string\\|false given\\.$#"
			count: 1
			path: ../src/Composer/Util/StreamContextFactory.php

		-
			message: "#^Only booleans are allowed in a ternary operator condition, string\\|null given\\.$#"
			count: 1
			path: ../src/Composer/Util/StreamContextFactory.php

		-
			message: "#^Only booleans are allowed in an if condition, array given\\.$#"
			count: 1
			path: ../src/Composer/Util/StreamContextFactory.php

		-
			message: "#^Cannot access offset 'user' on array\\{scheme\\?\\: string, host\\?\\: string, port\\?\\: int, user\\?\\: string, pass\\?\\: string, path\\?\\: string, query\\?\\: string, fragment\\?\\: string\\}\\|false\\.$#"
			count: 1
			path: ../src/Composer/Util/Svn.php

		-
			message: "#^Casting to bool something that's already \\*NEVER\\*\\.$#"
			count: 1
			path: ../src/Composer/Util/Svn.php

		-
			message: "#^Construct empty\\(\\) is not allowed\\. Use more strict comparison\\.$#"
			count: 2
			path: ../src/Composer/Util/Svn.php

		-
			message: "#^Method Composer\\\\Util\\\\Svn\\:\\:execute\\(\\) should return string but returns string\\|null\\.$#"
			count: 1
			path: ../src/Composer/Util/Svn.php

		-
			message: "#^Method Composer\\\\Util\\\\Svn\\:\\:executeLocal\\(\\) should return string but returns string\\|null\\.$#"
			count: 1
			path: ../src/Composer/Util/Svn.php

		-
			message: "#^Only booleans are allowed in a negated boolean, string\\|null given\\.$#"
			count: 1
			path: ../src/Composer/Util/Svn.php

		-
			message: "#^Only booleans are allowed in an if condition, string\\|null given\\.$#"
			count: 1
			path: ../src/Composer/Util/Svn.php

		-
			message: "#^Parameter \\#2 \\$cwd of method Composer\\\\Util\\\\Svn\\:\\:executeWithAuthRetry\\(\\) expects string, string\\|null given\\.$#"
			count: 2
			path: ../src/Composer/Util/Svn.php

		-
			message: "#^Parameter \\#4 \\$path of method Composer\\\\Util\\\\Svn\\:\\:executeWithAuthRetry\\(\\) expects string, string\\|null given\\.$#"
			count: 1
			path: ../src/Composer/Util/Svn.php

		-
			message: "#^Property Composer\\\\Util\\\\Svn\\:\\:\\$credentials \\(array\\{username\\: string, password\\: string\\}\\|null\\) does not accept array\\{username\\: mixed, password\\?\\: string\\}\\.$#"
			count: 1
			path: ../src/Composer/Util/Svn.php

		-
			message: "#^Property Composer\\\\Util\\\\Svn\\:\\:\\$credentials \\(array\\{username\\: string, password\\: string\\}\\|null\\) does not accept array\\{username\\: non\\-empty\\-string, password\\?\\: string\\}\\.$#"
			count: 1
			path: ../src/Composer/Util/Svn.php

		-
			message: "#^Property Composer\\\\Util\\\\Svn\\:\\:\\$credentials \\(array\\{username\\: string, password\\: string\\}\\|null\\) does not accept array\\{username\\: string\\|null, password\\?\\: string\\}\\.$#"
			count: 1
			path: ../src/Composer/Util/Svn.php

		-
			message: "#^Property Composer\\\\Util\\\\Svn\\:\\:\\$credentials \\(array\\{username\\: string, password\\: string\\}\\|null\\) does not accept array\\{username\\?\\: string, password\\: mixed\\}\\.$#"
			count: 1
			path: ../src/Composer/Util/Svn.php

		-
			message: "#^Property Composer\\\\Util\\\\Svn\\:\\:\\$credentials \\(array\\{username\\: string, password\\: string\\}\\|null\\) does not accept array\\{username\\?\\: string, password\\: string\\|null\\}\\.$#"
			count: 1
			path: ../src/Composer/Util/Svn.php

		-
			message: "#^Property Composer\\\\Util\\\\Svn\\:\\:\\$credentials \\(array\\{username\\: string, password\\: string\\}\\|null\\) does not accept array\\{username\\?\\: string, password\\: string\\}\\.$#"
			count: 1
			path: ../src/Composer/Util/Svn.php

		-
			message: "#^Short ternary operator is not allowed\\. Use null coalesce operator if applicable or consider using long ternary\\.$#"
			count: 1
			path: ../src/Composer/Util/Svn.php

		-
			message: "#^Only booleans are allowed in a ternary operator condition, Composer\\\\Package\\\\PackageInterface\\|null given\\.$#"
			count: 1
			path: ../src/Composer/Util/SyncHelper.php

		-
			message: "#^Only booleans are allowed in an if condition, React\\\\Promise\\\\PromiseInterface\\|null given\\.$#"
			count: 1
			path: ../src/Composer/Util/SyncHelper.php

		-
			message: "#^Parameter \\#2 \\$target of method Composer\\\\Downloader\\\\DownloaderInterface\\:\\:update\\(\\) expects Composer\\\\Package\\\\PackageInterface, Composer\\\\Package\\\\PackageInterface\\|null given\\.$#"
			count: 1
			path: ../src/Composer/Util/SyncHelper.php

		-
			message: "#^Only booleans are allowed in &&, array\\<int\\|string, true\\> given on the left side\\.$#"
			count: 1
			path: ../src/Composer/Util/Tar.php

		-
			message: "#^Call to function base64_decode\\(\\) requires parameter \\#2 to be set\\.$#"
			count: 1
			path: ../src/Composer/Util/TlsHelper.php

		-
			message: "#^Cannot access offset 'key' on array\\|false\\.$#"
			count: 1
			path: ../src/Composer/Util/TlsHelper.php

		-
			message: "#^Cannot access offset 'subject' on array\\|false\\.$#"
			count: 1
			path: ../src/Composer/Util/TlsHelper.php

		-
			message: "#^Construct empty\\(\\) is not allowed\\. Use more strict comparison\\.$#"
			count: 1
			path: ../src/Composer/Util/TlsHelper.php

		-
			message: "#^Only booleans are allowed in &&, \\(callable\\)\\|null given on the left side\\.$#"
			count: 1
			path: ../src/Composer/Util/TlsHelper.php

		-
			message: "#^Only numeric types are allowed in \\+, int\\<0, max\\>\\|false given on the left side\\.$#"
			count: 1
			path: ../src/Composer/Util/TlsHelper.php

		-
			message: "#^Only numeric types are allowed in \\-, int\\<0, max\\>\\|false given on the right side\\.$#"
			count: 1
			path: ../src/Composer/Util/TlsHelper.php

		-
			message: "#^Call to function in_array\\(\\) requires parameter \\#3 to be set\\.$#"
			count: 1
			path: ../src/Composer/Util/Url.php

		-
			message: "#^Only booleans are allowed in an if condition, int\\|false\\|null given\\.$#"
			count: 1
			path: ../src/Composer/Util/Url.php

		-
			message: "#^Method Composer\\\\Util\\\\Zip\\:\\:getComposerJson\\(\\) should return string\\|null but returns string\\|false\\|null\\.$#"
			count: 1
			path: ../src/Composer/Util/Zip.php

		-
			message: "#^Only booleans are allowed in &&, array\\<int\\|string, true\\> given on the left side\\.$#"
			count: 1
			path: ../src/Composer/Util/Zip.php

		-
			message: "#^Parameter \\#1 \\$haystack of function strpos expects string, string\\|false given\\.$#"
			count: 1
			path: ../src/Composer/Util/Zip.php

		-
			message: "#^Parameter \\#1 \\$name of method ZipArchive\\:\\:getStream\\(\\) expects string, string\\|false given\\.$#"
			count: 1
			path: ../src/Composer/Util/Zip.php

		-
			message: "#^Parameter \\#1 \\$path of function dirname expects string, string\\|false given\\.$#"
			count: 1
			path: ../src/Composer/Util/Zip.php

		-
			message: "#^Only booleans are allowed in a negated boolean, Composer\\\\Autoload\\\\ClassLoader\\|null given\\.$#"
			count: 2
			path: ../src/bootstrap.php

		-
			message: "#^Call to method RecursiveDirectoryIterator\\:\\:getSubPathname\\(\\) with incorrect case\\: getSubPathName$#"
			count: 1
			path: ../tests/Composer/Test/AllFunctionalTest.php

		-
			message: "#^Method Composer\\\\Test\\\\AllFunctionalTest\\:\\:getTestFiles\\(\\) should return array\\<string, array\\<string\\>\\> but returns array\\<string, array\\<int, string\\|false\\>\\>\\.$#"
			count: 1
			path: ../tests/Composer/Test/AllFunctionalTest.php

		-
			message: "#^Only booleans are allowed in an if condition, string\\|false given\\.$#"
			count: 1
			path: ../tests/Composer/Test/AllFunctionalTest.php

		-
			message: "#^Only booleans are allowed in an if condition, string\\|null given\\.$#"
			count: 1
			path: ../tests/Composer/Test/AllFunctionalTest.php

		-
			message: "#^Only booleans are allowed in \\|\\|, string given on the right side\\.$#"
			count: 1
			path: ../tests/Composer/Test/AllFunctionalTest.php

		-
			message: "#^Only numeric types are allowed in \\-, int\\<0, max\\>\\|false given on the left side\\.$#"
			count: 3
			path: ../tests/Composer/Test/AllFunctionalTest.php

		-
			message: "#^Parameter \\#2 \\$subject of static method Composer\\\\Pcre\\\\Preg\\:\\:split\\(\\) expects string, string\\|false given\\.$#"
			count: 1
			path: ../tests/Composer/Test/AllFunctionalTest.php

		-
			message: "#^Dynamic call to static method Composer\\\\Test\\\\Autoload\\\\AutoloadGeneratorTest\\:\\:assertFileContentEquals\\(\\)\\.$#"
			count: 28
			path: ../tests/Composer/Test/Autoload/AutoloadGeneratorTest.php

		-
			message: "#^Dynamic call to static method Composer\\\\Test\\\\TestCase\\:\\:ensureDirectoryExistsAndClear\\(\\)\\.$#"
			count: 1
			path: ../tests/Composer/Test/Autoload/AutoloadGeneratorTest.php

		-
			message: "#^Dynamic call to static method Composer\\\\Test\\\\TestCase\\:\\:getUniqueTmpDirectory\\(\\)\\.$#"
			count: 1
			path: ../tests/Composer/Test/Autoload/AutoloadGeneratorTest.php

		-
			message: "#^Only booleans are allowed in an if condition, array\\<string, Composer\\\\Package\\\\Link\\> given\\.$#"
			count: 2
			path: ../tests/Composer/Test/Autoload/AutoloadGeneratorTest.php

		-
			message: "#^Parameter \\#1 \\$new_include_path of function set_include_path expects string, string\\|false given\\.$#"
			count: 2
			path: ../tests/Composer/Test/Autoload/AutoloadGeneratorTest.php

		-
			message: "#^Parameter \\#2 \\$haystack of method PHPUnit\\\\Framework\\\\Assert\\:\\:assertStringContainsString\\(\\) expects string, string\\|false given\\.$#"
			count: 8
			path: ../tests/Composer/Test/Autoload/AutoloadGeneratorTest.php

		-
			message: "#^Parameter \\#2 \\$haystack of method PHPUnit\\\\Framework\\\\Assert\\:\\:assertStringNotContainsString\\(\\) expects string, string\\|false given\\.$#"
			count: 3
			path: ../tests/Composer/Test/Autoload/AutoloadGeneratorTest.php

		-
			message: "#^Property Composer\\\\Test\\\\Autoload\\\\AutoloadGeneratorTest\\:\\:\\$origDir \\(string\\) does not accept string\\|false\\.$#"
			count: 1
			path: ../tests/Composer/Test/Autoload/AutoloadGeneratorTest.php

		-
			message: "#^Dynamic call to static method Composer\\\\Test\\\\TestCase\\:\\:ensureDirectoryExistsAndClear\\(\\)\\.$#"
			count: 1
			path: ../tests/Composer/Test/Autoload/ClassMapGeneratorTest.php

		-
			message: "#^Dynamic call to static method Composer\\\\Test\\\\TestCase\\:\\:getUniqueTmpDirectory\\(\\)\\.$#"
			count: 2
			path: ../tests/Composer/Test/Autoload/ClassMapGeneratorTest.php

		-
			message: "#^Parameter \\#1 \\$expected of method Composer\\\\Test\\\\Autoload\\\\ClassMapGeneratorTest\\:\\:assertEqualsNormalized\\(\\) expects array\\<class\\-string\\>, array\\<string, string\\> given\\.$#"
			count: 3
			path: ../tests/Composer/Test/Autoload/ClassMapGeneratorTest.php

		-
			message: "#^Parameter \\#2 \\$actual of method Composer\\\\Test\\\\Autoload\\\\ClassMapGeneratorTest\\:\\:assertEqualsNormalized\\(\\) expects array\\<class\\-string\\>, array\\<class\\-string, string\\> given\\.$#"
			count: 3
			path: ../tests/Composer/Test/Autoload/ClassMapGeneratorTest.php

		-
			message: "#^Dynamic call to static method Composer\\\\Test\\\\TestCase\\:\\:getUniqueTmpDirectory\\(\\)\\.$#"
			count: 1
			path: ../tests/Composer/Test/CacheTest.php

		-
			message: "#^Dynamic call to static method Composer\\\\Test\\\\TestCase\\:\\:getUniqueTmpDirectory\\(\\)\\.$#"
			count: 1
			path: ../tests/Composer/Test/Config/JsonConfigSourceTest.php

		-
			message: "#^Short ternary operator is not allowed\\. Use null coalesce operator if applicable or consider using long ternary\\.$#"
			count: 1
			path: ../tests/Composer/Test/Config/JsonConfigSourceTest.php

		-
			message: "#^Only booleans are allowed in an if condition, array\\|null given\\.$#"
			count: 1
			path: ../tests/Composer/Test/ConfigTest.php

		-
			message: "#^Parameter \\#1 \\$str of function rtrim expects string, string\\|false given\\.$#"
			count: 2
			path: ../tests/Composer/Test/ConfigTest.php

		-
			message: "#^Short ternary operator is not allowed\\. Use null coalesce operator if applicable or consider using long ternary\\.$#"
			count: 2
			path: ../tests/Composer/Test/ConfigTest.php

		-
			message: "#^Call to an undefined method Composer\\\\Package\\\\CompleteAliasPackage\\|Composer\\\\Package\\\\CompletePackage\\:\\:setProvides\\(\\)\\.$#"
			count: 2
			path: ../tests/Composer/Test/DependencyResolver/DefaultPolicyTest.php

		-
			message: "#^Call to an undefined method Composer\\\\Package\\\\CompleteAliasPackage\\|Composer\\\\Package\\\\CompletePackage\\:\\:setReplaces\\(\\)\\.$#"
			count: 3
			path: ../tests/Composer/Test/DependencyResolver/DefaultPolicyTest.php

		-
			message: "#^Casting to string something that's already string\\.$#"
			count: 3
			path: ../tests/Composer/Test/DependencyResolver/PoolBuilderTest.php

		-
			message: "#^Construct empty\\(\\) is not allowed\\. Use more strict comparison\\.$#"
			count: 11
			path: ../tests/Composer/Test/DependencyResolver/PoolBuilderTest.php

		-
			message: "#^Foreach overwrites \\$section with its key variable\\.$#"
			count: 1
			path: ../tests/Composer/Test/DependencyResolver/PoolBuilderTest.php

		-
			message: "#^Method Composer\\\\Test\\\\DependencyResolver\\\\PoolBuilderTest\\:\\:getPackageResultSet\\(\\) should return array\\<string\\> but returns array\\<int, int\\<min, \\-1\\>\\|int\\<1, max\\>\\|string\\>\\.$#"
			count: 1
			path: ../tests/Composer/Test/DependencyResolver/PoolBuilderTest.php

		-
			message: "#^Only booleans are allowed in &&, mixed given on the right side\\.$#"
			count: 2
			path: ../tests/Composer/Test/DependencyResolver/PoolBuilderTest.php

		-
			message: "#^Only booleans are allowed in an if condition, int\\|false given\\.$#"
			count: 2
			path: ../tests/Composer/Test/DependencyResolver/PoolBuilderTest.php

		-
			message: "#^Only booleans are allowed in an if condition, string\\|null given\\.$#"
			count: 1
			path: ../tests/Composer/Test/DependencyResolver/PoolBuilderTest.php

		-
			message: "#^Parameter \\#1 \\$directory of class RecursiveDirectoryIterator constructor expects string, string\\|false given\\.$#"
			count: 1
			path: ../tests/Composer/Test/DependencyResolver/PoolBuilderTest.php

		-
			message: "#^Parameter \\#1 \\$directory of function chdir expects string, string\\|false given\\.$#"
			count: 1
			path: ../tests/Composer/Test/DependencyResolver/PoolBuilderTest.php

		-
			message: "#^Parameter \\#1 \\$filename of function file_get_contents expects string, string\\|false given\\.$#"
			count: 1
			path: ../tests/Composer/Test/DependencyResolver/PoolBuilderTest.php

		-
			message: "#^Parameter \\#2 \\$fixturesDir of method Composer\\\\Test\\\\DependencyResolver\\\\PoolBuilderTest\\:\\:readTestFile\\(\\) expects string, string\\|false given\\.$#"
			count: 1
			path: ../tests/Composer/Test/DependencyResolver/PoolBuilderTest.php

		-
			message: "#^Parameter \\#2 \\$packageIds of method Composer\\\\Test\\\\DependencyResolver\\\\PoolBuilderTest\\:\\:getPackageResultSet\\(\\) expects array\\<int, Composer\\\\Package\\\\BasePackage\\>, array\\<int\\|string, Composer\\\\Package\\\\CompleteAliasPackage\\|Composer\\\\Package\\\\CompletePackage\\> given\\.$#"
			count: 2
			path: ../tests/Composer/Test/DependencyResolver/PoolBuilderTest.php

		-
			message: "#^Parameter \\#2 \\$subject of static method Composer\\\\Pcre\\\\Preg\\:\\:split\\(\\) expects string, string\\|false given\\.$#"
			count: 1
			path: ../tests/Composer/Test/DependencyResolver/PoolBuilderTest.php

		-
			message: "#^Parameter \\#2 \\.\\.\\.\\$values of function sprintf expects bool\\|float\\|int\\|string\\|null, array\\|string given\\.$#"
			count: 2
			path: ../tests/Composer/Test/DependencyResolver/PoolBuilderTest.php

		-
			message: "#^Construct empty\\(\\) is not allowed\\. Use more strict comparison\\.$#"
			count: 1
			path: ../tests/Composer/Test/DependencyResolver/PoolOptimizerTest.php

		-
			message: "#^Foreach overwrites \\$section with its key variable\\.$#"
			count: 1
			path: ../tests/Composer/Test/DependencyResolver/PoolOptimizerTest.php

		-
			message: "#^Parameter \\#1 \\$directory of class RecursiveDirectoryIterator constructor expects string, string\\|false given\\.$#"
			count: 1
			path: ../tests/Composer/Test/DependencyResolver/PoolOptimizerTest.php

		-
			message: "#^Parameter \\#1 \\$filename of function file_get_contents expects string, string\\|false given\\.$#"
			count: 1
			path: ../tests/Composer/Test/DependencyResolver/PoolOptimizerTest.php

		-
			message: "#^Parameter \\#2 \\$fixturesDir of method Composer\\\\Test\\\\DependencyResolver\\\\PoolOptimizerTest\\:\\:readTestFile\\(\\) expects string, string\\|false given\\.$#"
			count: 1
			path: ../tests/Composer/Test/DependencyResolver/PoolOptimizerTest.php

		-
			message: "#^Parameter \\#2 \\$subject of static method Composer\\\\Pcre\\\\Preg\\:\\:split\\(\\) expects string, string\\|false given\\.$#"
			count: 1
			path: ../tests/Composer/Test/DependencyResolver/PoolOptimizerTest.php

		-
			message: "#^Parameter \\#2 \\.\\.\\.\\$values of function sprintf expects bool\\|float\\|int\\|string\\|null, array\\|string given\\.$#"
			count: 2
			path: ../tests/Composer/Test/DependencyResolver/PoolOptimizerTest.php

		-
			message: "#^Parameter \\#1 \\$packages of class Composer\\\\DependencyResolver\\\\Pool constructor expects array\\<Composer\\\\Package\\\\BasePackage\\>, array\\<Composer\\\\Package\\\\BasePackage\\>\\|null given\\.$#"
			count: 1
			path: ../tests/Composer/Test/DependencyResolver/PoolTest.php

		-
			message: "#^Cannot access offset 'hash' on array\\|false\\.$#"
			count: 1
			path: ../tests/Composer/Test/DependencyResolver/RuleTest.php

		-
			message: "#^Call to an undefined method Composer\\\\Package\\\\CompleteAliasPackage\\|Composer\\\\Package\\\\CompletePackage\\:\\:setConflicts\\(\\)\\.$#"
			count: 2
			path: ../tests/Composer/Test/DependencyResolver/SolverTest.php

		-
			message: "#^Call to an undefined method Composer\\\\Package\\\\CompleteAliasPackage\\|Composer\\\\Package\\\\CompletePackage\\:\\:setProvides\\(\\)\\.$#"
			count: 3
			path: ../tests/Composer/Test/DependencyResolver/SolverTest.php

		-
			message: "#^Call to an undefined method Composer\\\\Package\\\\CompleteAliasPackage\\|Composer\\\\Package\\\\CompletePackage\\:\\:setReplaces\\(\\)\\.$#"
			count: 9
			path: ../tests/Composer/Test/DependencyResolver/SolverTest.php

		-
			message: "#^Call to an undefined method Composer\\\\Package\\\\CompleteAliasPackage\\|Composer\\\\Package\\\\CompletePackage\\:\\:setRequires\\(\\)\\.$#"
			count: 46
			path: ../tests/Composer/Test/DependencyResolver/SolverTest.php

		-
			message: "#^Cannot access property \\$testFlagLearnedPositiveLiteral on Composer\\\\DependencyResolver\\\\Solver\\|null\\.$#"
			count: 2
			path: ../tests/Composer/Test/DependencyResolver/SolverTest.php

		-
			message: "#^Cannot call method solve\\(\\) on Composer\\\\DependencyResolver\\\\Solver\\|null\\.$#"
			count: 8
			path: ../tests/Composer/Test/DependencyResolver/SolverTest.php

		-
			message: "#^Parameter \\#1 \\$package of method Composer\\\\Test\\\\TestCase\\:\\:getAliasPackage\\(\\) expects Composer\\\\Package\\\\Package, Composer\\\\Package\\\\CompleteAliasPackage\\|Composer\\\\Package\\\\CompletePackage given\\.$#"
			count: 5
			path: ../tests/Composer/Test/DependencyResolver/SolverTest.php

		-
			message: "#^Call to an undefined method Composer\\\\Package\\\\CompleteAliasPackage\\|Composer\\\\Package\\\\CompletePackage\\:\\:setExtra\\(\\)\\.$#"
			count: 2
			path: ../tests/Composer/Test/DependencyResolver/TransactionTest.php

		-
			message: "#^Call to an undefined method Composer\\\\Package\\\\CompleteAliasPackage\\|Composer\\\\Package\\\\CompletePackage\\:\\:setProvides\\(\\)\\.$#"
			count: 1
			path: ../tests/Composer/Test/DependencyResolver/TransactionTest.php

		-
			message: "#^Call to an undefined method Composer\\\\Package\\\\CompleteAliasPackage\\|Composer\\\\Package\\\\CompletePackage\\:\\:setRequires\\(\\)\\.$#"
			count: 3
			path: ../tests/Composer/Test/DependencyResolver/TransactionTest.php

		-
			message: "#^Call to an undefined method Composer\\\\Package\\\\CompleteAliasPackage\\|Composer\\\\Package\\\\CompletePackage\\:\\:setType\\(\\)\\.$#"
			count: 2
			path: ../tests/Composer/Test/DependencyResolver/TransactionTest.php

		-
			message: "#^Parameter \\#1 \\$package of method Composer\\\\Test\\\\TestCase\\:\\:getAliasPackage\\(\\) expects Composer\\\\Package\\\\Package, Composer\\\\Package\\\\CompleteAliasPackage\\|Composer\\\\Package\\\\CompletePackage given\\.$#"
			count: 4
			path: ../tests/Composer/Test/DependencyResolver/TransactionTest.php

		-
			message: "#^Only booleans are allowed in a ternary operator condition, int\\<0, max\\>\\|false given\\.$#"
			count: 1
			path: ../tests/Composer/Test/Downloader/ArchiveDownloaderTest.php

		-
			message: "#^Only booleans are allowed in an if condition, string\\|null given\\.$#"
			count: 1
			path: ../tests/Composer/Test/Downloader/DownloadManagerTest.php

		-
			message: "#^Dynamic call to static method Composer\\\\Test\\\\TestCase\\:\\:getUniqueTmpDirectory\\(\\)\\.$#"
			count: 6
			path: ../tests/Composer/Test/Downloader/FileDownloaderTest.php

		-
			message: "#^Parameter \\#1 \\$promises of method Composer\\\\Util\\\\Loop\\:\\:wait\\(\\) expects array\\<React\\\\Promise\\\\PromiseInterface\\>, array\\<int, React\\\\Promise\\\\PromiseInterface\\|null\\> given\\.$#"
			count: 5
			path: ../tests/Composer/Test/Downloader/FileDownloaderTest.php

		-
			message: "#^Short ternary operator is not allowed\\. Use null coalesce operator if applicable or consider using long ternary\\.$#"
			count: 3
			path: ../tests/Composer/Test/Downloader/FileDownloaderTest.php

		-
			message: "#^Dynamic call to static method Composer\\\\Test\\\\TestCase\\:\\:getUniqueTmpDirectory\\(\\)\\.$#"
			count: 1
			path: ../tests/Composer/Test/Downloader/FossilDownloaderTest.php

		-
			message: "#^Short ternary operator is not allowed\\. Use null coalesce operator if applicable or consider using long ternary\\.$#"
			count: 4
			path: ../tests/Composer/Test/Downloader/FossilDownloaderTest.php

		-
			message: "#^Dynamic call to static method Composer\\\\Test\\\\TestCase\\:\\:getUniqueTmpDirectory\\(\\)\\.$#"
			count: 1
			path: ../tests/Composer/Test/Downloader/GitDownloaderTest.php

		-
			message: "#^Only booleans are allowed in a negated boolean, Composer\\\\Config\\|null given\\.$#"
			count: 1
			path: ../tests/Composer/Test/Downloader/GitDownloaderTest.php

		-
			message: "#^Short ternary operator is not allowed\\. Use null coalesce operator if applicable or consider using long ternary\\.$#"
			count: 3
			path: ../tests/Composer/Test/Downloader/GitDownloaderTest.php

		-
			message: "#^Dynamic call to static method Composer\\\\Test\\\\TestCase\\:\\:getUniqueTmpDirectory\\(\\)\\.$#"
			count: 1
			path: ../tests/Composer/Test/Downloader/HgDownloaderTest.php

		-
			message: "#^Short ternary operator is not allowed\\. Use null coalesce operator if applicable or consider using long ternary\\.$#"
			count: 4
			path: ../tests/Composer/Test/Downloader/HgDownloaderTest.php

		-
			message: "#^Dynamic call to static method Composer\\\\Test\\\\TestCase\\:\\:getUniqueTmpDirectory\\(\\)\\.$#"
			count: 1
			path: ../tests/Composer/Test/Downloader/PerforceDownloaderTest.php

		-
			message: "#^Dynamic call to static method Composer\\\\Test\\\\TestCase\\:\\:getUniqueTmpDirectory\\(\\)\\.$#"
			count: 1
			path: ../tests/Composer/Test/Downloader/XzDownloaderTest.php

		-
			message: "#^Parameter \\#1 \\$promises of method Composer\\\\Util\\\\Loop\\:\\:wait\\(\\) expects array\\<React\\\\Promise\\\\PromiseInterface\\>, array\\<int, React\\\\Promise\\\\PromiseInterface\\|null\\> given\\.$#"
			count: 1
			path: ../tests/Composer/Test/Downloader/XzDownloaderTest.php

		-
			message: "#^Dynamic call to static method Composer\\\\Test\\\\TestCase\\:\\:getUniqueTmpDirectory\\(\\)\\.$#"
			count: 1
			path: ../tests/Composer/Test/Downloader/ZipDownloaderTest.php

		-
			message: "#^Parameter \\#1 \\$promises of method Composer\\\\Util\\\\Loop\\:\\:wait\\(\\) expects array\\<React\\\\Promise\\\\PromiseInterface\\>, array\\<int, React\\\\Promise\\\\PromiseInterface\\|null\\> given\\.$#"
			count: 1
			path: ../tests/Composer/Test/Downloader/ZipDownloaderTest.php

		-
			message: "#^Only booleans are allowed in a negated boolean, string\\|false given\\.$#"
			count: 2
			path: ../tests/Composer/Test/EventDispatcher/EventDispatcherTest.php

		-
			message: "#^Only booleans are allowed in an if condition, string\\|false given\\.$#"
			count: 1
			path: ../tests/Composer/Test/EventDispatcher/EventDispatcherTest.php

		-
			message: "#^Parameter \\#1 \\$directory of function chdir expects string, string\\|false given\\.$#"
			count: 1
			path: ../tests/Composer/Test/EventDispatcher/EventDispatcherTest.php

		-
			message: "#^Parameter \\#2 \\$haystack of static method PHPUnit\\\\Framework\\\\Assert\\:\\:assertStringContainsString\\(\\) expects string, string\\|false given\\.$#"
			count: 1
			path: ../tests/Composer/Test/EventDispatcher/EventDispatcherTest.php

		-
			message: "#^Parameter \\#2 \\$haystack of static method PHPUnit\\\\Framework\\\\Assert\\:\\:assertStringNotContainsString\\(\\) expects string, string\\|false given\\.$#"
			count: 1
			path: ../tests/Composer/Test/EventDispatcher/EventDispatcherTest.php

		-
<<<<<<< HEAD
			message: "#^Call to function is_array\\(\\) with array\\<string, array\\{username\\: string, password\\: string\\}\\> will always evaluate to true\\.$#"
			count: 1
			path: ../tests/Composer/Test/IO/NullIOTest.php

		-
=======
>>>>>>> 3b4afaa9
			message: """
				#^Call to deprecated method getRawData\\(\\) of class Composer\\\\InstalledVersions\\:
				Use getAllRawData\\(\\) instead which returns all datasets for all autoloaders present in the process\\. getRawData only returns the first dataset loaded, which may not be what you expect\\.$#
			"""
			count: 1
			path: ../tests/Composer/Test/InstalledVersionsTest.php

		-
			message: "#^Dynamic call to static method Composer\\\\Test\\\\TestCase\\:\\:getUniqueTmpDirectory\\(\\)\\.$#"
			count: 1
			path: ../tests/Composer/Test/InstalledVersionsTest.php

		-
			message: "#^Parameter \\#1 \\$path of function realpath expects string, string\\|null given\\.$#"
			count: 1
			path: ../tests/Composer/Test/InstalledVersionsTest.php

		-
			message: "#^Call to function base64_decode\\(\\) requires parameter \\#2 to be set\\.$#"
			count: 1
			path: ../tests/Composer/Test/Installer/BinaryInstallerTest.php

		-
			message: "#^Dynamic call to static method Composer\\\\Test\\\\TestCase\\:\\:ensureDirectoryExistsAndClear\\(\\)\\.$#"
			count: 3
			path: ../tests/Composer/Test/Installer/BinaryInstallerTest.php

		-
			message: "#^Dynamic call to static method Composer\\\\Test\\\\TestCase\\:\\:getUniqueTmpDirectory\\(\\)\\.$#"
			count: 1
			path: ../tests/Composer/Test/Installer/BinaryInstallerTest.php

		-
			message: "#^Call to method PHPUnit\\\\Framework\\\\Assert\\:\\:assertInstanceOf\\(\\) with 'Composer\\\\\\\\Composer' and Composer\\\\Composer will always evaluate to true\\.$#"
			count: 1
			path: ../tests/Composer/Test/Installer/InstallerEventTest.php

		-
			message: "#^Call to method PHPUnit\\\\Framework\\\\Assert\\:\\:assertInstanceOf\\(\\) with 'Composer\\\\\\\\IO…' and Composer\\\\IO\\\\IOInterface will always evaluate to true\\.$#"
			count: 1
			path: ../tests/Composer/Test/Installer/InstallerEventTest.php

		-
			message: "#^Dynamic call to static method Composer\\\\Test\\\\TestCase\\:\\:ensureDirectoryExistsAndClear\\(\\)\\.$#"
			count: 2
			path: ../tests/Composer/Test/Installer/LibraryInstallerTest.php

		-
			message: "#^Dynamic call to static method Composer\\\\Test\\\\TestCase\\:\\:getUniqueTmpDirectory\\(\\)\\.$#"
			count: 1
			path: ../tests/Composer/Test/Installer/LibraryInstallerTest.php

		-
			message: "#^Call to an undefined method Composer\\\\Package\\\\CompleteAliasPackage\\|Composer\\\\Package\\\\CompletePackage\\:\\:setRequires\\(\\)\\.$#"
			count: 4
			path: ../tests/Composer/Test/InstallerTest.php

		-
			message: "#^Call to function is_array\\(\\) with array\\<Composer\\\\Repository\\\\RepositoryInterface\\> will always evaluate to true\\.$#"
			count: 1
			path: ../tests/Composer/Test/InstallerTest.php

		-
			message: "#^Construct empty\\(\\) is not allowed\\. Use more strict comparison\\.$#"
			count: 9
			path: ../tests/Composer/Test/InstallerTest.php

		-
			message: "#^Foreach overwrites \\$section with its key variable\\.$#"
			count: 1
			path: ../tests/Composer/Test/InstallerTest.php

		-
			message: "#^Only booleans are allowed in &&, array\\|false given on the left side\\.$#"
			count: 1
			path: ../tests/Composer/Test/InstallerTest.php

		-
			message: "#^Only booleans are allowed in a ternary operator condition, array\\|null given\\.$#"
			count: 1
			path: ../tests/Composer/Test/InstallerTest.php

		-
			message: "#^Only booleans are allowed in an if condition, array\\|false given\\.$#"
			count: 1
			path: ../tests/Composer/Test/InstallerTest.php

		-
			message: "#^Only booleans are allowed in an if condition, string\\|null given\\.$#"
			count: 2
			path: ../tests/Composer/Test/InstallerTest.php

		-
			message: "#^Parameter \\#1 \\$directory of class RecursiveDirectoryIterator constructor expects string, string\\|false given\\.$#"
			count: 1
			path: ../tests/Composer/Test/InstallerTest.php

		-
			message: "#^Parameter \\#1 \\$filename of function file_get_contents expects string, string\\|false given\\.$#"
			count: 1
			path: ../tests/Composer/Test/InstallerTest.php

		-
			message: "#^Parameter \\#1 \\$json of function json_decode expects string, string\\|false\\|null given\\.$#"
			count: 1
			path: ../tests/Composer/Test/InstallerTest.php

		-
			message: "#^Parameter \\#1 \\$json of function json_decode expects string, string\\|null given\\.$#"
			count: 1
			path: ../tests/Composer/Test/InstallerTest.php

		-
			message: "#^Parameter \\#1 \\$str of function strtr expects string, string\\|false given\\.$#"
			count: 1
			path: ../tests/Composer/Test/InstallerTest.php

		-
			message: "#^Parameter \\#2 \\$fixturesDir of method Composer\\\\Test\\\\InstallerTest\\:\\:readTestFile\\(\\) expects string, string\\|false given\\.$#"
			count: 1
			path: ../tests/Composer/Test/InstallerTest.php

		-
			message: "#^Parameter \\#2 \\$subject of static method Composer\\\\Pcre\\\\Preg\\:\\:split\\(\\) expects string, string\\|false given\\.$#"
			count: 1
			path: ../tests/Composer/Test/InstallerTest.php

		-
			message: "#^Parameter \\#2 \\.\\.\\.\\$values of function sprintf expects bool\\|float\\|int\\|string\\|null, array\\|string given\\.$#"
			count: 2
			path: ../tests/Composer/Test/InstallerTest.php

		-
			message: "#^Parameter \\#4 \\$composerFileContents of class Composer\\\\Package\\\\Locker constructor expects string, string\\|false given\\.$#"
			count: 1
			path: ../tests/Composer/Test/InstallerTest.php

		-
			message: "#^Property Composer\\\\Test\\\\InstallerTest\\:\\:\\$prevCwd \\(string\\) does not accept string\\|false\\.$#"
			count: 1
			path: ../tests/Composer/Test/InstallerTest.php

		-
			message: "#^Short ternary operator is not allowed\\. Use null coalesce operator if applicable or consider using long ternary\\.$#"
			count: 5
			path: ../tests/Composer/Test/InstallerTest.php

		-
			message: "#^Dynamic call to static method Composer\\\\Json\\\\JsonFile\\:\\:encode\\(\\)\\.$#"
			count: 4
			path: ../tests/Composer/Test/Json/JsonFileTest.php

		-
			message: "#^Parameter \\#1 \\$version1 of function version_compare expects string, string\\|false given\\.$#"
			count: 1
			path: ../tests/Composer/Test/Json/JsonFileTest.php

		-
			message: "#^Parameter \\#1 \\$contents of class Composer\\\\Json\\\\JsonManipulator constructor expects string, string\\|false given\\.$#"
			count: 1
			path: ../tests/Composer/Test/Json/JsonManipulatorTest.php

		-
			message: "#^Parameter \\#1 \\$expectedJson of method PHPUnit\\\\Framework\\\\Assert\\:\\:assertJsonStringEqualsJsonString\\(\\) expects string, string\\|false given\\.$#"
			count: 1
			path: ../tests/Composer/Test/Json/JsonManipulatorTest.php

		-
			message: "#^Parameter \\#1 \\$message of class Composer\\\\Json\\\\JsonValidationException constructor expects string, string\\|null given\\.$#"
			count: 1
			path: ../tests/Composer/Test/Json/JsonValidationExceptionTest.php

		-
			message: "#^Parameter \\#2 \\$errors of class Composer\\\\Json\\\\JsonValidationException constructor expects array\\<string\\>, array\\<string\\>\\|null given\\.$#"
			count: 1
			path: ../tests/Composer/Test/Json/JsonValidationExceptionTest.php

		-
			message: "#^Property Composer\\\\Test\\\\Mock\\\\HttpDownloaderMock\\:\\:\\$defaultHandler \\(array\\{status\\: int, body\\: string, headers\\: array\\<string\\>\\}\\) does not accept non\\-empty\\-array\\<literal\\-string&non\\-empty\\-string, array\\<string\\>\\|int\\|string\\>\\.$#"
			count: 1
			path: ../tests/Composer/Test/Mock/HttpDownloaderMock.php

		-
			message: "#^Property Composer\\\\Test\\\\Mock\\\\HttpDownloaderMock\\:\\:\\$expectations \\(array\\<array\\{url\\: string, options\\: array\\|null, status\\: int, body\\: string, headers\\: array\\<int, string\\>\\}\\>\\|null\\) does not accept array\\<non\\-empty\\-array\\<literal\\-string&non\\-empty\\-string, array\\|int\\|string\\|null\\>\\>\\.$#"
			count: 1
			path: ../tests/Composer/Test/Mock/HttpDownloaderMock.php

		-
			message: "#^Composer\\\\Test\\\\Mock\\\\InstallationManagerMock\\:\\:__construct\\(\\) does not call parent constructor from Composer\\\\Installer\\\\InstallationManager\\.$#"
			count: 1
			path: ../tests/Composer/Test/Mock/InstallationManagerMock.php

		-
			message: "#^Variable method call on \\$this\\(Composer\\\\Test\\\\Mock\\\\InstallationManagerMock\\)\\.$#"
			count: 1
			path: ../tests/Composer/Test/Mock/InstallationManagerMock.php

		-
			message: "#^Only booleans are allowed in an if condition, string given\\.$#"
			count: 2
			path: ../tests/Composer/Test/Mock/ProcessExecutorMock.php

		-
			message: "#^Parameter \\#2 \\$cwd of method Composer\\\\Test\\\\Mock\\\\ProcessExecutorMock\\:\\:doExecute\\(\\) expects string, string\\|null given\\.$#"
			count: 4
			path: ../tests/Composer/Test/Mock/ProcessExecutorMock.php

		-
			message: "#^Property Composer\\\\Test\\\\Mock\\\\ProcessExecutorMock\\:\\:\\$defaultHandler \\(array\\{return\\: int, stdout\\: string, stderr\\: string\\}\\) does not accept non\\-empty\\-array\\<literal\\-string&non\\-empty\\-string, int\\|string\\>\\.$#"
			count: 1
			path: ../tests/Composer/Test/Mock/ProcessExecutorMock.php

		-
			message: "#^Property Composer\\\\Test\\\\Mock\\\\ProcessExecutorMock\\:\\:\\$expectations \\(array\\<array\\{cmd\\: array\\<int, string\\>\\|string, return\\: int, stdout\\: string, stderr\\: string, callback\\: \\(callable\\(\\)\\: mixed\\)\\|null\\}\\>\\|null\\) does not accept array\\<non\\-empty\\-array\\<literal\\-string&non\\-empty\\-string, array\\<int, string\\>\\|\\(callable\\(\\)\\: mixed\\)\\|int\\|string\\>\\>\\.$#"
			count: 1
			path: ../tests/Composer/Test/Mock/ProcessExecutorMock.php

		-
			message: "#^Composer\\\\Test\\\\Mock\\\\VersionGuesserMock\\:\\:__construct\\(\\) does not call parent constructor from Composer\\\\Package\\\\Version\\\\VersionGuesser\\.$#"
			count: 1
			path: ../tests/Composer/Test/Mock/VersionGuesserMock.php

		-
			message: "#^Dynamic call to static method Composer\\\\Test\\\\TestCase\\:\\:getUniqueTmpDirectory\\(\\)\\.$#"
			count: 1
			path: ../tests/Composer/Test/Package/Archiver/ArchivableFilesFinderTest.php

		-
			message: "#^Dynamic call to static method Composer\\\\Factory\\:\\:createConfig\\(\\)\\.$#"
			count: 1
			path: ../tests/Composer/Test/Package/Archiver/ArchiveManagerTest.php

		-
			message: "#^Dynamic call to static method Composer\\\\Factory\\:\\:createHttpDownloader\\(\\)\\.$#"
			count: 1
			path: ../tests/Composer/Test/Package/Archiver/ArchiveManagerTest.php

		-
			message: "#^Parameter \\#1 \\$directory of function chdir expects string, string\\|false given\\.$#"
			count: 8
			path: ../tests/Composer/Test/Package/Archiver/ArchiveManagerTest.php

		-
			message: "#^Dynamic call to static method Composer\\\\Test\\\\TestCase\\:\\:getUniqueTmpDirectory\\(\\)\\.$#"
			count: 1
			path: ../tests/Composer/Test/Package/Archiver/ArchiverTest.php

		-
			message: "#^Parameter \\#1 \\$url of method Composer\\\\Package\\\\Package\\:\\:setSourceUrl\\(\\) expects string, string\\|false given\\.$#"
			count: 1
			path: ../tests/Composer/Test/Package/Archiver/ArchiverTest.php

		-
			message: "#^Dynamic call to static method Composer\\\\Test\\\\TestCase\\:\\:getUniqueTmpDirectory\\(\\)\\.$#"
			count: 2
			path: ../tests/Composer/Test/Package/Archiver/PharArchiverTest.php

		-
			message: "#^Parameter \\#1 \\$directory of function chdir expects string, string\\|false given\\.$#"
			count: 1
			path: ../tests/Composer/Test/Package/Archiver/PharArchiverTest.php

		-
			message: "#^Parameter \\#1 \\$sources of method Composer\\\\Package\\\\Archiver\\\\PharArchiver\\:\\:archive\\(\\) expects string, string\\|null given\\.$#"
			count: 2
			path: ../tests/Composer/Test/Package/Archiver/PharArchiverTest.php

		-
			message: "#^Parameter \\#3 \\$currentWorkDir of method Composer\\\\Test\\\\Package\\\\Archiver\\\\PharArchiverTest\\:\\:writeFile\\(\\) expects string, string\\|false given\\.$#"
			count: 5
			path: ../tests/Composer/Test/Package/Archiver/PharArchiverTest.php

		-
			message: "#^Construct empty\\(\\) is not allowed\\. Use more strict comparison\\.$#"
			count: 1
			path: ../tests/Composer/Test/Package/Archiver/ZipArchiverTest.php

		-
			message: "#^Parameter \\#1 \\$directory of function chdir expects string, string\\|false given\\.$#"
			count: 1
			path: ../tests/Composer/Test/Package/Archiver/ZipArchiverTest.php

		-
			message: "#^Parameter \\#1 \\$sources of method Composer\\\\Package\\\\Archiver\\\\ZipArchiver\\:\\:archive\\(\\) expects string, string\\|null given\\.$#"
			count: 1
			path: ../tests/Composer/Test/Package/Archiver/ZipArchiverTest.php

		-
			message: "#^Parameter \\#3 \\$currentWorkDir of method Composer\\\\Test\\\\Package\\\\Archiver\\\\ZipArchiverTest\\:\\:writeFile\\(\\) expects string, string\\|false given\\.$#"
			count: 1
			path: ../tests/Composer/Test/Package/Archiver/ZipArchiverTest.php

		-
			message: "#^Implicit array creation is not allowed \\- variable \\$provider does not exist\\.$#"
			count: 1
			path: ../tests/Composer/Test/Package/CompletePackageTest.php

		-
			message: "#^Short ternary operator is not allowed\\. Use null coalesce operator if applicable or consider using long ternary\\.$#"
			count: 2
			path: ../tests/Composer/Test/Package/Dumper/ArrayDumperTest.php

		-
			message: "#^Call to method PHPUnit\\\\Framework\\\\Assert\\:\\:assertTrue\\(\\) with true will always evaluate to true\\.$#"
			count: 1
			path: ../tests/Composer/Test/Package/Loader/ValidatingArrayLoaderTest.php

		-
			message: "#^Offset 'commit' does not exist on array\\{version\\: string, commit\\: string\\|null, pretty_version\\: string\\|null, feature_version\\?\\: string\\|null, feature_pretty_version\\?\\: string\\|null\\}\\|null\\.$#"
			count: 6
			path: ../tests/Composer/Test/Package/Version/VersionGuesserTest.php

		-
			message: "#^Offset 'feature_pretty…' does not exist on array\\{version\\: string, commit\\: string\\|null, pretty_version\\: string\\|null, feature_version\\?\\: string\\|null, feature_pretty_version\\?\\: string\\|null\\}\\|null\\.$#"
			count: 2
			path: ../tests/Composer/Test/Package/Version/VersionGuesserTest.php

		-
			message: "#^Offset 'feature_version' does not exist on array\\{version\\: string, commit\\: string\\|null, pretty_version\\: string\\|null, feature_version\\?\\: string\\|null, feature_pretty_version\\?\\: string\\|null\\}\\|null\\.$#"
			count: 2
			path: ../tests/Composer/Test/Package/Version/VersionGuesserTest.php

		-
			message: "#^Offset 'pretty_version' does not exist on array\\{version\\: string, commit\\: string\\|null, pretty_version\\: string\\|null, feature_version\\?\\: string\\|null, feature_pretty_version\\?\\: string\\|null\\}\\|null\\.$#"
			count: 5
			path: ../tests/Composer/Test/Package/Version/VersionGuesserTest.php

		-
			message: "#^Offset 'version' does not exist on array\\{version\\: string, commit\\: string\\|null, pretty_version\\: string\\|null, feature_version\\?\\: string\\|null, feature_pretty_version\\?\\: string\\|null\\}\\|null\\.$#"
			count: 14
			path: ../tests/Composer/Test/Package/Version/VersionGuesserTest.php

		-
			message: "#^Parameter \\#2 \\$array of method PHPUnit\\\\Framework\\\\Assert\\:\\:assertArrayNotHasKey\\(\\) expects array\\|ArrayAccess, array\\<string, string\\|null\\>\\|null given\\.$#"
			count: 4
			path: ../tests/Composer/Test/Package/Version/VersionGuesserTest.php

		-
			message: "#^Only booleans are allowed in an if condition, string\\|null given\\.$#"
			count: 1
			path: ../tests/Composer/Test/Package/Version/VersionSelectorTest.php

		-
			message: "#^Dynamic call to static method Composer\\\\Test\\\\TestCase\\:\\:getVersionParser\\(\\)\\.$#"
			count: 1
			path: ../tests/Composer/Test/Platform/VersionTest.php

		-
			message: "#^Only booleans are allowed in a ternary operator condition, string\\|null given\\.$#"
			count: 1
			path: ../tests/Composer/Test/Platform/VersionTest.php

		-
			message: "#^Call to method PHPUnit\\\\Framework\\\\Assert\\:\\:assertInstanceOf\\(\\) with 'Composer\\\\\\\\Command…' and Composer\\\\Command\\\\BaseCommand will always evaluate to true\\.$#"
			count: 1
			path: ../tests/Composer/Test/Plugin/PluginInstallerTest.php

		-
			message: "#^Call to method PHPUnit\\\\Framework\\\\Assert\\:\\:assertInstanceOf\\(\\) with 'Composer\\\\\\\\Plugin…' and Composer\\\\Plugin\\\\Capability\\\\CommandProvider will always evaluate to true\\.$#"
			count: 1
			path: ../tests/Composer/Test/Plugin/PluginInstallerTest.php

		-
			message: "#^Call to method PHPUnit\\\\Framework\\\\Assert\\:\\:assertInstanceOf\\(\\) with 'Composer\\\\\\\\Plugin…' and Composer\\\\Test\\\\Plugin\\\\Mock\\\\Capability will always evaluate to true\\.$#"
			count: 1
			path: ../tests/Composer/Test/Plugin/PluginInstallerTest.php

		-
			message: "#^Call to method PHPUnit\\\\Framework\\\\Assert\\:\\:assertInstanceOf\\(\\) with 'Composer\\\\\\\\Test…' and Composer\\\\Test\\\\Plugin\\\\Mock\\\\Capability will always evaluate to true\\.$#"
			count: 1
			path: ../tests/Composer/Test/Plugin/PluginInstallerTest.php

		-
			message: "#^Dynamic call to static method Composer\\\\Test\\\\TestCase\\:\\:getUniqueTmpDirectory\\(\\)\\.$#"
			count: 1
			path: ../tests/Composer/Test/Plugin/PluginInstallerTest.php

		-
			message: "#^Parameter \\#2 \\$capabilityClassName of method Composer\\\\Plugin\\\\PluginManager\\:\\:getPluginCapability\\(\\) expects class\\-string\\<Composer\\\\Plugin\\\\Capability\\\\Capability\\>, string given\\.$#"
			count: 2
			path: ../tests/Composer/Test/Plugin/PluginInstallerTest.php

		-
			message: "#^Property Composer\\\\Test\\\\Plugin\\\\PluginInstallerTest\\:\\:\\$packages \\(array\\<Composer\\\\Package\\\\CompletePackage\\>\\) does not accept array\\<Composer\\\\Package\\\\CompleteAliasPackage\\|Composer\\\\Package\\\\CompletePackage\\>\\.$#"
			count: 1
			path: ../tests/Composer/Test/Plugin/PluginInstallerTest.php

		-
			message: "#^Unable to resolve the template type CapabilityClass in call to method Composer\\\\Plugin\\\\PluginManager\\:\\:getPluginCapability\\(\\)$#"
			count: 2
			path: ../tests/Composer/Test/Plugin/PluginInstallerTest.php

		-
			message: "#^Parameter \\#1 \\$stream of class Symfony\\\\Component\\\\Console\\\\Output\\\\StreamOutput constructor expects resource, resource\\|false given\\.$#"
			count: 1
			path: ../tests/Composer/Test/Question/StrictConfirmationQuestionTest.php

		-
			message: "#^Call to an undefined method Composer\\\\Package\\\\CompleteAliasPackage\\|Composer\\\\Package\\\\CompletePackage\\:\\:setType\\(\\)\\.$#"
			count: 1
			path: ../tests/Composer/Test/Repository/ArrayRepositoryTest.php

		-
			message: "#^Parameter \\#1 \\$package of method Composer\\\\Test\\\\TestCase\\:\\:getAliasPackage\\(\\) expects Composer\\\\Package\\\\Package, Composer\\\\Package\\\\CompleteAliasPackage\\|Composer\\\\Package\\\\CompletePackage given\\.$#"
			count: 1
			path: ../tests/Composer/Test/Repository/ArrayRepositoryTest.php

		-
			message: "#^Cannot call method getDistType\\(\\) on Composer\\\\Package\\\\BasePackage\\|null\\.$#"
			count: 1
			path: ../tests/Composer/Test/Repository/ArtifactRepositoryTest.php

		-
			message: "#^Parameter \\#1 \\$haystack of function strpos expects string, string\\|null given\\.$#"
			count: 2
			path: ../tests/Composer/Test/Repository/ArtifactRepositoryTest.php

		-
			message: "#^Cannot call method getName\\(\\) on Composer\\\\Package\\\\BasePackage\\|null\\.$#"
			count: 2
			path: ../tests/Composer/Test/Repository/CompositeRepositoryTest.php

		-
			message: "#^Cannot call method getPrettyVersion\\(\\) on Composer\\\\Package\\\\BasePackage\\|null\\.$#"
			count: 2
			path: ../tests/Composer/Test/Repository/CompositeRepositoryTest.php

		-
			message: "#^Parameter \\#1 \\$function of function call_user_func_array expects callable\\(\\)\\: mixed, array\\{Composer\\\\Repository\\\\CompositeRepository, string\\} given\\.$#"
			count: 1
			path: ../tests/Composer/Test/Repository/CompositeRepositoryTest.php

		-
			message: "#^Call to an undefined method Composer\\\\Package\\\\CompleteAliasPackage\\|Composer\\\\Package\\\\CompletePackage\\:\\:setType\\(\\)\\.$#"
			count: 1
			path: ../tests/Composer/Test/Repository/FilesystemRepositoryTest.php

		-
			message: "#^Dynamic call to static method Composer\\\\Test\\\\TestCase\\:\\:getUniqueTmpDirectory\\(\\)\\.$#"
			count: 1
			path: ../tests/Composer/Test/Repository/FilesystemRepositoryTest.php

		-
			message: "#^Parameter \\#1 \\$package of method Composer\\\\Test\\\\TestCase\\:\\:getAliasPackage\\(\\) expects Composer\\\\Package\\\\Package, Composer\\\\Package\\\\CompleteAliasPackage\\|Composer\\\\Package\\\\CompletePackage given\\.$#"
			count: 2
			path: ../tests/Composer/Test/Repository/FilesystemRepositoryTest.php

		-
			message: "#^Call to an undefined method Composer\\\\Package\\\\CompleteAliasPackage\\|Composer\\\\Package\\\\CompletePackage\\:\\:setProvides\\(\\)\\.$#"
			count: 1
			path: ../tests/Composer/Test/Repository/InstalledRepositoryTest.php

		-
			message: "#^Call to an undefined method Composer\\\\Package\\\\CompleteAliasPackage\\|Composer\\\\Package\\\\CompletePackage\\:\\:setReplaces\\(\\)\\.$#"
			count: 1
			path: ../tests/Composer/Test/Repository/InstalledRepositoryTest.php

		-
			message: "#^Parameter \\#1 \\$path of function realpath expects string, string\\|false given\\.$#"
			count: 3
			path: ../tests/Composer/Test/Repository/PathRepositoryTest.php

		-
			message: "#^Parameter \\#1 \\$string of function strlen expects string, string\\|false given\\.$#"
			count: 1
			path: ../tests/Composer/Test/Repository/PathRepositoryTest.php

		-
			message: "#^Parameter \\#2 \\.\\.\\.\\$args of function array_merge expects array, array\\<string, array\\<int, array\\|string\\>\\>\\|false given\\.$#"
			count: 1
			path: ../tests/Composer/Test/Repository/PlatformRepositoryTest.php

		-
			message: "#^Call to method PHPUnit\\\\Framework\\\\Assert\\:\\:assertInstanceOf\\(\\) with 'Composer\\\\\\\\Repository…' and Composer\\\\Repository\\\\FilterRepository will always evaluate to true\\.$#"
			count: 1
			path: ../tests/Composer/Test/Repository/RepositoryManagerTest.php

		-
			message: "#^Call to method PHPUnit\\\\Framework\\\\Assert\\:\\:assertInstanceOf\\(\\) with 'Composer\\\\\\\\Repository…' and Composer\\\\Repository\\\\RepositoryInterface will always evaluate to true\\.$#"
			count: 1
			path: ../tests/Composer/Test/Repository/RepositoryManagerTest.php

		-
			message: "#^Dynamic call to static method Composer\\\\Test\\\\TestCase\\:\\:getUniqueTmpDirectory\\(\\)\\.$#"
			count: 1
			path: ../tests/Composer/Test/Repository/RepositoryManagerTest.php

		-
			message: "#^Dynamic call to static method Composer\\\\Test\\\\TestCase\\:\\:getUniqueTmpDirectory\\(\\)\\.$#"
			count: 1
			path: ../tests/Composer/Test/Repository/Vcs/FossilDriverTest.php

		-
			message: "#^Dynamic call to static method Composer\\\\Test\\\\TestCase\\:\\:getUniqueTmpDirectory\\(\\)\\.$#"
			count: 1
			path: ../tests/Composer/Test/Repository/Vcs/GitBitbucketDriverTest.php

		-
			message: "#^Dynamic call to static method Composer\\\\Test\\\\TestCase\\:\\:getUniqueTmpDirectory\\(\\)\\.$#"
			count: 1
			path: ../tests/Composer/Test/Repository/Vcs/GitHubDriverTest.php

		-
			message: "#^Offset 'reference' does not exist on array\\{type\\: string, url\\: string, reference\\: string, shasum\\: string\\}\\|null\\.$#"
			count: 4
			path: ../tests/Composer/Test/Repository/Vcs/GitHubDriverTest.php

		-
			message: "#^Offset 'type' does not exist on array\\{type\\: string, url\\: string, reference\\: string, shasum\\: string\\}\\|null\\.$#"
			count: 4
			path: ../tests/Composer/Test/Repository/Vcs/GitHubDriverTest.php

		-
			message: "#^Offset 'url' does not exist on array\\{type\\: string, url\\: string, reference\\: string, shasum\\: string\\}\\|null\\.$#"
			count: 4
			path: ../tests/Composer/Test/Repository/Vcs/GitHubDriverTest.php

		-
			message: "#^Parameter \\#1 \\$objectOrValue of method ReflectionProperty\\:\\:setValue\\(\\) expects object\\|null, object\\|string given\\.$#"
			count: 1
			path: ../tests/Composer/Test/Repository/Vcs/GitHubDriverTest.php

		-
			message: "#^Dynamic call to static method Composer\\\\Test\\\\TestCase\\:\\:getUniqueTmpDirectory\\(\\)\\.$#"
			count: 1
			path: ../tests/Composer/Test/Repository/Vcs/GitLabDriverTest.php

		-
			message: "#^Dynamic call to static method Composer\\\\Test\\\\TestCase\\:\\:getUniqueTmpDirectory\\(\\)\\.$#"
			count: 1
			path: ../tests/Composer/Test/Repository/Vcs/HgDriverTest.php

		-
			message: "#^Dynamic call to static method Composer\\\\Test\\\\TestCase\\:\\:getUniqueTmpDirectory\\(\\)\\.$#"
			count: 1
			path: ../tests/Composer/Test/Repository/Vcs/PerforceDriverTest.php

		-
			message: "#^Parameter \\#1 \\$repoConfig of class Composer\\\\Repository\\\\Vcs\\\\PerforceDriver constructor expects array\\{url\\: string\\}, array\\<string, string\\> given\\.$#"
			count: 1
			path: ../tests/Composer/Test/Repository/Vcs/PerforceDriverTest.php

		-
			message: "#^Dynamic call to static method Composer\\\\Test\\\\TestCase\\:\\:getUniqueTmpDirectory\\(\\)\\.$#"
			count: 1
			path: ../tests/Composer/Test/Repository/Vcs/SvnDriverTest.php

		-
			message: "#^Dynamic call to static method Composer\\\\Test\\\\TestCase\\:\\:getUniqueTmpDirectory\\(\\)\\.$#"
			count: 2
			path: ../tests/Composer/Test/Repository/VcsRepositoryTest.php

		-
			message: "#^Only booleans are allowed in a negated boolean, string given\\.$#"
			count: 1
			path: ../tests/Composer/Test/Repository/VcsRepositoryTest.php

		-
			message: "#^Only booleans are allowed in a negated boolean, string\\|null given\\.$#"
			count: 1
			path: ../tests/Composer/Test/Repository/VcsRepositoryTest.php

		-
			message: "#^Only booleans are allowed in an if condition, string\\|null given\\.$#"
			count: 1
			path: ../tests/Composer/Test/Repository/VcsRepositoryTest.php

		-
			message: "#^Parameter \\#1 \\$directory of function chdir expects string, string\\|false given\\.$#"
			count: 1
			path: ../tests/Composer/Test/Repository/VcsRepositoryTest.php

		-
			message: "#^Parameter \\#3 \\$cwd of method Composer\\\\Util\\\\ProcessExecutor\\:\\:execute\\(\\) expects string\\|null, string\\|false given\\.$#"
			count: 1
			path: ../tests/Composer/Test/Repository/VcsRepositoryTest.php

		-
			message: "#^Method Composer\\\\Test\\\\TestCase\\:\\:getPackage\\(\\) should return Composer\\\\Package\\\\CompleteAliasPackage\\|Composer\\\\Package\\\\CompletePackage but returns PackageClass of Composer\\\\Package\\\\PackageInterface\\.$#"
			count: 1
			path: ../tests/Composer/Test/TestCase.php

		-
			message: "#^Method Composer\\\\Test\\\\TestCase\\:\\:getUniqueTmpDirectory\\(\\) should return string but returns string\\|false\\.$#"
			count: 1
			path: ../tests/Composer/Test/TestCase.php

		-
			message: "#^Only booleans are allowed in &&, mixed given on the right side\\.$#"
			count: 1
			path: ../tests/Composer/Test/TestCase.php

		-
			message: "#^Only booleans are allowed in a negated boolean, Composer\\\\Semver\\\\VersionParser\\|null given\\.$#"
			count: 1
			path: ../tests/Composer/Test/TestCase.php

		-
			message: "#^Variable method call on Composer\\\\Package\\\\PackageInterface\\.$#"
			count: 1
			path: ../tests/Composer/Test/TestCase.php

		-
			message: "#^Dynamic call to static method Composer\\\\Test\\\\TestCase\\:\\:getUniqueTmpDirectory\\(\\)\\.$#"
			count: 2
			path: ../tests/Composer/Test/Util/FilesystemTest.php

		-
			message: "#^Call to method PHPUnit\\\\Framework\\\\Assert\\:\\:assertInstanceOf\\(\\) with 'Composer\\\\\\\\Util\\\\\\\\Http…' and Composer\\\\Util\\\\Http\\\\ProxyManager will always evaluate to true\\.$#"
			count: 1
			path: ../tests/Composer/Test/Util/Http/ProxyManagerTest.php

		-
			message: "#^Call to method PHPUnit\\\\Framework\\\\Assert\\:\\:assertInstanceOf\\(\\) with 'Composer\\\\\\\\Util\\\\\\\\Http…' and Composer\\\\Util\\\\Http\\\\RequestProxy will always evaluate to true\\.$#"
			count: 1
			path: ../tests/Composer/Test/Util/Http/ProxyManagerTest.php

		-
			message: "#^Only booleans are allowed in an if condition, string given\\.$#"
			count: 2
			path: ../tests/Composer/Test/Util/Http/ProxyManagerTest.php

		-
			message: "#^Parameter \\#1 \\$haystack of function stripos expects string, string\\|null given\\.$#"
			count: 1
			path: ../tests/Composer/Test/Util/Http/ProxyManagerTest.php

		-
			message: "#^Only booleans are allowed in an if condition, string\\|false\\|null given\\.$#"
			count: 1
			path: ../tests/Composer/Test/Util/NoProxyPatternTest.php

		-
			message: "#^Implicit array creation is not allowed \\- variable \\$packages does not exist\\.$#"
			count: 1
			path: ../tests/Composer/Test/Util/PackageSorterTest.php

		-
			message: "#^Call to method Composer\\\\Util\\\\Perforce\\:\\:queryP4User\\(\\) with incorrect case\\: queryP4user$#"
			count: 6
			path: ../tests/Composer/Test/Util/PerforceTest.php

		-
			message: "#^Dynamic call to static method Composer\\\\Util\\\\Perforce\\:\\:checkServerExists\\(\\)\\.$#"
			count: 2
			path: ../tests/Composer/Test/Util/PerforceTest.php

		-
			message: "#^Parameter \\#2 \\$string of method PHPUnit\\\\Framework\\\\Assert\\:\\:assertStringStartsWith\\(\\) expects string, string\\|false given\\.$#"
			count: 2
			path: ../tests/Composer/Test/Util/PerforceTest.php

		-
			message: "#^Short ternary operator is not allowed\\. Use null coalesce operator if applicable or consider using long ternary\\.$#"
			count: 1
			path: ../tests/Composer/Test/Util/PlatformTest.php

		-
			message: "#^Call to method PHPUnit\\\\Framework\\\\Assert\\:\\:assertNotNull\\(\\) with string will always evaluate to true\\.$#"
			count: 1
			path: ../tests/Composer/Test/Util/ProcessExecutorTest.php

		-
			message: "#^Dynamic call to static method Composer\\\\Util\\\\ProcessExecutor\\:\\:getTimeout\\(\\)\\.$#"
			count: 1
			path: ../tests/Composer/Test/Util/ProcessExecutorTest.php

		-
			message: "#^Call to method PHPUnit\\\\Framework\\\\Assert\\:\\:assertTrue\\(\\) with true and 'callbackGet must…' will always evaluate to true\\.$#"
			count: 1
			path: ../tests/Composer/Test/Util/RemoteFilesystemTest.php

		-
			message: "#^Parameter \\#1 \\$object of method ReflectionProperty\\:\\:getValue\\(\\) expects object, object\\|string given\\.$#"
			count: 1
			path: ../tests/Composer/Test/Util/RemoteFilesystemTest.php

		-
			message: "#^Parameter \\#1 \\$objectOrValue of method ReflectionProperty\\:\\:setValue\\(\\) expects object\\|null, object\\|string given\\.$#"
			count: 1
			path: ../tests/Composer/Test/Util/RemoteFilesystemTest.php

		-
			message: "#^Parameter \\#1 \\$originUrl of method Composer\\\\Util\\\\RemoteFilesystem\\:\\:getContents\\(\\) expects string, string\\|false\\|null given\\.$#"
			count: 2
			path: ../tests/Composer/Test/Util/RemoteFilesystemTest.php

		-
			message: "#^Parameter \\#2 \\$haystack of method PHPUnit\\\\Framework\\\\Assert\\:\\:assertStringContainsString\\(\\) expects string, bool\\|string given\\.$#"
			count: 1
			path: ../tests/Composer/Test/Util/RemoteFilesystemTest.php

		-
			message: "#^Parameter \\#2 \\$haystack of method PHPUnit\\\\Framework\\\\Assert\\:\\:assertStringContainsString\\(\\) expects string, string\\|false given\\.$#"
			count: 2
			path: ../tests/Composer/Test/Util/RemoteFilesystemTest.php

		-
			message: "#^Implicit array creation is not allowed \\- variable \\$certificate does not exist\\.$#"
			count: 2
			path: ../tests/Composer/Test/Util/TlsHelperTest.php

		-
			message: "#^Offset 'cn' does not exist on array\\{cn\\: string, san\\: array\\<string\\>\\}\\|null\\.$#"
			count: 1
			path: ../tests/Composer/Test/Util/TlsHelperTest.php

		-
			message: "#^Offset 'san' does not exist on array\\{cn\\: string, san\\: array\\<string\\>\\}\\|null\\.$#"
			count: 1
			path: ../tests/Composer/Test/Util/TlsHelperTest.php

		-
			message: "#^Only booleans are allowed in a ternary operator condition, array\\<string\\> given\\.$#"
			count: 1
			path: ../tests/Composer/Test/Util/TlsHelperTest.php
<|MERGE_RESOLUTION|>--- conflicted
+++ resolved
@@ -2396,70 +2396,57 @@
 			path: ../src/Composer/Compiler.php
 
 		-
-<<<<<<< HEAD
-=======
-			message: "#^Anonymous function uses \\$this assigned to variable \\$config\\. Use \\$this directly in the function body\\.$#"
+			message: "#^Call to function array_search\\(\\) requires parameter \\#3 to be set\\.$#"
 			count: 1
 			path: ../src/Composer/Config.php
 
 		-
->>>>>>> 3b4afaa9
-			message: "#^Call to function array_search\\(\\) requires parameter \\#3 to be set\\.$#"
-			count: 1
+			message: "#^Call to function in_array\\(\\) requires parameter \\#3 to be set\\.$#"
+			count: 2
 			path: ../src/Composer/Config.php
 
 		-
-			message: "#^Call to function in_array\\(\\) requires parameter \\#3 to be set\\.$#"
-			count: 2
+			message: "#^Casting to bool something that's already bool\\.$#"
+			count: 1
 			path: ../src/Composer/Config.php
 
 		-
-			message: "#^Casting to bool something that's already bool\\.$#"
-			count: 1
+			message: "#^Construct empty\\(\\) is not allowed\\. Use more strict comparison\\.$#"
+			count: 2
 			path: ../src/Composer/Config.php
 
 		-
-			message: "#^Construct empty\\(\\) is not allowed\\. Use more strict comparison\\.$#"
-			count: 2
+			message: "#^Only booleans are allowed in &&, mixed given on the left side\\.$#"
+			count: 1
 			path: ../src/Composer/Config.php
 
 		-
-			message: "#^Only booleans are allowed in &&, mixed given on the left side\\.$#"
+			message: "#^Only booleans are allowed in a ternary operator condition, string\\|null given\\.$#"
 			count: 1
 			path: ../src/Composer/Config.php
 
 		-
-			message: "#^Only booleans are allowed in a ternary operator condition, string\\|null given\\.$#"
+			message: "#^Only booleans are allowed in an if condition, Composer\\\\IO\\\\IOInterface\\|null given\\.$#"
 			count: 1
 			path: ../src/Composer/Config.php
 
 		-
-			message: "#^Only booleans are allowed in an if condition, Composer\\\\IO\\\\IOInterface\\|null given\\.$#"
+			message: "#^Only booleans are allowed in an if condition, bool\\|string given\\.$#"
 			count: 1
 			path: ../src/Composer/Config.php
 
 		-
-			message: "#^Only booleans are allowed in an if condition, bool\\|string given\\.$#"
+			message: "#^Only booleans are allowed in an if condition, mixed given\\.$#"
 			count: 1
 			path: ../src/Composer/Config.php
 
 		-
-			message: "#^Only booleans are allowed in an if condition, mixed given\\.$#"
+			message: "#^Parameter \\#1 \\$str of function rtrim expects string, int\\|string\\|null given\\.$#"
 			count: 1
 			path: ../src/Composer/Config.php
 
 		-
-			message: "#^Parameter \\#1 \\$str of function rtrim expects string, int\\|string\\|null given\\.$#"
-			count: 1
-			path: ../src/Composer/Config.php
-
-		-
 			message: "#^Parameter \\#1 \\$str of function rtrim expects string, string\\|false given\\.$#"
-			count: 1
-			path: ../src/Composer/Config.php
-
-		-
-			message: "#^Property Composer\\\\Config\\:\\:\\$warnedHosts \\(array\\<string, true\\>\\) does not accept non\\-empty\\-array\\<0\\|string, true\\>\\.$#"
 			count: 1
 			path: ../src/Composer/Config.php
 
@@ -2934,11 +2921,6 @@
 			path: ../src/Composer/DependencyResolver/RuleSet.php
 
 		-
-			message: "#^Property Composer\\\\DependencyResolver\\\\RuleSet\\:\\:\\$rulesByHash \\(array\\<string, array\\<Composer\\\\DependencyResolver\\\\Rule\\>\\|Composer\\\\DependencyResolver\\\\Rule\\>\\) does not accept array\\<int\\|string, array\\<Composer\\\\DependencyResolver\\\\Rule\\>\\|Composer\\\\DependencyResolver\\\\Rule\\>\\.$#"
-			count: 3
-			path: ../src/Composer/DependencyResolver/RuleSet.php
-
-		-
 			message: "#^Only booleans are allowed in a negated boolean, Composer\\\\DependencyResolver\\\\Rule\\|null given\\.$#"
 			count: 1
 			path: ../src/Composer/DependencyResolver/RuleSetGenerator.php
@@ -2989,71 +2971,42 @@
 			path: ../src/Composer/DependencyResolver/Solver.php
 
 		-
-<<<<<<< HEAD
-			message: "#^Casting to int something that's already int\\.$#"
-			count: 1
+			message: "#^Construct empty\\(\\) is not allowed\\. Use more strict comparison\\.$#"
+			count: 2
 			path: ../src/Composer/DependencyResolver/Solver.php
 
 		-
-			message: "#^Casting to int\\<min, 0\\>\\|int\\<2, max\\> something that's already int\\<min, 0\\>\\|int\\<2, max\\>\\.$#"
-			count: 1
+			message: "#^Foreach overwrites \\$literal with its value variable\\.$#"
+			count: 2
 			path: ../src/Composer/DependencyResolver/Solver.php
 
 		-
-=======
->>>>>>> 3b4afaa9
-			message: "#^Construct empty\\(\\) is not allowed\\. Use more strict comparison\\.$#"
-			count: 2
+			message: "#^Only booleans are allowed in &&, Composer\\\\DependencyResolver\\\\Rule\\|null given on the left side\\.$#"
+			count: 1
 			path: ../src/Composer/DependencyResolver/Solver.php
 
 		-
-			message: "#^Foreach overwrites \\$literal with its value variable\\.$#"
+			message: "#^Only booleans are allowed in &&, int\\<0, max\\> given on the right side\\.$#"
 			count: 2
 			path: ../src/Composer/DependencyResolver/Solver.php
 
 		-
-			message: "#^Only booleans are allowed in &&, Composer\\\\DependencyResolver\\\\Rule\\|null given on the left side\\.$#"
+			message: "#^Only booleans are allowed in &&, mixed given on the left side\\.$#"
 			count: 1
 			path: ../src/Composer/DependencyResolver/Solver.php
 
 		-
-<<<<<<< HEAD
-			message: "#^Only booleans are allowed in &&, int\\<0, max\\> given on the left side\\.$#"
+			message: "#^Only booleans are allowed in a negated boolean, Composer\\\\DependencyResolver\\\\Rule\\|null given\\.$#"
 			count: 1
 			path: ../src/Composer/DependencyResolver/Solver.php
 
 		-
-=======
->>>>>>> 3b4afaa9
-			message: "#^Only booleans are allowed in &&, int\\<0, max\\> given on the right side\\.$#"
-			count: 2
+			message: "#^Only booleans are allowed in a negated boolean, array\\<Composer\\\\Package\\\\BasePackage\\> given\\.$#"
+			count: 1
 			path: ../src/Composer/DependencyResolver/Solver.php
 
 		-
-			message: "#^Only booleans are allowed in &&, mixed given on the left side\\.$#"
-			count: 1
-			path: ../src/Composer/DependencyResolver/Solver.php
-
-		-
-			message: "#^Only booleans are allowed in a negated boolean, Composer\\\\DependencyResolver\\\\Rule\\|null given\\.$#"
-			count: 1
-			path: ../src/Composer/DependencyResolver/Solver.php
-
-		-
-			message: "#^Only booleans are allowed in a negated boolean, array\\<Composer\\\\Package\\\\BasePackage\\> given\\.$#"
-			count: 1
-			path: ../src/Composer/DependencyResolver/Solver.php
-
-		-
 			message: "#^Only booleans are allowed in a negated boolean, int given\\.$#"
-<<<<<<< HEAD
-			count: 2
-			path: ../src/Composer/DependencyResolver/Solver.php
-
-		-
-			message: "#^Only booleans are allowed in a negated boolean, int\\<0, max\\> given\\.$#"
-=======
->>>>>>> 3b4afaa9
 			count: 1
 			path: ../src/Composer/DependencyResolver/Solver.php
 
@@ -3889,14 +3842,6 @@
 
 		-
 			message: "#^Call to function in_array\\(\\) requires parameter \\#3 to be set\\.$#"
-<<<<<<< HEAD
-			count: 1
-			path: ../src/Composer/IO/BaseIO.php
-
-		-
-			message: "#^Property Composer\\\\IO\\\\BaseIO\\:\\:\\$authentications \\(array\\<string, array\\{username\\: string, password\\: string\\}\\>\\) does not accept non\\-empty\\-array\\<string, array\\{username\\: string, password\\: string\\|null\\}\\>\\.$#"
-=======
->>>>>>> 3b4afaa9
 			count: 1
 			path: ../src/Composer/IO/BaseIO.php
 
@@ -4051,111 +3996,88 @@
 			path: ../src/Composer/Installer.php
 
 		-
-<<<<<<< HEAD
-			message: "#^Only booleans are allowed in an if condition, int\\<0, max\\> given\\.$#"
-			count: 1
+			message: "#^Only booleans are allowed in \\|\\|, array\\<string\\>\\|null given on the left side\\.$#"
+			count: 2
 			path: ../src/Composer/Installer.php
 
 		-
-=======
->>>>>>> 3b4afaa9
-			message: "#^Only booleans are allowed in \\|\\|, array\\<string\\>\\|null given on the left side\\.$#"
-			count: 2
+			message: "#^Parameter \\#2 \\$stabilityFlags of class Composer\\\\Repository\\\\RepositorySet constructor expects array\\<string, 0\\|5\\|10\\|15\\|20\\>, non\\-empty\\-array\\<string, 0\\|5\\|10\\|15\\|20\\|string\\> given\\.$#"
+			count: 1
 			path: ../src/Composer/Installer.php
 
 		-
-			message: "#^Parameter \\#2 \\$stabilityFlags of class Composer\\\\Repository\\\\RepositorySet constructor expects array\\<string, 0\\|5\\|10\\|15\\|20\\>, non\\-empty\\-array\\<string, 0\\|5\\|10\\|15\\|20\\|string\\> given\\.$#"
-			count: 1
+			message: "#^Short ternary operator is not allowed\\. Use null coalesce operator if applicable or consider using long ternary\\.$#"
+			count: 2
 			path: ../src/Composer/Installer.php
 
 		-
+			message: "#^Construct empty\\(\\) is not allowed\\. Use more strict comparison\\.$#"
+			count: 1
+			path: ../src/Composer/Installer/BinaryInstaller.php
+
+		-
+			message: "#^Only booleans are allowed in a negated boolean, array\\<string\\> given\\.$#"
+			count: 2
+			path: ../src/Composer/Installer/BinaryInstaller.php
+
+		-
+			message: "#^Only booleans are allowed in an if condition, string\\|null given\\.$#"
+			count: 1
+			path: ../src/Composer/Installer/BinaryInstaller.php
+
+		-
+			message: "#^Parameter \\#1 \\$binPath of method Composer\\\\Installer\\\\BinaryInstaller\\:\\:installFullBinaries\\(\\) expects string, string\\|false given\\.$#"
+			count: 1
+			path: ../src/Composer/Installer/BinaryInstaller.php
+
+		-
+			message: "#^Parameter \\#1 \\$binPath of method Composer\\\\Installer\\\\BinaryInstaller\\:\\:installUnixyProxyBinaries\\(\\) expects string, string\\|false given\\.$#"
+			count: 1
+			path: ../src/Composer/Installer/BinaryInstaller.php
+
+		-
+			message: "#^Parameter \\#1 \\$fp of function fclose expects resource, resource\\|false given\\.$#"
+			count: 1
+			path: ../src/Composer/Installer/BinaryInstaller.php
+
+		-
+			message: "#^Parameter \\#1 \\$fp of function fgets expects resource, resource\\|false given\\.$#"
+			count: 1
+			path: ../src/Composer/Installer/BinaryInstaller.php
+
+		-
+			message: "#^Parameter \\#1 \\$path of function realpath expects string, string\\|false given\\.$#"
+			count: 1
+			path: ../src/Composer/Installer/BinaryInstaller.php
+
+		-
+			message: "#^Parameter \\#2 \\$subject of static method Composer\\\\Pcre\\\\Preg\\:\\:isMatch\\(\\) expects string, string\\|false given\\.$#"
+			count: 2
+			path: ../src/Composer/Installer/BinaryInstaller.php
+
+		-
+			message: "#^Property Composer\\\\Installer\\\\BinaryInstaller\\:\\:\\$binDir \\(string\\) does not accept string\\|false\\.$#"
+			count: 1
+			path: ../src/Composer/Installer/BinaryInstaller.php
+
+		-
 			message: "#^Short ternary operator is not allowed\\. Use null coalesce operator if applicable or consider using long ternary\\.$#"
-			count: 2
-			path: ../src/Composer/Installer.php
+			count: 1
+			path: ../src/Composer/Installer/BinaryInstaller.php
+
+		-
+			message: "#^Call to function in_array\\(\\) requires parameter \\#3 to be set\\.$#"
+			count: 2
+			path: ../src/Composer/Installer/InstallationManager.php
 
 		-
 			message: "#^Construct empty\\(\\) is not allowed\\. Use more strict comparison\\.$#"
 			count: 1
-			path: ../src/Composer/Installer/BinaryInstaller.php
-
-		-
-			message: "#^Only booleans are allowed in a negated boolean, array\\<string\\> given\\.$#"
-			count: 2
-			path: ../src/Composer/Installer/BinaryInstaller.php
-
-		-
-			message: "#^Only booleans are allowed in an if condition, string\\|null given\\.$#"
-			count: 1
-			path: ../src/Composer/Installer/BinaryInstaller.php
-
-		-
-			message: "#^Parameter \\#1 \\$binPath of method Composer\\\\Installer\\\\BinaryInstaller\\:\\:installFullBinaries\\(\\) expects string, string\\|false given\\.$#"
-			count: 1
-			path: ../src/Composer/Installer/BinaryInstaller.php
-
-		-
-			message: "#^Parameter \\#1 \\$binPath of method Composer\\\\Installer\\\\BinaryInstaller\\:\\:installUnixyProxyBinaries\\(\\) expects string, string\\|false given\\.$#"
-			count: 1
-			path: ../src/Composer/Installer/BinaryInstaller.php
-
-		-
-			message: "#^Parameter \\#1 \\$fp of function fclose expects resource, resource\\|false given\\.$#"
-			count: 1
-			path: ../src/Composer/Installer/BinaryInstaller.php
-
-		-
-			message: "#^Parameter \\#1 \\$fp of function fgets expects resource, resource\\|false given\\.$#"
-			count: 1
-			path: ../src/Composer/Installer/BinaryInstaller.php
-
-		-
-			message: "#^Parameter \\#1 \\$path of function realpath expects string, string\\|false given\\.$#"
-			count: 1
-			path: ../src/Composer/Installer/BinaryInstaller.php
-
-		-
-			message: "#^Parameter \\#2 \\$subject of static method Composer\\\\Pcre\\\\Preg\\:\\:isMatch\\(\\) expects string, string\\|false given\\.$#"
-			count: 2
-			path: ../src/Composer/Installer/BinaryInstaller.php
-
-		-
-			message: "#^Property Composer\\\\Installer\\\\BinaryInstaller\\:\\:\\$binDir \\(string\\) does not accept string\\|false\\.$#"
-			count: 1
-			path: ../src/Composer/Installer/BinaryInstaller.php
-
-		-
-			message: "#^Short ternary operator is not allowed\\. Use null coalesce operator if applicable or consider using long ternary\\.$#"
-			count: 1
-			path: ../src/Composer/Installer/BinaryInstaller.php
-
-		-
-			message: "#^Call to function in_array\\(\\) requires parameter \\#3 to be set\\.$#"
-			count: 2
 			path: ../src/Composer/Installer/InstallationManager.php
 
 		-
-			message: "#^Constant PHP_WINDOWS_EVENT_CTRL_C not found\\.$#"
-			count: 1
-			path: ../src/Composer/Installer/InstallationManager.php
-
-		-
-			message: "#^Constant PHP_WINDOWS_EVENT_CTRL_C not found\\.$#"
-			count: 1
-			path: ../src/Composer/Installer/InstallationManager.php
-
-		-
-			message: "#^Construct empty\\(\\) is not allowed\\. Use more strict comparison\\.$#"
-			count: 1
-			path: ../src/Composer/Installer/InstallationManager.php
-
-		-
 			message: "#^Foreach overwrites \\$batch with its value variable\\.$#"
 			count: 2
-			path: ../src/Composer/Installer/InstallationManager.php
-
-		-
-			message: "#^Function sapi_windows_set_ctrl_handler not found\\.$#"
-			count: 3
 			path: ../src/Composer/Installer/InstallationManager.php
 
 		-
@@ -4354,14 +4276,6 @@
 			path: ../src/Composer/Json/JsonFile.php
 
 		-
-<<<<<<< HEAD
-			message: "#^Only booleans are allowed in an if condition, int\\<min, 2\\> given\\.$#"
-			count: 1
-			path: ../src/Composer/Json/JsonFile.php
-
-		-
-=======
->>>>>>> 3b4afaa9
 			message: "#^Parameter \\#1 \\$json of function json_decode expects string, string\\|false given\\.$#"
 			count: 1
 			path: ../src/Composer/Json/JsonFile.php
@@ -4512,14 +4426,6 @@
 			path: ../src/Composer/Package/BasePackage.php
 
 		-
-<<<<<<< HEAD
-			message: "#^Offset 'string' does not exist on array\\{added\\?\\: array\\<string\\>, changed\\?\\: array\\<string\\>, removed\\?\\: array\\<string\\>, string\\?\\: non\\-empty\\-array\\<int, non\\-empty\\-string\\>\\}\\.$#"
-			count: 1
-			path: ../src/Composer/Package/Comparer/Comparer.php
-
-		-
-=======
->>>>>>> 3b4afaa9
 			message: "#^Only booleans are allowed in &&, int\\<0, max\\>\\|false given on the right side\\.$#"
 			count: 1
 			path: ../src/Composer/Package/Comparer/Comparer.php
@@ -5085,11 +4991,6 @@
 			path: ../src/Composer/Plugin/PluginManager.php
 
 		-
-			message: "#^Property Composer\\\\Plugin\\\\PluginManager\\:\\:\\$registeredPlugins \\(array\\<string, Composer\\\\Plugin\\\\PluginInterface\\>\\) does not accept array\\<string, object\\>\\.$#"
-			count: 2
-			path: ../src/Composer/Plugin/PluginManager.php
-
-		-
 			message: "#^Property Composer\\\\Plugin\\\\PostFileDownloadEvent\\:\\:\\$fileName \\(string\\) does not accept string\\|null\\.$#"
 			count: 1
 			path: ../src/Composer/Plugin/PostFileDownloadEvent.php
@@ -5130,16 +5031,11 @@
 			path: ../src/Composer/Repository/ArrayRepository.php
 
 		-
-			message: "#^Property Composer\\\\Repository\\\\ArrayRepository\\:\\:\\$packages \\(array\\<Composer\\\\Package\\\\BasePackage\\>\\|null\\) does not accept array\\<Composer\\\\Package\\\\PackageInterface\\>\\.$#"
+			message: "#^Short ternary operator is not allowed\\. Use null coalesce operator if applicable or consider using long ternary\\.$#"
 			count: 1
 			path: ../src/Composer/Repository/ArrayRepository.php
 
 		-
-			message: "#^Short ternary operator is not allowed\\. Use null coalesce operator if applicable or consider using long ternary\\.$#"
-			count: 1
-			path: ../src/Composer/Repository/ArrayRepository.php
-
-		-
 			message: "#^Only booleans are allowed in a negated boolean, Composer\\\\Package\\\\BasePackage\\|null given\\.$#"
 			count: 1
 			path: ../src/Composer/Repository/ArtifactRepository.php
@@ -5148,16 +5044,6 @@
 			message: "#^Parameter \\#1 \\$filename of function sha1_file expects string, string\\|false given\\.$#"
 			count: 1
 			path: ../src/Composer/Repository/ArtifactRepository.php
-
-		-
-<<<<<<< HEAD
-			message: "#^Argument of an invalid type array\\<string, Composer\\\\Package\\\\PackageInterface\\>\\|null supplied for foreach, only iterables are supported\\.$#"
-			count: 1
-=======
-			message: "#^Anonymous function uses \\$this assigned to variable \\$repo\\. Use \\$this directly in the function body\\.$#"
-			count: 3
->>>>>>> 3b4afaa9
-			path: ../src/Composer/Repository/ComposerRepository.php
 
 		-
 			message: "#^Cannot access offset 'path' on array\\{scheme\\?\\: string, host\\?\\: string, port\\?\\: int, user\\?\\: string, pass\\?\\: string, path\\?\\: string, query\\?\\: string, fragment\\?\\: string\\}\\|false\\.$#"
@@ -5300,14 +5186,6 @@
 			path: ../src/Composer/Repository/ComposerRepository.php
 
 		-
-<<<<<<< HEAD
-			message: "#^Only booleans are allowed in an if condition, int\\<min, 2\\> given\\.$#"
-			count: 1
-			path: ../src/Composer/Repository/ComposerRepository.php
-
-		-
-=======
->>>>>>> 3b4afaa9
 			message: "#^Only booleans are allowed in an if condition, string\\|false given\\.$#"
 			count: 3
 			path: ../src/Composer/Repository/ComposerRepository.php
@@ -5338,11 +5216,6 @@
 			path: ../src/Composer/Repository/ComposerRepository.php
 
 		-
-			message: "#^Property Composer\\\\Repository\\\\ComposerRepository\\:\\:\\$partialPackagesByName \\(array\\<string, Composer\\\\Package\\\\PackageInterface\\>\\|null\\) does not accept array\\<string, array\\<int, mixed\\>\\|Composer\\\\Package\\\\PackageInterface\\>\\.$#"
-			count: 1
-			path: ../src/Composer/Repository/ComposerRepository.php
-
-		-
 			message: "#^Only booleans are allowed in a ternary operator condition, array\\<int, array\\<Composer\\\\Package\\\\BasePackage\\>\\> given\\.$#"
 			count: 3
 			path: ../src/Composer/Repository/CompositeRepository.php
@@ -5803,19 +5676,6 @@
 			path: ../src/Composer/Repository/Vcs/GitDriver.php
 
 		-
-<<<<<<< HEAD
-			message: "#^Property Composer\\\\Repository\\\\Vcs\\\\GitDriver\\:\\:\\$branches \\(array\\<string, string\\>\\) does not accept array\\<int\\|string, mixed\\>\\.$#"
-			count: 1
-			path: ../src/Composer/Repository/Vcs/GitDriver.php
-
-		-
-			message: "#^Property Composer\\\\Repository\\\\Vcs\\\\GitDriver\\:\\:\\$tags \\(array\\<string, string\\>\\) does not accept array\\<int\\|string, mixed\\>\\.$#"
-			count: 1
-			path: ../src/Composer/Repository/Vcs/GitDriver.php
-
-		-
-=======
->>>>>>> 3b4afaa9
 			message: "#^Call to function array_search\\(\\) requires parameter \\#3 to be set\\.$#"
 			count: 2
 			path: ../src/Composer/Repository/Vcs/GitHubDriver.php
@@ -5996,11 +5856,6 @@
 			path: ../src/Composer/Repository/Vcs/GitLabDriver.php
 
 		-
-			message: "#^Property Composer\\\\Repository\\\\Vcs\\\\GitLabDriver\\:\\:\\$commits \\(array\\<string, array\\>\\) does not accept array\\<int\\|string, mixed\\>\\.$#"
-			count: 1
-			path: ../src/Composer/Repository/Vcs/GitLabDriver.php
-
-		-
 			message: "#^Property Composer\\\\Repository\\\\Vcs\\\\VcsDriver\\:\\:\\$originUrl \\(string\\) does not accept string\\|false\\.$#"
 			count: 1
 			path: ../src/Composer/Repository/Vcs/GitLabDriver.php
@@ -6621,16 +6476,6 @@
 			path: ../src/Composer/Util/Http/CurlDownloader.php
 
 		-
-			message: "#^Constant CURLOPT_PROXY_CAINFO not found\\.$#"
-			count: 1
-			path: ../src/Composer/Util/Http/CurlDownloader.php
-
-		-
-			message: "#^Constant CURLOPT_PROXY_CAPATH not found\\.$#"
-			count: 1
-			path: ../src/Composer/Util/Http/CurlDownloader.php
-
-		-
 			message: "#^Construct empty\\(\\) is not allowed\\. Use more strict comparison\\.$#"
 			count: 3
 			path: ../src/Composer/Util/Http/CurlDownloader.php
@@ -6806,11 +6651,7 @@
 			path: ../src/Composer/Util/Http/CurlDownloader.php
 
 		-
-<<<<<<< HEAD
-			message: "#^Property Composer\\\\Util\\\\Http\\\\CurlDownloader\\:\\:\\$jobs \\(array\\<array\\{url\\: string, origin\\: string, attributes\\: array\\{retryAuthFailure\\: bool, redirects\\: int, retries\\: int, storeAuth\\: bool\\}, options\\: array, progress\\: array, curlHandle\\: resource, filename\\: string\\|false, headerHandle\\: resource, \\.\\.\\.\\}\\>\\) does not accept non\\-empty\\-array\\<array\\{url\\: string, origin\\: string, attributes\\: array\\<literal\\-string&non\\-empty\\-string, bool\\|int\\>, options\\: array, progress\\: array, curlHandle\\: resource, filename\\: string\\|false\\|null, headerHandle\\: resource\\|false, \\.\\.\\.\\}\\>\\.$#"
-=======
 			message: "#^Property Composer\\\\Util\\\\Http\\\\CurlDownloader\\:\\:\\$jobs \\(array\\<array\\{url\\: string, origin\\: string, attributes\\: array\\{retryAuthFailure\\: bool, redirects\\: int, retries\\: int, storeAuth\\: bool\\}, options\\: array, progress\\: array, curlHandle\\: resource, filename\\: string\\|false, headerHandle\\: resource, \\.\\.\\.\\}\\>\\) does not accept non\\-empty\\-array\\<array\\{url\\: string, origin\\: string, attributes\\: array\\<literal\\-string&non\\-empty\\-string, bool\\|int\\>, options\\: array, progress\\: array, curlHandle\\: resource, filename\\: string\\|false\\|null, headerHandle\\: resource, \\.\\.\\.\\}\\>\\.$#"
->>>>>>> 3b4afaa9
 			count: 1
 			path: ../src/Composer/Util/Http/CurlDownloader.php
 
@@ -7040,14 +6881,6 @@
 			path: ../src/Composer/Util/Loop.php
 
 		-
-<<<<<<< HEAD
-			message: "#^Cannot access offset int\\<1, 16\\> on array\\|false\\.$#"
-			count: 6
-			path: ../src/Composer/Util/NoProxyPattern.php
-
-		-
-=======
->>>>>>> 3b4afaa9
 			message: "#^Construct empty\\(\\) is not allowed\\. Use more strict comparison\\.$#"
 			count: 2
 			path: ../src/Composer/Util/NoProxyPattern.php
@@ -7218,20 +7051,7 @@
 			path: ../src/Composer/Util/ProcessExecutor.php
 
 		-
-<<<<<<< HEAD
-=======
-			message: "#^Only booleans are allowed in &&, string\\|false given on the right side\\.$#"
-			count: 2
-			path: ../src/Composer/Util/ProcessExecutor.php
-
-		-
->>>>>>> 3b4afaa9
 			message: "#^Only booleans are allowed in a negated boolean, int given\\.$#"
-			count: 1
-			path: ../src/Composer/Util/ProcessExecutor.php
-
-		-
-			message: "#^Property Composer\\\\Util\\\\ProcessExecutor\\:\\:\\$jobs \\(array\\<int, array\\<string, mixed\\>\\>\\) does not accept array\\<int\\|string, array\\<string, mixed\\>\\>\\.$#"
 			count: 1
 			path: ../src/Composer/Util/ProcessExecutor.php
 
@@ -7466,36 +7286,6 @@
 			path: ../src/Composer/Util/Svn.php
 
 		-
-			message: "#^Property Composer\\\\Util\\\\Svn\\:\\:\\$credentials \\(array\\{username\\: string, password\\: string\\}\\|null\\) does not accept array\\{username\\: mixed, password\\?\\: string\\}\\.$#"
-			count: 1
-			path: ../src/Composer/Util/Svn.php
-
-		-
-			message: "#^Property Composer\\\\Util\\\\Svn\\:\\:\\$credentials \\(array\\{username\\: string, password\\: string\\}\\|null\\) does not accept array\\{username\\: non\\-empty\\-string, password\\?\\: string\\}\\.$#"
-			count: 1
-			path: ../src/Composer/Util/Svn.php
-
-		-
-			message: "#^Property Composer\\\\Util\\\\Svn\\:\\:\\$credentials \\(array\\{username\\: string, password\\: string\\}\\|null\\) does not accept array\\{username\\: string\\|null, password\\?\\: string\\}\\.$#"
-			count: 1
-			path: ../src/Composer/Util/Svn.php
-
-		-
-			message: "#^Property Composer\\\\Util\\\\Svn\\:\\:\\$credentials \\(array\\{username\\: string, password\\: string\\}\\|null\\) does not accept array\\{username\\?\\: string, password\\: mixed\\}\\.$#"
-			count: 1
-			path: ../src/Composer/Util/Svn.php
-
-		-
-			message: "#^Property Composer\\\\Util\\\\Svn\\:\\:\\$credentials \\(array\\{username\\: string, password\\: string\\}\\|null\\) does not accept array\\{username\\?\\: string, password\\: string\\|null\\}\\.$#"
-			count: 1
-			path: ../src/Composer/Util/Svn.php
-
-		-
-			message: "#^Property Composer\\\\Util\\\\Svn\\:\\:\\$credentials \\(array\\{username\\: string, password\\: string\\}\\|null\\) does not accept array\\{username\\?\\: string, password\\: string\\}\\.$#"
-			count: 1
-			path: ../src/Composer/Util/Svn.php
-
-		-
 			message: "#^Short ternary operator is not allowed\\. Use null coalesce operator if applicable or consider using long ternary\\.$#"
 			count: 1
 			path: ../src/Composer/Util/Svn.php
@@ -8016,14 +7806,6 @@
 			path: ../tests/Composer/Test/EventDispatcher/EventDispatcherTest.php
 
 		-
-<<<<<<< HEAD
-			message: "#^Call to function is_array\\(\\) with array\\<string, array\\{username\\: string, password\\: string\\}\\> will always evaluate to true\\.$#"
-			count: 1
-			path: ../tests/Composer/Test/IO/NullIOTest.php
-
-		-
-=======
->>>>>>> 3b4afaa9
 			message: """
 				#^Call to deprecated method getRawData\\(\\) of class Composer\\\\InstalledVersions\\:
 				Use getAllRawData\\(\\) instead which returns all datasets for all autoloaders present in the process\\. getRawData only returns the first dataset loaded, which may not be what you expect\\.$#
@@ -8407,11 +8189,6 @@
 			path: ../tests/Composer/Test/Plugin/PluginInstallerTest.php
 
 		-
-			message: "#^Property Composer\\\\Test\\\\Plugin\\\\PluginInstallerTest\\:\\:\\$packages \\(array\\<Composer\\\\Package\\\\CompletePackage\\>\\) does not accept array\\<Composer\\\\Package\\\\CompleteAliasPackage\\|Composer\\\\Package\\\\CompletePackage\\>\\.$#"
-			count: 1
-			path: ../tests/Composer/Test/Plugin/PluginInstallerTest.php
-
-		-
 			message: "#^Unable to resolve the template type CapabilityClass in call to method Composer\\\\Plugin\\\\PluginManager\\:\\:getPluginCapability\\(\\)$#"
 			count: 2
 			path: ../tests/Composer/Test/Plugin/PluginInstallerTest.php
