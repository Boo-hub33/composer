<<<<<<< HEAD
### [2.3.4] 2022-04-07

  * Fixed the generated autoload.php to support running on PHP 5.6+ (down from 7.0+) and warn clearly on older PHP versions (#10714)
  * Fixed run-script --list flag regression (#10710)
  * Fixed curl downloader handling of DNS resolution failures to do an automatic retry (#10716)
  * Fixed script handling of external commands not setting the Path env correctly on windows (#10700)
  * Fixed various type errors (#10694, #10696, #10702, #10712, #10703)

### [2.3.3] 2022-04-01

  * Added --2.2 flag to `self-update` to pin the Composer version to the 2.2 LTS range (#10682)
  * Added missing config.bitbucket-oauth in composer-schema.json
  * Fixed type errors in SvnDriver (#10681)
  * Fixed --version output to match the pre-2.3 one (#10684)
  * Fixed config/auth.json files not being validated against the composer-schema.json (#10685)
  * Fixed generation of autoload crashing if a package has a broken path (#10688)
  * Fixed GitDriver state issue when reusing old cache dirs and the default branch was renamed (#10687)
  * Updated semver, jsonlint deps for minor fixes
  * Removed dev-master=>dev-main alias from #10372 as it does not work when reloading from lock file and extracting dev deps (#10651)

### [2.3.2] 2022-03-30

  * Fixed type error when running `exec` command (#10672)
  * Fixed endless loop in plugin activation prompt when input is not fully interactive yet appears to be (#10648)
  * Fixed type error in ComposerRepository (#10675)
  * Fixed issues loading platform packages where the version of a library cannot be established (#10631)

### [2.3.1] 2022-03-30

  * Fixed type error when HOME env var is not set (#10670)

### [2.3.0] 2022-03-30

  * Fixed many strict types errors (#10646, #10642, #10647, #10658, #10656, #10665, #10660, #10663, #10662)

### [2.3.0-RC2] 2022-03-20

  * Fixed invalid return value in ComposerRepository::findPackage (#10622)
  * Fixed many `show` command issues due to a flipped condition (#10623)
  * Fixed `phpversion()` handling when it returns false due to an extension defining no version (#10631)
  * Fixed `remove` command failing when no `allow-plugin` is defined in config (#10629)
  * Performance improvement in Composer bootstrapping (version guessing) when on a feature branch (#10632)

### [2.3.0-RC1] 2022-03-16

  * BC Break: the minimum PHP version is now 7.2.5+, use the [Composer 2.2 LTS](https://github.com/composer/composer/issues/10340) if you are stuck with an older PHP (#10343)
  * BC Break: added native parameter & return types to many internal APIs, we explicitly left the most extended/implemented symbols untouched but if this causes problems nonetheless please report it ASAP (#10547, #10561)
  * BC Break: added visibility to all constants, a few internal ones have been made private/protected, if this causes problems please report it ASAP (#10550)
  * BC Break: the minimum supported Symfony components version is now 5.4, this only affects you if you are requiring composer/composer directly however, which is generally frowned upon
  * Bumped `composer-plugin-api` to `2.3.0`
  * Bumped bundled Symfony components from 2.8 to 5.4 🥳
  * Added `declare(strict_types=1)` to all the classes, which for sure could cause regressions in edge cases, please report with stack traces (#10567)
  * Added `--patch-only` to the `outdated` command to only show updates to patch versions and ignore new major/minor versions (#10589)
  * Added clickable links to various commands for terminals which support it (#10430)
  * Added ProcessExecutor ability to receive commands as arrays by (internals/plugin change only) (#10435)
  * Added abandoned flag to `show`/`outdated` commands JSON-formatted output (#10485)
  * Added config.reference option to `path` repositories to configure the way the reference is generated, and possibly reduce composer.lock conflicts (#10488)
  * Added automatic removal of allow-plugins rules when removing a plugin via the `remove` command (#10615)
  * Added COMPOSER_IGNORE_PLATFOR_REQ & COMPOSER_IGNORE_PLATFOR_REQS env vars to configure the equivalent flags (#10616)
  * Added support for Symfony 6.0 components
  * Added support for psr/log 3.x (#10454)
  * Fixed symlink creation in linux VM guest filesystems to be recognized by Windows (#10592)
  * Performance improvement in pool optimization step (#10585)
=======
### [2.2.12] 2022-04-13

  * Security: Fixed command injection vulnerability in HgDriver/GitDriver (GHSA-x7cr-6qr6-2hh6 / CVE-2022-24828)
  * Fixed curl downloader not retrying when a DNS resolution failure occurs (#10716)
  * Fixed composer.lock file still being used/read when the `lock` config option is disabled (#10726)
  * Fixed `validate` command checking the lock file even if the `lock` option is disabled (#10723)
>>>>>>> 2ba8758b

### [2.2.11] 2022-04-01

  * Added missing config.bitbucket-oauth in composer-schema.json
  * Added --2.2 flag to `self-update` to pin the Composer version to the 2.2 LTS range (#10682)
  * Updated semver, jsonlint deps for minor fixes
  * Fixed generation of autoload crashing if a package has a broken path (#10688)
  * Removed dev-master=>dev-main alias from #10372 as it does not work when reloading from lock file and extracting dev deps (#10651)

### [2.2.10] 2022-03-29

  * Fixed Bitbucket authorization detection due to API changes (#10657)
  * Fixed validate command warning about dist/source keys if defined (#10655)
  * Fixed deletion/handling of corrupted 0-bytes zip archives (#10666)

### [2.2.9] 2022-03-15

  * Fixed regression with plugins that modify install path of packages, [see docs](https://getcomposer.org/doc/articles/plugins.md#plugin-modifies-install-path) if you are authoring such a plugin (#10621)

### [2.2.8] 2022-03-15

  * Fixed `files` autoloading sort order to be fully deterministic (#10617)
  * Fixed pool optimization pass edge cases (#10579)
  * Fixed `require` command failing when `self.version` is used as constraint (#10593)
  * Fixed --no-ansi / undecorated output still showing color in repo warnings (#10601)
  * Performance improvement in pool optimization step (composer/semver#131)

### [2.2.7] 2022-02-25

  * Allow installation together with composer/xdebug-handler ^3 (#10528)
  * Fixed support for packages with no licenses in `licenses` command output (#10537)
  * Fixed handling of `allow-plugins: false` which kept warning (#10530)
  * Fixed enum parsing in classmap generation when the enum keyword is not lowercased (#10521)
  * Fixed author parsing in `init` command requiring an email whereas the schema allows a name only (#10538)
  * Fixed issues in `require` command when requiring packages which do not exist (but are provided by something else you require) (#10541)
  * Performance improvement in pool optimization step (#10546)

### [2.2.6] 2022-02-04

  * BC Break: due to an oversight, the `COMPOSER_BIN_DIR` env var for binaries added in Composer 2.2.2 had to be renamed to `COMPOSER_RUNTIME_BIN_DIR` (#10512)
  * Fixed enum parsing in classmap generation with syntax like `enum foo:string` without space after `:` (#10498)
  * Fixed package search not urlencoding the input (#10500)
  * Fixed `reinstall` command not firing `pre-install-cmd`/`post-install-cmd` events (#10514)
  * Fixed edge case in path repositories where a symlink: true option would be ignored on old Windows and old PHP combos (#10482)
  * Fixed test suite compatibility with latest symfony/console releases (#10499)
  * Fixed some error reporting edge cases (#10484, #10451, #10493)

### [2.2.5] 2022-01-21

  * Disabled `composer/package-versions-deprecated` by default as it can function using `Composer\InstalledVersions` at runtime (#10458)
  * Fixed artifact repositories crashing if a phar file was present in the directory (#10406)
  * Fixed binary proxy issue on PHP <8 when fseek is used on the proxied binary path (#10468)
  * Fixed handling of non-string versions in package repositories metadata (#10470)

### [2.2.4] 2022-01-08

  * Fixed handling of process timeout when running async processes during installation
  * Fixed GitLab API handling when projects have a repository disabled (#10440)
  * Fixed reading of environment variables (e.g. APPDATA) containing unicode characters to workaround a PHP bug on Windows (#10434)
  * Fixed partial update issues with path repos missing if a path repo is required by a path repo (#10431)
  * Fixed support for sourcing binaries via the new bin proxies ([#10389](https://github.com/composer/composer/issues/10389#issuecomment-1007372740))
  * Fixed messaging when GitHub tokens need SSO authorization (#10432)

### [2.2.3] 2021-12-31

  * Fixed issue with PHPUnit and process isolation now including PHPUnit <6.5 (#10387)
  * Fixed interoperability issue with laminas/laminas-zendframework-bridge and Composer 2.2 (#10401)
  * Fixed binary proxies for shell scripts to work correctly when they are symlinked (jakzal/phpqa#336)
  * Fixed overly greedy pool optimization in cases where a locked package is not required by anything anymore in a partial update (#10405)

### [2.2.2] 2021-12-29

  * Added [`COMPOSER_BIN_DIR` env var and `_composer_bin_dir` global](https://getcomposer.org/doc/articles/vendor-binaries.md#finding-the-composer-bin-dir-from-a-binary) containing the path to the bin-dir for binaries. Packages relying on finding the bin dir with `$BASH_SOURCES[0]` will need to update their binaries (#10402)
  * Fixed issue when new binary proxies are combined with PHPUnit and process isolation (#10387)
  * Fixed deprecation warnings when using Symfony 5.4+ and requiring composer/composer itself (#10404)
  * Fixed UX of plugin warnings (#10381)

### [2.2.1] 2021-12-22

  * Fixed plugin autoloading including files autoload rules from the root package (#10382)
  * Fixed issue parsing php files with unterminated comments found inside backticks (#10385)

### [2.2.0] 2021-12-22

  * Added support for using `dev-main` as the default path repo package version if no VCS info is available (#10372)
  * Added --no-scripts as a globally supported flag to all Composer commands to disable scripts execution (#10371)
  * Fixed self-update failing in some edge cases due to loading plugins (#10371)
  * Fixed display of conflicts showing the wrong package name in some conditions (#10355)

### [2.2.0-RC1] 2021-12-08

  * Bumped `composer-runtime-api` and `composer-plugin-api` to `2.2.0`
  * UX Change: Added [`allow-plugins`](https://getcomposer.org/doc/06-config.md#allow-plugins) config value to enhance security against runtime execution, this will prompt you the first time you use a plugin and may hang pipelines if they aren't using --no-interaction (-n) as they should (#10314)
  * Added an optimization pass to reduce the amount of redundant inspected during resolution, drastically improving memory and CPU usage (#9261, #9620)
  * Added a [global $_composer_autoload_path variable](https://getcomposer.org/doc/articles/vendor-binaries.md#finding-the-composer-autoloader-from-a-binary) containing the path to autoload.php for binaries (#10137)
  * Added wildcard support to --ignore-platform-req (e.g. `ext-*`) (#10083)
  * Added support for ignoring the upper bound of platform requirements using "name+" notation e.g. using `--ignore-platform-req=php+` would allow installing a package requiring `php: 8.0.*` on PHP 8.1, but not on PHP 7.4. Useful for CI builds of upcoming PHP versions (#10318)
  * Added support for setting platform packages to false in config.platform to disable/hide them (#10308)
  * Added [`use-parent-dir`](https://getcomposer.org/doc/06-config.md#use-parent-dir) option to configure the prompt for using composer.json in upper directory when none is present in current dir (#10307)
  * Added [`composer` platform package](https://getcomposer.org/doc/articles/composer-platform-dependencies.md) which is always the exact version of Composer running unlike `composer-*-api` packages (#10313)
  * Added a --source flag to `config` command to show where config values are loaded from (#10129)
  * Added support for `files` autoloaders in the runtime scripts/plugins contexts (#10065)
  * Added retry behavior on certain http status and curl error codes (#10162)
  * Added abandoned flag display in search command output
  * Added support for --ignore-platform-reqs in `outdated` command (#10293)
  * Added --only-vendor (-O) flag to `search` command to search (and return) vendor names (#10336)
  * Added COMPOSER_NO_DEV environment variable to set the --no-dev flag (#10262)
  * Fixed `archive` command to behave more like git archive, gitignore/hgignore are not taken into account anymore, and gitattributes support was improved (#10309)
  * Fixed unlocking of replacers when a replaced package is unlocked (#10280)
  * Fixed auto-unlocked path repo packages also unlocking their transitive deps when -w/-W is used (#10157)
  * Fixed handling of recursive package links (e.g. requiring or replacing oneself)
  * Fixed env var reads to check $_SERVER and $_ENV before getenv for broader ecosystem compatibility (#10218)
  * Fixed `archive` command to produce archives with files sorted by name (#10274)
  * Fixed VcsRepository issues where server failure could cause missing tags/branches (#10319)
  * Fixed some error reporting issues (#10283, #10339)

### [2.1.14] 2021-11-30

  * Fixed invalid release build

### [2.1.13] 2021-11-30

  * Removed `symfony/console ^6` support as we cannot be compatible until Composer 2.3.0 is released. If you have issues with Composer required as a dependency + Symfony make sure you stay on Symfony 5.4 for now. (#10321)

### [2.1.12] 2021-11-09

  * Fixed issues in proxied binary files relying on __FILE__ / __DIR__ on php <8 (#10261)
  * Fixed 9999999-dev being shown in some cases by the `show` command (#10260)
  * Fixed GitHub Actions output escaping regression on PHP 8.1 (#10250)

### [2.1.11] 2021-11-02

  * Fixed issues in proxied binary files when using declare() on php <8 (#10249)
  * Fixed GitHub Actions output escaping issues (#10243)

### [2.1.10] 2021-10-29

  * Added type annotations to all classes, which may have an effect on CI/static analysis for people using Composer as a dependency (#10159)
  * Fixed CurlDownloader requesting gzip encoding even when no gzip support is present (#10153)
  * Fixed regression in 2.1.6 where the help command was not working for plugin commands (#10147)
  * Fixed warning showing when an invalid cache dir is configured but unused (#10125)
  * Fixed `require` command reverting changes even though dependency resolution succeeded when something fails in scripts for example (#10118)
  * Fixed `require` not finding the right package version when some newly required extension is missing from the system (#10167)
  * Fixed proxied binary file issues, now using output buffering (e1dbd65aff)
  * Fixed and improved error reporting in several edge cases (#9804, #10136, #10163, #10224, #10209)
  * Fixed some more Windows CLI parameter escaping edge cases

### [2.1.9] 2021-10-05

  * Security: Fixed command injection vulnerability on Windows (GHSA-frqg-7g38-6gcf / CVE-2021-41116)
  * Fixed classmap parsing with a new class parser which does not rely on regexes anymore (#10107)
  * Fixed inline git credentials showing up in output in some conditions (#10115)
  * Fixed support for running updates while offline as long as the cache contains enough information (#10116)
  * Fixed `show --all foo/bar` which as of 2.0.0 was not showing all versions anymore but only the installed one (#10095)
  * Fixed VCS repos ignoring some versions silently when the API rate limit is reached (#10132)
  * Fixed CA bundle to remove the expired Let's Encrypt root CA

### [2.1.8] 2021-09-15

  * Fixed regression in 2.1.7 when parsing classmaps in files containing invalid Unicode (#10102)

### [2.1.7] 2021-09-14

  * Added many type annotations internally, which may have an effect on CI/static analysis for people using Composer as a dependency. This work will continue in following releases
  * Fixed regression in 2.1.6 when parsing classmaps with empty heredocs (#10067)
  * Fixed regression in 2.1.6 where list command was not showing plugin commands (#10075)
  * Fixed issue handling package updates where the package type changed (#10076)
  * Fixed docker being detected as WSL when run inside WSL (#10094)

### [2.1.6] 2021-08-19

  * Updated internal PHAR signatures to be SHA512 instead of SHA1
  * Fixed uncaught exception handler regression (#10022)
  * Fixed more PHP 8.1 deprecation warnings (#10036, #10038, #10061)
  * Fixed corrupted zips in the cache from blocking installs until a cache clear, the bad archives are now deleted automatically on first failure (#10028)
  * Fixed URL sanitizer handling of new github tokens (#10048)
  * Fixed issue finding classes with very long heredocs in classmap autoload (#10050)
  * Fixed proc_open being required for simple installs from zip, as well as diagnose (#9253)
  * Fixed path repository bug causing symlinks to be left behind after a package is uninstalled (#10023)
  * Fixed issue in 7-zip support on windows with certain archives (#10058)
  * Fixed bootstrapping process to avoid loading the composer.json and plugins until necessary, speeding things up slightly (#10064)
  * Fixed lib-openssl detection on FreeBSD (#10046)
  * Fixed support for `ircs://` protocol for support.irc composer.json entries

### [2.1.5] 2021-07-23

  * Fixed `create-project` creating a `php:` directory in the directory it was executed in (#10020, #10021)
  * Fixed curl downloader to respect default_socket_timeout if it is bigger than our default 300s (#10018)

### [2.1.4] 2021-07-22

  * Fixed PHP 8.1 deprecation warnings (#10008)
  * Fixed support for working within UNC/WSL paths on Windows (#9993)
  * Fixed 7-zip support to also be looked up on Linux/macOS as 7z or 7zz (#9951)
  * Fixed repositories' `only`/`exclude` properties to avoid matching names as sub-strings of full package names (#10001)
  * Fixed open_basedir regression from #9855
  * Fixed schema errors being reported incorrectly in some conditions (#9986)
  * Fixed `archive` command not working with async archive extraction
  * Fixed `init` command being able to generate an invalid composer.json (#9986)

### [2.1.3] 2021-06-09

  * Add "symlink" option for "bin-compat" config to force symlinking even on WSL/Windows (#9959)
  * Fixed source binaries not being made executable when symlinks cannot be used (#9961)
  * Fixed more deletion edge cases (#9955, #9956)
  * Fixed `dump-autoload` command not dispatching scripts anymore, regressed in 2.1.2 (#9954)

### [2.1.2] 2021-06-07

  * Added `--dev` to `dump-autoload` command to allow force-dumping dev autoload rules even if dev requirements are not present (#9946)
  * Fixed `--no-scripts` disabling events for plugins too instead of only disabling script handlers, using `--no-plugins` is the way to disable plugins (#9942)
  * Fixed handling of deletions during package installs on some filesystems (#9945, #9947)
  * Fixed undefined array access when using "@php <absolute path>" in a script handler (#9943)
  * Fixed usage of InstalledVersions when loaded from composer/composer installed as a dependency and runtime Composer is v1 (#9937)

### [2.1.1] 2021-06-04

  * Fixed regression in autoload generation when --no-scripts is used (#9935)
  * Fixed `outdated` color legend to have the right color in the right place (#9939)
  * Fixed PCRE bug causing a previously valid pattern to fail to match (#9941)
  * Fixed JsonFile::validateSchema regression when used as a library to validate custom schema files (#9938)

### [2.1.0] 2021-06-03

  * Fixed PHP 8.1 deprecation warning (#9932)
  * Fixed env var handling when variables_order includes E and symfony/console 3.3.15+ is in use (#9930)

### [2.1.0-RC1] 2021-06-02

  * Bumped `composer-runtime-api` and `composer-plugin-api` to `2.1.0`
  * UX Change: The default install method for packages is now always dist/zip, even for dev packages, added `--prefer-install=auto` if you want the old behavior (#9603)
  * UX Change: Packages from `path` repositories which are symlinked in the vendor dir will always be updated in partial updates to avoid mistakes when the original composer.json changes but the symlinked package is not explicitly updated (#9765)
  * Added `reinstall` command that takes one or more package names, including wildcard (`*`) support, and removes then reinstalls them in the exact same version they had (#9915)
  * Added support for parallel package installs on Windows via [7-Zip](https://www.7-zip.org/) if it is installed (#9875)
  * Added detection of invalid composer.lock files that do not fullfil the composer.json requirements to `validate` command (#9899)
  * Added `InstalledVersions::getInstalledPackagesByType(string $type)` to retrieve installed plugins for example, [read more](https://getcomposer.org/doc/07-runtime.md#knowing-which-packages-of-a-given-type-are-installed) (#9699)
  * Added `InstalledVersions::getInstalledPath(string $packageName)` to retrieve the install path of a given package, [read more](https://getcomposer.org/doc/07-runtime.md#knowing-the-path-in-which-a-package-is-installed) (#9699)
  * Added flag to `InstalledVersions::isInstalled()` to allow excluding dev requirements from that check (#9682)
  * Added support for PHP 8.1 enums in autoloader / classmap generation (#9670)
  * Added support for using `@php binary-name foo` in scripts to refer to a binary without using its full path, but forcing to use the same PHP version as Composer used (#9726)
  * Added `--format=json` support to the `fund` command (#9678)
  * Added `--format=json` support to the `search` command (#9747)
  * Added `COMPOSER_DEV_MODE` env var definition within the run-script command for compatibility (#9793)
  * Added async uninstall of packages (#9618)
  * Added color legend to `outdated` and `show --latest` commands (#9716)
  * Added `secure-svn-domains` config option to mark secure svn:// hostnames and suppress warnings without disabling secure-http (#9872)
  * Added `gitlab-protocol` config option to allow forcing `git` or `http` URLs for all gitlab repos loaded inline, instead of the default of git for private and http for public (#9401)
  * Added generation of autoload rules in `init` command (#9829)
  * Added source/dist validation in `validate` command
  * Added automatic detection of WSL when generating binaries and use `bin-compat:full` implicitly (#9855)
  * Added automatic detection of the --no-dev state for `dump-autoload` based on the last install run (#9714)
  * Added warning/prompt to `require` command if requiring a package that already exists in require-dev or vice versa (#9542)
  * Added information about package conflicts in the `why`/`why-not` commands (#9693)
  * Removed version argument from `why` command as it was not needed (#9729)
  * Fixed `why-not` command to always require a specific version as it is useless without (#9729)
  * Fixed cache dir on macOS to follow OS guidelines, it is now in ~/Library/Caches/composer (#9898)
  * Fixed composer.json JSON schema to avoid having name/description required by default (#9912)
  * Fixed support for running inside WSL paths from a Windows PHP/Composer (#9861)
  * Fixed InstalledVersions to include the original doc blocks when installed from a Composer phar file
  * Fixed `require` command to use `*` as constraint for extensions bundled with PHP instead of duplicating the PHP constraint (#9483)
  * Fixed `search` output to be aligned and avoid wrapped long lines to be more readable (#9455)
  * Error output improvements for many cases (#9876, #9837, #9928, and some smaller improvements)

### [2.0.14] 2021-05-21

  * Updated composer/xdebug-handler to 2.0 which adds supports for Xdebug 3
  * Fixed handling of inline-update-constraints with references or stability flags (#9847)
  * Fixed async processes erroring in an unclear way when they failed to start (#9808)
  * Fixed support for the upcoming Symfony 6.0 release when Composer is installed as a library (#9896)
  * Fixed progress output missing newlines on PowerShell, and disable progress output by default when CI env var is present (#9621)
  * Fixed support for Vagrant/VirtualBox filesystem slowness when installing binaries from packages (#9627)
  * Fixed type annotations for the InstalledVersions class
  * Deprecated InstalledVersions::getRawData in favor of InstalledVersions::getAllRawData (#9816)

### [2.0.13] 2021-04-27

  * Security: Fixed command injection vulnerability in HgDriver/HgDownloader and hardened other VCS drivers and downloaders (GHSA-h5h8-pc6h-jvvx / CVE-2021-29472)
  * Fixed install step at the end of the init command to take new dependencies into account correctly
  * Fixed `update --lock` listing updates which were not really happening (#9812)
  * Fixed support for --no-dev combined with --locked in outdated and show commands (#9788)

### [2.0.12] 2021-04-01

  * Fixed support for new GitHub OAuth token format (#9757)
  * Fixed support for Vagrant/VirtualBox filesystem slowness by adding short sleeps in some places (#9627)
  * Fixed unclear error reporting when a package is in the lock file but not in the remote repositories (#9750)
  * Fixed processes silently ignoring the CWD when it does not exist
  * Fixed new Windows bin handling to avoid proxying phar files (#9742)
  * Fixed issue extracting archives into paths that already exist, fixing problems with some custom installers (composer/installers#479)
  * Fixed support for branch names starting with master/trunk/default (#9739)
  * Fixed self-update to preserve phar file permissions on Windows (#9733)
  * Fixed detection of hg version when localized (#9753)
  * Fixed git execution failures to also include the stdout output (#9720)

### [2.0.11] 2021-02-24

  * Reverted "Fixed runtime autoloader registration (for plugins and script handlers) to prefer the project dependencies over the bundled Composer ones" as it caused more problems than expected

### [2.0.10] 2021-02-23

  * Added COMPOSER_MAX_PARALLEL_HTTP to let people set a lower amount of parallel requests if needed
  * Fixed autoloader registration when plugins are loaded, which may impact plugins relying on this bug (if you use `symfony/flex` make sure you upgrade it to 1.12.2+ to fix `dump-env` issues)
  * Fixed `exec` command suppressing output in some circumstances
  * Fixed Windows/cmd.exe support for script handlers defined as `path/to/foo`, which are now rewritten internally to `path\to\foo` when needed
  * Fixed bin handling on Windows for PHP scripts, to more closely match symlinks and allow `@php vendor/bin/foo` to work cross-platform
  * Fixed Git for Windows/Git Bash not being detected correctly as an interactive shell (regression since 2.0.7)
  * Fixed regression handling some private Bitbucket repository clones
  * Fixed Ctrl-C/SIGINT handling during downloads to correctly abort as soon as possible
  * Fixed runtime autoloader registration (for plugins and script handlers) to prefer the project dependencies over the bundled Composer ones
  * Fixed numeric default branches being aliased as 9999999-dev internally. This alias now only applies to default branches being non-numeric (e.g. `dev-main`)
  * Fixed support for older lib-sodium versions
  * Fixed various minor issues

### [2.0.9] 2021-01-27

  * Added warning if the curl extension is not enabled as it significantly degrades performance
  * Fixed InstalledVersions to report all packages when several vendor dirs are present in the same runtime
  * Fixed download speed when downloading large files
  * Fixed `archive` and path repo copies mishandling some .gitignore paths
  * Fixed root package classes not being available to the plugins/scripts during the initial install
  * Fixed cache writes to be atomic and better support multiple Composer processes running in parallel
  * Fixed preg jit issues when `config` or `require` modifies large composer.json files
  * Fixed compatibility with envs having open_basedir restrictions
  * Fixed exclude-from-classmap causing regex issues when having too many paths
  * Fixed compatibility issue with Symfony 4/5
  * Several small performance and debug output improvements

### [2.0.8] 2020-12-03

  * Fixed packages with aliases not matching conflicts which match the alias
  * Fixed invalid reports of uncommitted changes when using non-default remotes in vendor dir
  * Fixed curl error handling edge cases
  * Fixed cached git repositories becoming stale by having a `git gc` applied to them periodically
  * Fixed issue initializing plugins when using dev packages
  * Fixed update --lock / mirrors failing to update in some edge cases
  * Fixed partial update with --with-dependencies failing in some edge cases with some nonsensical error

### [2.0.7] 2020-11-13

  * Fixed detection of TTY mode, made input non-interactive automatically if STDIN is not a TTY
  * Fixed root aliases not being present in lock file if not required by anything else
  * Fixed `remove` command requiring a lock file to be present
  * Fixed `Composer\InstalledVersions` to always contain up to date data during installation
  * Fixed `status` command breaking on slow networks
  * Fixed order of POST_PACKAGE_* events to occur together once all installations of a package batch are done

### [2.0.6] 2020-11-07

  * Fixed regression in 2.0.5 dealing with custom installers which do not pass absolute paths

### [2.0.5] 2020-11-06

  * Disabled platform-check verification of extensions by default (now defaulting `php-only`), set platform-check to `true` if you want a complete check
  * Improved platform-check handling of issue reporting
  * Fixed platform-check to only check non-dev requires even if require-dev dependencies are installed
  * Fixed issues dealing with custom installers which return trailing slashes in getInstallPath (ideally avoid doing this as there might be other issues left)
  * Fixed issues when curl functions are disabled
  * Fixed gitlab-domains/github-domains to make sure if they are overridden the default value remains present
  * Fixed issues removing/upgrading packages from path repositories on Windows
  * Fixed regression in 2.0.4 when handling of git@bitbucket.org URLs in vcs repositories
  * Fixed issue running create-project in current directory on Windows

### [2.0.4] 2020-10-30

  * Fixed `check-platform-req` command not being clear on what packages are checked, and added a --lock flag to explicitly check the locked packages
  * Fixed `config` & `create-project` adding of repositories to make sure they are prepended as order is much more important in Composer 2, also added a --append flag to `config` to restore the old behavior in the unlikely case this is needed
  * Fixed curl downloader failing on old PHP releases or when using self-signed SSL certificates
  * Fixed Bitbucket API authentication issue

### [2.0.3] 2020-10-28

  * Fixed bug in `outdated` command where dev packages with branch-aliases where always shown as being outdated
  * Fixed issue in lock file interoperability with composer 1.x when using `dev-master as xxx` aliases
  * Fixed new `--locked` option being missing from `outdated` command, for checking outdated packages directly from the lock file
  * Fixed a few debug/error reporting strings

### [2.0.2] 2020-10-25

  * Fixed regression handling `composer show -s` in projects where no version can be guessed from VCS
  * Fixed regression handling partial updates/`require` when a lock file was missing
  * Fixed interop issue with plugins that need to update dist URLs of packages, [see docs](https://getcomposer.org/doc/articles/plugins.md#plugin-modifies-downloads) if you need this

### [2.0.1] 2020-10-24

  * Fixed crash on PHP 8

### [2.0.0] 2020-10-24

  * Fixed proxy handling issues when combined with our new curl-based downloader
  * Fixed solver bug resulting in endless loops in some cases
  * Fixed solver output being extremely long due to learnt rules
  * Fixed solver bug with multi literals
  * Fixed a couple minor regressions

### [2.0.0-RC2] 2020-10-14

  * Breaking: Removed `OperationInterface::getReason` as the data was not accurate
  * Added automatic removal of packages which are not required anymore whenever an update is done, this will purge packages previously left over by partial updates and `require`/`remove`
  * Added shorthand aliases `-w` for `--with-dependencies` and `-W` for `--with-all-dependencies` on `update`/`require`/`remove` commands
  * Added `COMPOSER_DEBUG_EVENTS=1` env var support for plugin authors to figure out which events are triggered when
  * Added `setCustomCacheKey` to `PreFileDownloadEvent` and fixed a cache bug for integrations changing the processed url of package archives
  * Added `Composer\Util\SyncHelper` for plugin authors to deal with async Promises more easily
  * Added `$composer->getLoop()->getHttpDownloader()` to get access to the main HttpDownloader instance in plugins
  * Added a non-zero exit code (2) and warning to `remove` command when a package to be removed could not be removed
  * Added `--apcu-autoloader-prefix` (or `--apcu-prefix` for `dump-autoload` command) flag to let people use apcu autoloading in a deterministic output way if that is needed
  * Fixed version guesser to look at remote branches as well as local ones
  * Lots of minor bug fixes and improvements

### [2.0.0-RC1] 2020-09-10

  * Added more advanced filtering to avoid loading all versions of all referenced packages when resolving dependencies, which should reduce memory usage further in some cases
  * Added support for many new `lib-*` packages in the platform repository and improved version detection for some `ext-*` and `lib-*` packages
  * Added an `--ask` flag to `create-project` command to make Composer prompt for the install dir name, [useful for project install instructions](https://github.com/composer/composer/pull/9181)
  * Added support for tar in artifact repositories
  * Added a `cache-read-only` config option to make the cache usable in read only mode for containers and such
  * Added better error reporting for a few more specific cases
  * Added a new optional `available-package-patterns` attribute for v2-format Composer repositories, see [UPGRADE](UPGRADE-2.0.md) for details
  * Fixed more PHP 8 compatibility issues
  * Lots of minor bug fixes for regressions

### [2.0.0-alpha3] 2020-08-03

  * Breaking: Zip archives loaded by artifact repositories must now have a composer.json on top level, or a max of one folder on top level of the archive
  * Added --no-dev support to `show` and `outdated` commands to skip dev requirements
  * Added support for multiple --repository flags being passed into the `create-project` command, only useful in combination with `--add-repository` to persist them to composer.json
  * Added a new optional `list` API endpoint for v2-format Composer repositories, see [UPGRADE](UPGRADE-2.0.md) for details
  * Fixed `show -a` command not listing anything
  * Fixed solver bug where it ended in a "Reached invalid decision id 0"
  * Fixed updates of git-installed packages on windows
  * Lots of minor bug fixes

### [2.0.0-alpha2] 2020-06-24

  * Added parallel installation of packages (requires OSX/Linux/WSL, and that `unzip` is present in PATH)
  * Added optimization of constraints by compiling them to PHP code, which should reduce CPU time of updates
  * Added handling of Ctrl-C on Windows for PHP 7.4+
  * Added better support for default branch names other than `master`
  * Added --format=summary flag to `license` command
  * Fixed issue in platform check when requiring ext-zend-opcache
  * Fixed inline aliases issues
  * Fixed git integration issue when signatures are set to be shown by default

### [2.0.0-alpha1] 2020-06-03

  * Breaking: This is a major release and while we tried to keep things compatible for most users, you might want to have a look at the [UPGRADE](UPGRADE-2.0.md) guides
  * Many CPU and memory performance improvements
  * The update command is now much more deterministic as it does not take the already installed packages into account
  * Package installation now performs all network operations first before doing any changes on disk, to reduce the chances of ending up with a partially updated vendor dir
  * Partial updates and require/remove are now much faster as they only load the metadata required for the updated packages
  * Added a [platform-check step](doc/07-runtime.md#platform-check) when vendor/autoload.php gets initialized which checks the current PHP version/extensions match what is expected and fails hard otherwise. Can be disabled with the platform-check config option
  * Added a [`Composer\InstalledVersions`](doc/07-runtime.md#installed-versions) class which is autoloaded in every project and lets you check which packages/versions are present at runtime
  * Added a `composer-runtime-api` virtual package which you can require (as e.g. `^2.0`) to ensure things like the InstalledVersions class above are present. It will effectively force people to use Composer 2.x to install your project
  * Added support for parallel downloads of package metadata and zip files, this requires that the curl extension is present and we thus strongly recommend enabling curl
  * Added much clearer dependency resolution error reporting for common error cases
  * Added support for updating to a specific version with partial updates, as well as a [--with flag](doc/03-cli.md#update--u) to pass in temporary constraint overrides
  * Added support for TTY mode on Linux/OSX/WSL so that script handlers now run in interactive mode
  * Added `only`, `exclude` and `canonical` options to all repositories, see [repository priorities](https://getcomposer.org/repoprio) for details
  * Added support for lib-zip platform package
  * Added `pre-operations-exec` event to be fired before the packages get installed/upgraded/removed
  * Added `pre-pool-create` event to be fired before the package pool for the dependency solver is created, which lets you modify the list of packages going in
  * Added `post-file-download` event to be fired after package dist files are downloaded, which lets you do additional checks on the files
  * Added --locked flag to `show` command to see the packages from the composer.lock file
  * Added --unused flag to `remove` command to make sure any packages which are not needed anymore get removed
  * Added --dry-run flag to `require` and `remove` commands
  * Added --no-install flag to `update`, `require` and `remove` commands to disable the install step and only do the update step (composer.lock file update)
  * Added --with-dependencies and --with-all-dependencies flag aliases to `require` and `remove` commands for consistency with `update`
  * Added more info to `vendor/composer/installed.json`, a dev key stores whether dev requirements were installed, and every package now has an install-path key with its install location
  * Added COMPOSER_DISABLE_NETWORK which if set makes Composer do its best to run offline. This can be useful when you have poor connectivity or to do benchmarking without network jitter
  * Added --json and --merge flags to `config` command to allow editing complex `extra.*` values by using json as input
  * Added confirmation prompt when running Composer as superuser in interactive mode
  * Added --no-check-version to `validate` command to remove the warning in case the version is defined
  * Added --ignore-platform-req (without s) to all commands supporting --ignore-platform-reqs, which accepts a package name so you can ignore only specific platform requirements
  * Added support for wildcards (`*`) in classmap autoloader paths
  * Added support for configuring GitLab deploy tokens in addition to private tokens, see [gitlab-token](doc/06-config.md#gitlab-token)
  * Added support for package version guessing for require and init command to take all platform packages into account, not just php version
  * Fixed package ordering when autoloading and especially when loading plugins, to make sure dependencies are loaded before their dependents
  * Fixed suggest output being very spammy, it now is only one line long and shows more rarely
  * Fixed conflict rules like e.g. >=5 from matching dev-master, as it is not normalized to 9999999-dev internally anymore

### [1.10.23] 2021-10-05

  * Security: Fixed command injection vulnerability on Windows (GHSA-frqg-7g38-6gcf / CVE-2021-41116)

### [1.10.22] 2021-04-27

  * Security: Fixed command injection vulnerability in HgDriver/HgDownloader and hardened other VCS drivers and downloaders (GHSA-h5h8-pc6h-jvvx / CVE-2021-29472)

### [1.10.21] 2021-04-01

  * Fixed support for new GitHub OAuth token format
  * Fixed processes silently ignoring the CWD when it does not exist

### [1.10.20] 2021-01-27

  * Fixed exclude-from-classmap causing regex issues when having too many paths
  * Fixed compatibility issue with Symfony 4/5

### [1.10.19] 2020-12-04

  * Fixed regression on PHP 8.0

### [1.10.18] 2020-12-03

  * Allow installation on PHP 8.0

### [1.10.17] 2020-10-30

  * Fixed Bitbucket API authentication issue
  * Fixed parsing of Composer 2 lock files breaking in some rare conditions

### [1.10.16] 2020-10-24

  * Added warning to `validate` command for cases where packages provide/replace a package that they also require
  * Fixed JSON schema validation issue with PHPStorm
  * Fixed symlink handling in `archive` command

### [1.10.15] 2020-10-13

  * Fixed path repo version guessing issue

### [1.10.14] 2020-10-13

  * Fixed version guesser to look at remote branches as well as local ones
  * Fixed path repositories version guessing to handle edge cases where version is different from the VCS-guessed version
  * Fixed COMPOSER env var causing issues when combined with the `global ` command
  * Fixed a few issues dealing with PHP without openssl extension (not recommended at all but sometimes needed for testing)

### [1.10.13] 2020-09-09

  * Fixed regressions with old version validation
  * Fixed invalid root aliases not being reported

### [1.10.12] 2020-09-08

  * Fixed regressions with old version validation

### [1.10.11] 2020-09-08

  * Fixed more PHP 8 compatibility issues
  * Fixed regression in handling of CTRL-C when xdebug is loaded
  * Fixed `status` handling of broken symlinks

### [1.10.10] 2020-08-03

  * Fixed `create-project` not triggering events while installing the root package
  * Fixed PHP 8 compatibility issue
  * Fixed `self-update` to avoid automatically upgrading to the next major version once it becomes stable

### [1.10.9] 2020-07-16

  * Fixed Bitbucket redirect loop when credentials are outdated
  * Fixed GitLab auth prompt wording
  * Fixed `self-update` handling of files requiring admin permissions to write to on Windows (it now does a UAC prompt)
  * Fixed parsing issues in funding.yml files

### [1.10.8] 2020-06-24

  * Fixed compatibility issue with git being configured to show signatures by default
  * Fixed discarding of local changes when updating packages to include untracked files
  * Several minor fixes

### [1.10.7] 2020-06-03

  * Fixed PHP 8 deprecations
  * Fixed detection of pcntl_signal being in disabled_functions when pcntl_async_signal is allowed

### [1.10.6] 2020-05-06

  * Fixed version guessing to take composer-runtime-api and composer-plugin-api requirements into account to avoid selecting packages which require Composer 2
  * Fixed package name validation to allow several dashes following each other
  * Fixed post-status-cmd script not firing when there were no changes to be displayed
  * Fixed composer-runtime-api support on Composer 1.x, the package is now present as 1.0.0
  * Fixed support for composer show --name-only --self
  * Fixed detection of GitLab URLs when handling authentication in some cases

### [1.10.5] 2020-04-10

  * Fixed self-update on PHP <5.6, seriously please upgrade people, it's time
  * Fixed 1.10.2 regression with PATH resolution in scripts

### [1.10.4] 2020-04-09

  * Fixed 1.10.2 regression in path symlinking with absolute path repos

### [1.10.3] 2020-04-09

  * Fixed invalid --2 flag warning in `self-update` when no channel is requested

### [1.10.2] 2020-04-09

  * Added --1 flag to `self-update` command which can be added to automated self-update runs to make sure it won't automatically jump to 2.0 once that is released
  * Fixed path repository symlinks being made relative when the repo url is defined as absolute paths
  * Fixed potential issues when using "composer ..." in scripts and composer/composer was also required in the project
  * Fixed 1.10.0 regression when downloading GitHub archives from non-API URLs
  * Fixed handling of malformed info in fund command
  * Fixed Symfony5 compatibility issues in a few commands

### [1.10.1] 2020-03-13

  * Fixed path repository warning on empty path when using wildcards
  * Fixed superfluous warnings when generating optimized autoloaders

### [1.10.0] 2020-03-10

  * Added `bearer` auth config to authenticate using `Authorization: Bearer <token>` headers
  * Added `plugin-api-version` in composer.lock so third-party tools can know which Composer version was used to generate a lock file
  * Fixed composer fund command and funding info parsing to be more useful
  * Fixed issue where --no-dev autoload generation was excluding some packages which should not have been excluded
  * Fixed 1.10-RC regression in create project's handling of absolute paths

### [1.10.0-RC] 2020-02-14

  * Breaking: `composer global exec ...` now executes the process in the current working directory instead of executing it in the global directory.
  * Warning: Added a warning when class names are being loaded by a PSR-4 or PSR-0 rule only due to classmap optimization, but would not otherwise be autoloadable. Composer 2.0 will stop autoloading these classes so make sure you fix your autoload configs.
  * Added new funding key to composer.json to describe ways your package's maintenance can be funded. This reads info from GitHub's FUNDING.yml by default so better configure it there so it shows on GitHub and Composer/Packagist
  * Added `composer fund` command to show funding info of your dependencies
  * Added support for --format=json output for show command when showing a single package
  * Added support for configuring suggestions using config command, e.g. `composer config suggest.foo/bar some text`
  * Added support for configuring fine-grained preferred-install using config command, e.g. `composer config preferred-install.foo/* dist`
  * Added `@putenv` script handler to set environment variables from composer.json for following scripts
  * Added `lock` option that can be set to false, in which case no composer.lock file will be generated
  * Added --add-repository flag to create-project command which will persist the repo given in --repository into the composer.json of the package being installed
  * Added support for IPv6 addresses in NO_PROXY
  * Added package homepage display in the show command
  * Added debug info about HTTP authentications
  * Added Symfony 5 compatibility
  * Added --fixed flag to require command to make it use a fixed constraint instead of a ^x.y constraint when adding the requirement
  * Fixed exclude-from-classmap matching subsets of directories e.g. foo/ was excluding foobar/
  * Fixed archive command to persist file permissions inside the zip files
  * Fixed init/require command to avoid suggesting packages which are already selected in the search results
  * Fixed create-project UX issues
  * Fixed filemtime for `vendor/composer/*` files is now only changing when the files actually change
  * Fixed issues detecting docker environment with an active open_basedir

### [1.9.3] 2020-02-04

  * Fixed GitHub deprecation of access_token query parameter, now using Authorization header

### [1.9.2] 2020-01-14

  * Fixed minor git driver bugs
  * Fixed schema validation for version field to allow `dev-*` versions too
  * Fixed external processes' output being formatted even though it should not
  * Fixed issue with path repositories when trying to install feature branches

### [1.9.1] 2019-11-01

  * Fixed various credential handling issues with gitlab and github
  * Fixed credentials being present in git remotes in Composer cache and vendor directory when not using SSH keys
  * Fixed `composer why` not listing replacers as a reason something is present
  * Fixed various PHP 7.4 compatibility issues
  * Fixed root warnings always present in Docker containers, setting COMPOSER_ALLOW_SUPERUSER is not necessary anymore
  * Fixed GitHub access tokens leaking into debug-verbosity output
  * Fixed several edge case issues detecting GitHub, Bitbucket and GitLab repository types
  * Fixed Composer asking if you want to use a composer.json in a parent directory when ran in non-interactive mode
  * Fixed classmap autoloading issue finding classes located within a few non-PHP context blocks (?>...<?php)

### [1.9.0] 2019-08-02

  * Breaking: artifact repositories with URLs containing port numbers and requiring authentication now require you to configure http-basic auth for the `host:port` pair explicitly
  * Added a `--no-cache` flag available on all commands to run with the cache disabled
  * Added PHP_BINARY as env var pointing to the PHP process when executing Composer scripts as shell scripts
  * Added a `use-github-api` config option which can set the `no-api` flag on all GitHub VCS repositories declared
  * Added a static helper you can preprend to a script to avoid process timeouts, `"Composer\\Config::disableProcessTimeout"`
  * Added Event::getOriginatingEvent to retrieve an event's original event when a script handler forwards to another one
  * Added support for autoloading directly from a phar file
  * Fixed loading order of plugins to always initialize them in order of dependencies
  * Fixed various network-mount related issues
  * Fixed --ignore-platform-reqs not ignoring conflict rules against platform packages

### [1.8.6] 2019-06-11

  * Fixed handling of backslash-escapes handling in composer.json when using the require command
  * Fixed create-project not following classmap-authoritative and apcu-autoloader config values
  * Fixed HHVM version warning showing up in some cases when it was not in use

### [1.8.5] 2019-04-09

  * HHVM 4.0 is no longer compatible with Composer. Please use PHP instead going forward.
  * Added forward compatibility with upcoming 2.0 changes
  * Fixed support for PHP 7.3-style heredoc/nowdoc syntax changes in autoload generation
  * Fixed require command usage when combined with --ignore-platform-reqs
  * Fixed and cleaned up various Windows junctions handling issues

### [1.8.4] 2019-02-11

  * Fixed long standing solver bug leading to odd solving issues in edge cases, see #7946
  * Fixed HHVM support for upcoming releases
  * Fixed unix proxy for binaries to be POSIX compatible instead of breaking some shells
  * Fixed invalid deprecation warning for composer-plugin-api
  * Fixed edge case issues with Windows junctions when working with path repositories

### [1.8.3] 2019-01-30

  * Fixed regression when executing partial updates

### [1.8.2] 2019-01-29

  * Fixed invalid deprecation warning for ext-pdo_mysql and similar
  * Updated to latest xdebug-handler

### [1.8.1] 2019-01-29

  * Deprecated support for non-standard package names (anything with uppercase, or no / in it). Make sure to follow the warnings if you see any to avoid problems in 2.0.
  * Fixed some packages missing from the autoloader config when installing with --no-dev
  * Fixed support for cloning GitLab repos using OAuth tokens instead of SSH keys
  * Fixed metapackage installs/updates missing from output
  * Fixed --with-dependencies / --with-all-dependencies not updating some packages in some edge cases
  * Fixed compatibility with Symfony 4.2 deprecations
  * Fixed temp dir not being cleaned up on download error while archiving packages
  * Updated to latest ca-bundle

### [1.8.0] 2018-12-03

  * Changed `post-package-install` / `post-package-update` event to be fired *after* the lock file has been updated as opposed to before
  * Added support for removing packages using a wildcard with the `remove` command, e.g. `composer remove foo/*`
  * Added `chat` to the list of `support` channels you can list in composer.json
  * Added signal handling on require command to restore the composer.json in case of abort
  * Added `--ignore` to `outdated` command to pass one or more packages that you do not want to be listed
  * Added `--no-dev` to `check-platform-reqs` command to skip dev requirements even if they are installed
  * Added support for running plugin commands from sub-directories within a project much like other Composer commands
  * Added support for running Composer via phpdbg
  * Added `lib-imagick` platform package
  * Fixed validate command always checking for disabled checks when used with `--strict`

### [1.7.3] 2018-11-01

  * Fixed handling of replace/conflict rules. This may affect dependency resolution in some edge cases.
  * Fixed Bitbucket API support and migrated all calls to API v2 as v1 is deprecated
  * Fixed support for lib-openssl 1.1.1 having only lowercase algorithm names
  * Fixed escaping of URLs in Perforce and Svn drivers
  * Fixed `show` command not respecting `--path` when a single package name was given
  * Fixed regression in 1.7.2's handling of metapackages

### [1.7.2] 2018-08-16

  * Fixed reporting of authentication/rate limiting issues for GitHub API access
  * Fixed `create-project` not checking the checking the latest commit out when a cache was already present
  * Fixed reporting of errors when `global` command can not switch the working directory
  * Fixed PHP 5.3 JSON encoding issues with complex unicode character sequences
  * Updated to latest ca-bundle and xdebug-handler projects, see related changelogs

### [1.7.1] 2018-08-07

  * Fixed issue autoloading plugins in require-dev in some conditions
  * Fixed handling of SSL to repo.packagist.org on very old PHP versions

### [1.7.0] 2018-08-03

  * Added the overridden platform config's PHP version in the `diagnose` command output
  * Fixed --no-plugins not being respected in a few commands
  * Fixed 1.7.0-RC regression in output showing <warn> instead of proper colors
  * Fixed 1.7.0-RC regression in output missing "Loading from cache" output on package install

### [1.7.0-RC] 2018-07-24

  * Changed default repository URL from packagist.org to repo.packagist.org, this might affect people with strict firewall rules
  * Changed output from Updating to Downgrading when performing package downgrades, this might affect anything parsing output
  * Several minor performance improvements
  * Added basic authentication support for mercurial repos
  * Added explicit `i` and `u` aliases for the `install` and `update` commands
  * Added support for `show` command to output json format with --tree
  * Added support for {glob,braces} support in the path repository's path argument
  * Added support in `status` command for showing diffs in vendor dir even for packages installed as dist/zip archives
  * Added `--remove-vcs` flag to `create-project` command to avoid prompting for keeping VCS files
  * Added `--no-secure-http` flag to `create-project` command to bypass https (use at your own risk)
  * Added `pre-command-run` event that lets plugins modify arguments
  * Added RemoteFilesystem::getRemoteContents extension point
  * Fixed setting scripts via `config` command

### [1.6.5] 2018-05-04

  * Fixed regression in 1.6.4 causing strange update behaviors with dev packages
  * Fixed regression in 1.6.4 color support detection for Windows
  * Fixed issues dealing with broken symlinks when switching branches and using path repositories
  * Fixed JSON schema for package repositories
  * Fixed issues on computers set to Turkish locale
  * Fixed classmap parsing of files using short-open-tags when they are disabled in php

### [1.6.4] 2018-04-13

  * Security fixes in some edge case scenarios, recommended update for all users
  * Fixed regression in version guessing of path repositories
  * Fixed removing aliased packages from the repository, which might resolve some odd update bugs
  * Fixed updating of package URLs for GitLab
  * Fixed run-script --list failing when script handlers were defined
  * Fixed init command not respecting the current php version when selecting package versions
  * Fixed handling of uppercase package names in why/why-not commands
  * Fixed exclude-from-classmap symlink handling
  * Fixed filesystem permissions of PEAR binaries
  * Improved performance of subversion repos
  * Other minor fixes

### [1.6.3] 2018-01-31

  * Fixed GitLab downloads failing in some edge cases
  * Fixed ctrl-C handling during create-project
  * Fixed GitHub VCS repositories not prompting for a token in some conditions
  * Fixed SPDX license identifiers being case sensitive
  * Fixed and clarified a few dependency resolution error reporting strings
  * Fixed SVN commit log fetching in verbose mode when using private repositories

### [1.6.2] 2018-01-05

  * Fixed more autoloader regressions
  * Fixed support for updating dist refs in gitlab URLs

### [1.6.1] 2018-01-04

  * Fixed upgrade regression due to some autoloader cleanups
  * Fixed some overly loose version constraints

### [1.6.0] 2018-01-04

  * Added support for SPDX license identifiers v3.0, deprecates GPL/LGPL/AGPL identifiers, which should now have a `-only` or `-or-later` suffix added.
  * Added support for COMPOSER_MEMORY_LIMIT env var to make Composer set the PHP memory limit explicitly
  * Added support for simple strings for the `bin`
  * Fixed `check-platform-reqs` bug in version checking

### [1.6.0-RC] 2017-12-19

  * Improved performance of installs and updates from git clones when checking out known commits
  * Added `check-platform-reqs` command that checks that your PHP and extensions versions match the platform requirements of the installed packages
  * Added `--with-all-dependencies` to the `update` and `require` commands which updates all dependencies of the listed packages, including those that are direct root requirements
  * Added `scripts-descriptions` key to composer.json to customize the description and document your custom commands
  * Added support for the uppercase NO_PROXY env var
  * Added support for COMPOSER_DEFAULT_{AUTHOR,LICENSE,EMAIL,VENDOR} env vars to pre-populate init command values
  * Added support for local fossil repositories
  * Added suggestions for alternative spellings when entering packages in `init` and `require` commands and nothing can be found
  * Fixed installed.json data to be sorted alphabetically by package name
  * Fixed compatibility with Symfony 4.x components that Composer uses

### [1.5.6] - 2017-12-18

  * Fixed root package version guessed when a tag is checked out
  * Fixed support for GitLab repos hosted on non-standard ports
  * Fixed regression in require command when requiring unstable packages, part 3

### [1.5.5] - 2017-12-01

  * Fixed regression in require command when requiring unstable packages, part 2

### [1.5.4] - 2017-12-01

  * Fixed regression in require command when requiring unstable packages

### [1.5.3] - 2017-11-30

  * Fixed require/remove commands reverting the composer.json change when a non-solver-related error occurs
  * Fixed GitLabDriver to support installations of GitLab not at the root of the domain
  * Fixed create-project not following the optimize-autoloader flag of the root package
  * Fixed Authorization header being forwarded across domains after a redirect
  * Improved some error messages for clarity

### [1.5.2] - 2017-09-11

  * Fixed GitLabDriver looping endlessly in some conditions
  * Fixed GitLabDriver support for unauthenticated requests
  * Fixed GitLab zip downloads not triggering credentials prompt if unauthenticated
  * Fixed path repository support of COMPOSER_ROOT_VERSION, it now applies to all path repos within the same git repository
  * Fixed path repository handling of copies to avoid copying VCS files and others
  * Fixed sub-directory call to ignore list and create-project commands as well as calls to Composer using --working-dir
  * Fixed invalid warning appearing when calling `remove` on an non-stable package

### [1.5.1] - 2017-08-09

  * Fixed regression in GitLabDriver with repos containing >100 branches or tags
  * Fixed sub-directory call support to respect the COMPOSER env var

### [1.5.0] - 2017-08-08

  * Changed the package install order to ensure that plugins are always installed as soon as possible
  * Added ability to call composer from within sub-directories of a project
  * Added support for GitLab API v4
  * Added support for GitLab sub-groups
  * Added some more rules to composer validate
  * Added support for reading the `USER` env when guessing the username in `composer init`
  * Added warning when uncompressing files with the same name but difference cases on case insensitive filesystems
  * Added `htaccess-protect` option / `COMPOSER_HTACCESS_PROTECT` env var to disable the .htaccess creation in home dir (defaults to true)
  * Improved `clear-cache` command
  * Minor improvements/fixes and many documentation updates

### [1.4.3] - 2017-08-06

  * Fixed GitLab URLs
  * Fixed root package version detection using latest git versions
  * Fixed inconsistencies in date format in composer.lock when installing from source
  * Fixed Mercurial support regression
  * Fixed exclude-from-classmap not being applied when autoloading files for Composer plugins
  * Fixed exclude-from-classmap being ignored when cwd has the wrong case on case insensitive filesystems
  * Fixed several other minor issues

### [1.4.2] - 2017-05-17

  * Fixed Bitbucket API handler parsing old deleted branches in hg repos
  * Fixed regression in gitlab downloads
  * Fixed output inconsistencies
  * Fixed unicode handling in `init` command for author names
  * Fixed useless warning when doing partial updates/removes on packages that are not currently installed
  * Fixed Xdebug disabling issue when combined with disable_functions and allow_url_fopen CLI overrides

### [1.4.1] - 2017-03-10

  * Fixed `apcu-autoloader` config option being ignored in `dump-autoload` command
  * Fixed json validation not allowing boolean for trunk-path, branches-path and tags-path in svn repos
  * Fixed json validation not allowing repository URLs without scheme

### [1.4.0] - 2017-03-08

  * Improved memory usage of dependency solver
  * Added `--format json` option to the `outdated` and `show` command to get machine readable package listings
  * Added `--ignore-filters` flag to `archive` command to bypass the .gitignore and co
  * Added support for `outdated` output without ansi colors
  * Added support for Bitbucket API v2
  * Changed the require command to follow minimum-stability / prefer-stable values when picking a version
  * Fixed regression when using composer in a Mercurial repository

### [1.3.3] - 2017-03-08

  * **Capifony users beware**: This release has output format tweaks that mess up capifony interactive mode, see #6233
  * Improved baseline psr-4 autoloader performance for projects with many nested namespaces configured
  * Fixed issues with gitlab API access when the token had insufficient permissions
  * Fixed some HHVM strict type issues
  * Fixed version guessing of headless git checkouts in some conditions
  * Fixed compatibility with subversion 1.8
  * Fixed version guessing not working with svn/hg
  * Fixed script/exec errors not being output correctly
  * Fixed PEAR repository bug with pear.php.net

### [1.3.2] - 2017-01-27

  * Added `COMPOSER_BINARY` env var that is defined within the scope of a Composer run automatically with the path to the phar file
  * Fixed create-project ending in a detached HEAD when installing aliased packages
  * Fixed composer show not returning non-zero exit code when the package does not exist
  * Fixed `@composer` handling in scripts when --working-dir is used together with it
  * Fixed private-GitLab handling of repos with dashes in them

### [1.3.1] - 2017-01-07

  * Fixed dist downloads from Bitbucket
  * Fixed some regressions related to xdebug disabling
  * Fixed `--minor-only` flag in `outdated` command
  * Fixed handling of config.platform.php which did not replace other `php-*` package's versions

### [1.3.0] - 2016-12-24

  * Fixed handling of annotated git tags vs lightweight tags leading to useless updates sometimes
  * Fixed ext-xdebug not being require-able anymore due to automatic xdebug disabling
  * Fixed case insensitivity of remove command

### [1.3.0-RC] - 2016-12-11

  * Added workaround for xdebug performance impact by restarting PHP without xdebug automatically in case it is enabled
  * Added `--minor-only` to the `outdated` command to only show updates to minor versions and ignore new major versions
  * Added `--apcu-autoloader` to the `update`/`install` commands and `--apcu` to `dump-autoload` to enable an APCu-caching autoloader, which can be more efficient than --classmap-authoritative if you attempt to autoload many classes that do not exist, or if you can not use authoritative classmaps for some reason
  * Added summary of operations to be executed before they run, and made execution output more compact
  * Added `php-debug` and `php-zts` virtual platform packages
  * Added `gitlab-token` auth config for GitLab private tokens
  * Added `--strict` to the `outdated` command to return a non-zero exit code when there are outdated packages
  * Added ability to call php scripts using the current php interpreter (instead of finding php in PATH by default) in script handlers via `@php ...`
  * Added `COMPOSER_ALLOW_XDEBUG` env var to circumvent the Xdebug-disabling behavior
  * Added `COMPOSER_MIRROR_PATH_REPOS` env var to force mirroring of path repositories vs symlinking
  * Added `COMPOSER_DEV_MODE` env var that is set by Composer to forward the dev mode to script handlers
  * Fixed support for git 2.11
  * Fixed output from zip and rar leaking out when an error occurred
  * Removed `hash` from composer.lock, only `content-hash` is now used which should reduce conflicts
  * Minor fixes and performance improvements

### [1.2.4] - 2016-12-06

  * Fixed regression in output handling of scripts from 1.2.3
  * Fixed support for LibreSSL detection as lib-openssl
  * Fixed issue with Zend Guard in the autoloader bootstrapping
  * Fixed support for loading partial provider repositories

### [1.2.3] - 2016-12-01

  * Fixed bug in HgDriver failing to identify BitBucket repositories
  * Fixed support for loading partial provider repositories

### [1.2.2] - 2016-11-03

  * Fixed selection of packages based on stability to be independent from package repository order
  * Fixed POST_DEPENDENCIES_SOLVING not containing some operations in edge cases
  * Fixed issue handling GitLab URLs containing dots and other special characters
  * Fixed issue on Windows when running composer at the root of a drive
  * Minor fixes

### [1.2.1] - 2016-09-12

  * Fixed edge case issues with the static autoloader
  * Minor fixes

### [1.2.0] - 2016-07-19

  * Security: Fixed [httpoxy](https://httpoxy.org/) vulnerability
  * Fixed `home` command to avoid rogue output on unix
  * Fixed output of git clones to clearly state when clones are from cache
  * (from 1.2 RC) Fixed ext-network-ipv6 to be php-ipv6

### [1.2.0-RC] - 2016-07-04

  * Added caching of git repositories if you have git 2.3+ installed. Repositories will now be cached once and then cloned from local cache so subsequent installs should be faster
  * Added detection of HEAD changes to the `status` command. If you `git checkout X` in a vendor directory for example it will tell you that it is not at the version that was installed
  * Added a virtual `php-ipv6` extension to require PHP compiled with IPv6 support
  * Added `--no-suggest` to `install` and `update` commands to skip output of suggestions at the end
  * Added `--type` to the `search` command to restrict to a given package type
  * Added fossil support as alternative to git/svn/.. for package downloads
  * Improved BitBucket OAuth support
  * Added support for blocking cache operations using COMPOSER_CACHE_DIR=/dev/null (or NUL on windows)
  * Added support for using declare(strict_types=1) in plugins
  * Added `--prefer-stable` and `--prefer-lowest` to the `require` command
  * Added `--no-scripts` to the `require` and `remove` commands
  * Added `_comment` top level key to the schema to endorse using it as a place to store comments (it can be a string or array of strings)
  * Added support for justinrainbow/json-schema 2.0
  * Fixed binaries not being re-installed if deleted by users or the bin-dir changes. `update` and `install` will now re-install them
  * Many minor UX and docs improvements

### [1.1.3] - 2016-06-26

  * Fixed bitbucket oauth instructions
  * Fixed version parsing issue
  * Fixed handling of bad proxies that modify JSON content on the fly

### [1.1.2] - 2016-05-31

  * Fixed degraded mode issue when accessing packagist.org
  * Fixed GitHub access_token being added on subsequent requests in case of redirections
  * Fixed exclude-from-classmap not working in some circumstances
  * Fixed openssl warning preventing the use of config command for disabling tls

### [1.1.1] - 2016-05-17

  * Fixed regression in handling of #reference which made it update every time
  * Fixed dev platform requirements being required even in --no-dev install from a lock file
  * Fixed parsing of extension versions that do not follow valid numbers, we now try to parse x.y.z and ignore the rest
  * Fixed exact constraints warnings appearing for 0.x versions
  * Fixed regression in the `remove` command

### [1.1.0] - 2016-05-10

  * Added fallback to SSH for https bitbucket URLs
  * Added BaseCommand::isProxyCommand that can be overridden to mark a command as being a mere proxy, which helps avoid duplicate warnings etc on composer startup
  * Fixed archiving generating long paths in zip files on Windows

### [1.1.0-RC] - 2016-04-29

  * Added ability for plugins to register their own composer commands
  * Optimized the autoloader initialization using static loading on PHP 5.6 and above, this reduces the load time for large classmaps to almost nothing
  * Added `--latest` to `show` command to show the latest version available of your dependencies
  * Added `--outdated` to `show` command an `composer outdated` alias for it, to show only packages in need of update
  * Added `--direct` to `show` and `outdated` commands to show only your direct dependencies in the listing
  * Added support for editing all top-level properties (name, minimum-stability, ...) as well as extra values via the `config` command
  * Added abandoned state warning to the `show` and `outdated` commands when listing latest packages
  * Added support for `~/` and `$HOME/` in the path repository paths
  * Added support for wildcards in the `show` command package filter, e.g. `composer show seld/*`
  * Added ability to call composer itself from scripts via `@composer ...`
  * Added untracked files detection to the `status` command
  * Added warning to `validate` command when using exact-version requires
  * Added warning once per domain when accessing insecure URLs with secure-http disabled
  * Added a dependency on composer/ca-bundle (extracted CA bundle management to a standalone lib)
  * Added support for empty directories when archiving to tar
  * Added an `init` event for plugins to react to, which occurs right after a Composer instance is fully initialized
  * Added many new detections of problems in the `why-not`/`prohibits` command to figure out why something does not get installed in the expected version
  * Added a deprecation notice for script event listeners that use legacy script classes
  * Fixed abandoned state not showing up if you had a package installed before it was marked abandoned
  * Fixed --no-dev updates creating an incomplete lock file, everything is now always resolved on update
  * Fixed partial updates in case the vendor dir was not up to date with the lock file

### [1.0.3] - 2016-04-29

  * Security: Fixed possible command injection from the env vars into our sudo detection
  * Fixed interactive authentication with gitlab
  * Fixed class name replacement in plugins
  * Fixed classmap generation mistakenly detecting anonymous classes
  * Fixed auto-detection of stability flags in complex constraints like `2.0-dev || ^1.5`
  * Fixed content-length handling when redirecting to very small responses

### [1.0.2] - 2016-04-21

  * Fixed regression in 1.0.1 on systems with mbstring.func_overload enabled
  * Fixed regression in 1.0.1 that made dev packages update to the latest reference even if not whitelisted in a partial update
  * Fixed init command ignoring the COMPOSER env var for choosing the json file name
  * Fixed error reporting bug when the dependency resolution fails
  * Fixed handling of `$` sign in composer config command in some cases it could corrupt the json file

### [1.0.1] - 2016-04-18

  * Fixed URL updating when a package's URL changes, composer.lock now contains the right URL including correct reference
  * Fixed URL updating of the origin git remote as well for packages installed as git clone
  * Fixed binary .bat files generated from linux being incompatible with windows cmd
  * Fixed handling of paths with trailing slashes in path repository
  * Fixed create-project not using platform config when selecting a package
  * Fixed self-update not showing the channel it uses to perform the update
  * Fixed file downloads not failing loudly when the content does not match the Content-Length header
  * Fixed secure-http detecting some malformed URLs as insecure
  * Updated CA bundle

### [1.0.0] - 2016-04-05

  * Added support for bitbucket-oauth configuration
  * Added warning when running composer as super user, set COMPOSER_ALLOW_SUPERUSER=1 to hide the warning if you really must
  * Added PluginManager::getGlobalComposer getter to retrieve the global instance (which can be null!)
  * Fixed dependency solver error reporting in many cases it now shows you proper errors instead of just saying a package does not exist
  * Fixed output of failed downloads appearing as 100% done instead of Failed
  * Fixed handling of empty directories when archiving, they are not skipped anymore
  * Fixed installation of broken plugins corrupting the vendor state when combined with symlinked path repositories

### [1.0.0-beta2] - 2016-03-27

  * Break: The `install` command now turns into an `update` command automatically if you have no composer.lock. This was done only half-way before which caused inconsistencies
  * Break: By default the `remove` command now removes dependencies as well, and --update-with-dependencies is deprecated. Use --no-update-with-dependencies to get old behavior
  * Added support for update channels in `self-update`. All users will now update to stable builds by default. Run `self-update` with `--snapshot`, `--preview` or `--stable` to switch between update channels.
  * Added support for SSL_CERT_DIR env var and openssl.capath ini value
  * Added some conflict detection in `why-not` command
  * Added suggestion of root package's suggests in `create-project` command
  * Fixed `create-project` ignoring --ignore-platform-reqs when choosing a version of the package
  * Fixed `search` command in a directory without composer.json
  * Fixed path repository handling of symlinks on windows
  * Fixed PEAR repo handling to prefer HTTPS mirrors over HTTP ones
  * Fixed handling of Path env var on Windows, only PATH was accepted before
  * Small error reporting and docs improvements

### [1.0.0-beta1] - 2016-03-03

  * Break: By default we now disable any non-secure protocols (http, git, svn). This may lead to issues if you rely on those. See `secure-http` config option.
  * Break: `show` / `list` command now only show installed packages by default. An `--all` option is added to show all packages.
  * Added VCS repo support for the GitLab API, see also `gitlab-oauth` and `gitlab-domains` config options
  * Added `prohibits` / `why-not` command to show what blocks an upgrade to a given package:version pair
  * Added --tree / -t to the `show` command to see all your installed packages in a tree view
  * Added --interactive / -i to the `update` command, which lets you pick packages to update interactively
  * Added `exec` command to run binaries while having bin-dir in the PATH for convenience
  * Added --root-reqs to the `update` command to update only your direct, first degree dependencies
  * Added `cafile` and `capath` config options to control HTTPS certificate authority
  * Added pubkey verification of composer.phar when running self-update
  * Added possibility to configure per-package `preferred-install` types for more flexibility between prefer-source and prefer-dist
  * Added unpushed-changes detection when updating dependencies and in the `status` command
  * Added COMPOSER_AUTH env var that lets you pass a json configuration like the auth.json file
  * Added `secure-http` and `disable-tls` config options to control HTTPS/HTTP
  * Added warning when Xdebug is enabled as it reduces performance quite a bit, hide it with COMPOSER_DISABLE_XDEBUG_WARN=1 if you must
  * Added duplicate key detection when loading composer.json
  * Added `sort-packages` config option to force sorting of the requirements when using the `require` command
  * Added support for the XDG Base Directory spec on linux
  * Added XzDownloader for xz file support
  * Fixed SSL support to fully verify peers in all PHP versions, unsecure HTTP is also disabled by default
  * Fixed stashing and cleaning up of untracked files when updating packages
  * Fixed plugins being enabled after installation even when --no-plugins
  * Many small bug fixes and additions

### [1.0.0-alpha11] - 2015-11-14

  * Added config.platform to let you specify what your target environment looks like and make sure you do not inadvertently install dependencies that would break it
  * Added `exclude-from-classmap` in the autoload config that lets you ignore sub-paths of classmapped directories, or psr-0/4 directories when building optimized autoloaders
  * Added `path` repository type to install/symlink packages from local paths
  * Added possibility to reference script handlers from within other handlers using @script-name to reduce duplication
  * Added `suggests` command to show what packages are suggested, use -v to see more details
  * Added `content-hash` inside the composer.lock to restrict the warnings about outdated lock file to some specific changes in the composer.json file
  * Added `archive-format` and `archive-dir` config options to specify default values for the archive command
  * Added --classmap-authoritative to `install`, `update`, `require`, `remove` and `dump-autoload` commands, forcing the optimized classmap to be authoritative
  * Added -A / --with-dependencies to the `validate` command to allow validating all your dependencies recursively
  * Added --strict to the `validate` command to treat any warning as an error that then returns a non-zero exit code
  * Added a dependency on composer/semver, which is the externalized lib for all the version constraints parsing and handling
  * Added support for classmap autoloading to load plugin classes and script handlers
  * Added `bin-compat` config option that if set to `full` will create .bat proxy for binaries even if Composer runs in a linux VM
  * Added SPDX 2.0 support, and externalized that in a composer/spdx-licenses lib
  * Added warnings when the classmap autoloader finds duplicate classes
  * Added --file to the `archive` command to choose the filename
  * Added Ctrl+C handling in create-project to cancel the operation cleanly
  * Fixed version guessing to use ^ always, default to stable versions, and avoid versions that require a higher php version than you have
  * Fixed the lock file switching back and forth between old and new URL when a package URL is changed and many people run updates
  * Fixed partial updates updating things they shouldn't when the current vendor dir was out of date with the lock file
  * Fixed PHAR file creation to be more reproducible and always generate the exact same phar file from a given source
  * Fixed issue when checking out git branches or tags that are also the name of a file in the repo
  * Many minor fixes and documentation additions and UX improvements

### [1.0.0-alpha10] - 2015-04-14

  * Break: The following event classes are deprecated and you should update your script handlers to use the new ones in type hints:
    - `Composer\Script\CommandEvent` is deprecated, use `Composer\Script\Event`
    - `Composer\Script\PackageEvent` is deprecated, use `Composer\Installer\PackageEvent`
  * Break: Output is now split between stdout and stderr. Any irrelevant output to each command is on stderr as per unix best practices.
  * Added support for npm-style semver operators (`^` and `-` ranges, ` ` = AND, `||` = OR)
  * Added --prefer-lowest to `update` command to allow testing a package with the lowest declared dependencies
  * Added support for parsing semver build metadata `+anything` at the end of versions
  * Added --sort-packages option to `require` command for sorting dependencies
  * Added --no-autoloader to `install` and `update` commands to skip autoload generation
  * Added --list to `run-script` command to see available scripts
  * Added --absolute to `config` command to get back absolute paths
  * Added `classmap-authoritative` config option, if enabled only the classmap info will be used by the composer autoloader
  * Added support for branch-alias on numeric branches
  * Added support for the `https_proxy`/`HTTPS_PROXY` env vars used only for https URLs
  * Added support for using real composer repos as local paths in `create-project` command
  * Added --no-dev to `licenses` command
  * Added support for PHP 7.0 nightly builds
  * Fixed detection of stability when parsing multiple constraints
  * Fixed installs from lock file containing updated composer.json requirement
  * Fixed the autoloader suffix in vendor/autoload.php changing in every build
  * Many minor fixes, documentation additions and UX improvements

### [1.0.0-alpha9] - 2014-12-07

  * Added `remove` command to do the reverse of `require`
  * Added --ignore-platform-reqs to `install`/`update` commands to install even if you are missing a php extension or have an invalid php version
  * Added a warning when abandoned packages are being installed
  * Added auto-selection of the version constraint in the `require` command, which can now be used simply as `composer require foo/bar`
  * Added ability to define custom composer commands using scripts
  * Added `browse` command to open a browser to the given package's repo URL (or homepage with `-H`)
  * Added an `autoload-dev` section to declare dev-only autoload rules + a --no-dev flag to dump-autoload
  * Added an `auth.json` file, with `store-auths` config option
  * Added a `http-basic` config option to store login/pwds to hosts
  * Added failover to source/dist and vice-versa in case a download method fails
  * Added --path (-P) flag to the show command to see the install path of packages
  * Added --update-with-dependencies and --update-no-dev flags to the require command
  * Added `optimize-autoloader` config option to force the `-o` flag from the config
  * Added `clear-cache` command
  * Added a GzipDownloader to download single gzipped files
  * Added `ssh` support in the `github-protocols` config option
  * Added `pre-dependencies-solving` and `post-dependencies-solving` events
  * Added `pre-archive-cmd` and `post-archive-cmd` script events to the `archive` command
  * Added a `no-api` flag to GitHub VCS repos to skip the API but still get zip downloads
  * Added http-basic auth support for private git repos not on github
  * Added support for autoloading `.hh` files when running HHVM
  * Added support for PHP 5.6
  * Added support for OTP auth when retrieving a GitHub API key
  * Fixed isolation of `files` autoloaded scripts to ensure they can not affect anything
  * Improved performance of solving dependencies
  * Improved SVN and Perforce support
  * A boatload of minor fixes, documentation additions and UX improvements

### [1.0.0-alpha8] - 2014-01-06

  * Break: The `install` command now has --dev enabled by default. --no-dev can be used to install without dev requirements
  * Added `composer-plugin` package type to allow extensibility, and deprecated `composer-installer`
  * Added `psr-4` autoloading support and deprecated `target-dir` since it is a better alternative
  * Added --no-plugins flag to replace --no-custom-installers where available
  * Added `global` command to operate Composer in a user-global directory
  * Added `licenses` command to list the license of all your dependencies
  * Added `pre-status-cmd` and `post-status-cmd` script events to the `status` command
  * Added `post-root-package-install` and `post-create-project-cmd` script events to the `create-project` command
  * Added `pre-autoload-dump` script event
  * Added --rollback flag to self-update
  * Added --no-install flag to create-project to skip installing the dependencies
  * Added a `hhvm` platform package to require Facebook's HHVM implementation of PHP
  * Added `github-domains` config option to allow using GitHub Enterprise with Composer's GitHub support
  * Added `prepend-autoloader` config option to allow appending Composer's autoloader instead of the default prepend behavior
  * Added Perforce support to the VCS repository
  * Added a vendor/composer/autoload_files.php file that lists all files being included by the files autoloader
  * Added support for the `no_proxy` env var and other proxy support improvements
  * Added many robustness tweaks to make sure zip downloads work more consistently and corrupted caches are invalidated
  * Added the release date to `composer -V` output
  * Added `autoloader-suffix` config option to allow overriding the randomly generated autoloader class suffix
  * Fixed BitBucket API usage
  * Fixed parsing of inferred stability flags that are more stable than the minimum stability
  * Fixed installation order of plugins/custom installers
  * Fixed tilde and wildcard version constraints to be more intuitive regarding stabilities
  * Fixed handling of target-dir changes when updating packages
  * Improved performance of the class loader
  * Improved memory usage and performance of solving dependencies
  * Tons of minor bug fixes and improvements

### [1.0.0-alpha7] - 2013-05-04

  * Break: For forward compatibility, you should change your deployment scripts to run `composer install --no-dev`. The install command will install dev dependencies by default starting in the next release
  * Break: The `update` command now has --dev enabled by default. --no-dev can be used to update without dev requirements, but it will create an incomplete lock file and is discouraged
  * Break: Removed support for lock files created before 2012-09-15 due to their outdated unusable format
  * Added `prefer-stable` flag to pick stable packages over unstable ones when possible
  * Added `preferred-install` config option to always enable --prefer-source or --prefer-dist
  * Added `diagnose` command to to system/network checks and find common problems
  * Added wildcard support in the update whitelist, e.g. to update all packages of a vendor do `composer update vendor/*`
  * Added `archive` command to archive the current directory or a given package
  * Added `run-script` command to manually trigger scripts
  * Added `proprietary` as valid license identifier for non-free code
  * Added a `php-64bit` platform package that you can require to force a 64bit php
  * Added a `lib-ICU` platform package
  * Added a new official package type `project` for project-bootstrapping packages
  * Added zip/dist local cache to speed up repetitive installations
  * Added `post-autoload-dump` script event
  * Added `Event::getDevMode` to let script handlers know if dev requirements are being installed
  * Added `discard-changes` config option to control the default behavior when updating "dirty" dependencies
  * Added `use-include-path` config option to make the autoloader look for files in the include path too
  * Added `cache-ttl`, `cache-files-ttl` and `cache-files-maxsize` config option
  * Added `cache-dir`, `cache-files-dir`, `cache-repo-dir` and `cache-vcs-dir` config option
  * Added support for using http(s) authentication to non-github repos
  * Added support for using multiple autoloaders at once (e.g. PHPUnit + application both using Composer autoloader)
  * Added support for .inc files for classmap autoloading (legacy support, do not do this on new projects!)
  * Added support for version constraints in show command, e.g. `composer show monolog/monolog 1.4.*`
  * Added support for svn repositories containing packages in a deeper path (see package-path option)
  * Added an `artifact` repository to scan a directory containing zipped packages
  * Added --no-dev flag to `install` and `update` commands
  * Added --stability (-s) flag to create-project to lower the required stability
  * Added --no-progress to `install` and `update` to hide the progress indicators
  * Added --available (-a) flag to the `show` command to display only available packages
  * Added --name-only (-N) flag to the `show` command to show only package names (one per line, no formatting)
  * Added --optimize-autoloader (-o) flag to optimize the autoloader from the `install` and `update` commands
  * Added -vv and -vvv flags to get more verbose output, can be useful to debug some issues
  * Added COMPOSER_NO_INTERACTION env var to do the equivalent of --no-interaction (should be set on build boxes, CI, PaaS)
  * Added PHP 5.2 compatibility to the autoloader configuration files so they can be used to configure another autoloader
  * Fixed handling of platform requirements of the root package when installing from lock
  * Fixed handling of require-dev dependencies
  * Fixed handling of unstable packages that should be downgraded to stable packages when updating to new version constraints
  * Fixed parsing of the `~` operator combined with unstable versions
  * Fixed the `require` command corrupting the json if the new requirement was invalid
  * Fixed support of aliases used together with `<version>#<reference>` constraints
  * Improved output of dependency solver problems by grouping versions of a package together
  * Improved performance of classmap generation
  * Improved mercurial support in various places
  * Improved lock file format to minimize unnecessary diffs
  * Improved the `config` command to support all options
  * Improved the coverage of the `validate` command
  * Tons of minor bug fixes and improvements

### [1.0.0-alpha6] - 2012-10-23

  * Schema: Added ability to pass additional options to repositories (i.e. ssh keys/client certificates to secure private repos)
  * Schema: Added a new `~` operator that should be preferred over `>=`, see https://getcomposer.org/doc/01-basic-usage.md#package-versions
  * Schema: Version constraints `<x.y` are assumed to be `<x.y-dev` unless specified as `<x.y-stable` to reduce confusion
  * Added `config` command to edit/list config values, including --global switch for system config
  * Added OAuth token support for the GitHub API
  * Added ability to specify CLI commands as scripts in addition to PHP callbacks
  * Added --prefer-dist flag to force installs of dev packages from zip archives instead of clones
  * Added --working-dir (-d) flag to change the working directory
  * Added --profile flag to all commands to display execution time and memory usage
  * Added `github-protocols` config key to define the order of preferred protocols for github.com clones
  * Added ability to interactively reset changes to vendor dirs while updating
  * Added support for hg bookmarks in the hg driver
  * Added support for svn repositories not following the standard trunk/branch/tags scheme
  * Fixed git clones of dev versions so that you end up on a branch and not in detached HEAD
  * Fixed "Package not installed" issues with --dev installs
  * Fixed the lock file format to be a snapshot of all the package info at the time of update
  * Fixed order of autoload requires to follow package dependencies
  * Fixed rename() failures with "Access denied" on windows
  * Improved memory usage to be more reasonable and not grow with the repository size
  * Improved performance and memory usage of installs from composer.lock
  * Improved performance of a few essential code paths
  * Many bug small fixes and docs improvements

### [1.0.0-alpha5] - 2012-08-18

  * Added `dump-autoload` command to only regenerate the autoloader
  * Added --optimize to `dump-autoload` to generate a more performant classmap-based autoloader for production
  * Added `status` command to show if any source-installed dependency has local changes, use --verbose to see changed files
  * Added --verbose flag to `install` and `update` that shows the new commits when updating source-installed dependencies
  * Added --no-update flag to `require` to only modify the composer.json file but skip the update
  * Added --no-custom-installers and --no-scripts to `install`, `update` and `create-project` to prevent all automatic code execution
  * Added support for installing archives that contain only a single file
  * Fixed APC related issues in the autoload script on high load websites
  * Fixed installation of branches containing capital letters
  * Fixed installation of custom dev versions/branches
  * Improved the coverage of the `validate` command
  * Improved PEAR scripts/binaries support
  * Improved and fixed the output of various commands
  * Improved error reporting on network failures and some other edge cases
  * Various minor bug fixes and docs improvements

### [1.0.0-alpha4] - 2012-07-04

  * Break: The default `minimum-stability` is now `stable`, [read more](https://groups.google.com/d/topic/composer-dev/_g3ASeIFlrc/discussion)
  * Break: Custom installers now receive the IO instance and a Composer instance in their constructor
  * Schema: Added references for dev versions, requiring `dev-master#abcdef` for example will force the abcdef commit
  * Schema: Added `support` key with some more metadata (email, issues, forum, wiki, irc, source)
  * Schema: Added `!=` operator for version constraints in `require`/`require-dev`
  * Added a recommendation for package names to be `lower-cased/with-dashes`, it will be enforced for new packages on Pacakgist
  * Added `require` command to add a package to your requirements and install it
  * Added a whitelist to `update`. Calling `composer update foo/bar foo/baz` allows you to update only those packages
  * Added support for overriding repositories in the system config (define repositories in `~/.composer/config.json`)
  * Added `lib-*` packages to the platform repository, e.g. `lib-pcre` contains the pcre version
  * Added caching of GitHub metadata (faster startup time with custom GitHub VCS repos)
  * Added caching of SVN metadata (faster startup time with custom SVN VCS repos)
  * Added support for file:// URLs to GitDriver
  * Added --self flag to the `show` command to display the infos of the root package
  * Added --dev flag to `create-project` command
  * Added --no-scripts to `install` and `update` commands to avoid triggering the scripts
  * Added `COMPOSER_ROOT_VERSION` env var to specify the version of the root package (fixes some edge cases)
  * Added support for multiple custom installers in one package
  * Added files autoloading method which requires files on every request, e.g. to load functional code
  * Added automatic recovery for lock files that contain references to rewritten (force pushed) commits
  * Improved PEAR repositories support and package.xml extraction
  * Improved and fixed the output of various commands
  * Fixed the order of installation of requirements (they are always installed before the packages requiring them)
  * Cleaned up / refactored the dependency solver code as well as the output for unsolvable requirements
  * Various bug fixes and docs improvements

### [1.0.0-alpha3] - 2012-05-13

  * Schema: Added `require-dev` for development-time requirements (tests, etc), install with --dev
  * Schema: Added author.role to list the author's role in the project
  * Schema: Added `minimum-stability` + `@<stability>` flags in require for restricting packages to a certain stability
  * Schema: Removed `recommend`
  * Schema: `suggest` is now informational and can use any description for a package, not only a constraint
  * Break: vendor/.composer/autoload.php has been moved to vendor/autoload.php, other files are now in vendor/composer/
  * Added caching of repository metadata (faster startup times & failover if packagist is down)
  * Added removal of packages that are not needed anymore
  * Added include_path support for legacy projects that are full of require_once statements
  * Added installation notifications API to allow better statistics on Composer repositories
  * Added support for proxies that require authentication
  * Added support for private github repositories over https
  * Added autoloading support for root packages that use target-dir
  * Added awareness of the root package presence and support for it's provide/replace/conflict keys
  * Added IOInterface::isDecorated to test for colored output support
  * Added validation of licenses based on the [SPDX registry](https://spdx.org/licenses/)
  * Improved repository protocol to have large cacheable parts
  * Fixed various bugs relating to package aliasing, proxy configuration, binaries
  * Various bug fixes and docs improvements

### [1.0.0-alpha2] - 2012-04-03

  * Added `create-project` command to install a project from scratch with composer
  * Added automated `classmap` autoloading support for non-PSR-0 compliant projects
  * Added human readable error reporting when deps can not be solved
  * Added support for private GitHub and SVN repositories (use --no-interaction for CI)
  * Added "file" downloader type to download plain files
  * Added support for authentication with svn repositories
  * Added autoload support for PEAR repositories
  * Improved clones from GitHub which now automatically select between git/https/http protocols
  * Improved `validate` command to give more feedback
  * Improved the `search` & `show` commands output
  * Removed dependency on filter_var
  * Various robustness & error handling improvements, docs fixes and more bug fixes

### 1.0.0-alpha1 - 2012-03-01

  * Initial release

<<<<<<< HEAD
[2.3.4]: https://github.com/composer/composer/compare/2.3.3...2.3.4
[2.3.3]: https://github.com/composer/composer/compare/2.3.2...2.3.3
[2.3.2]: https://github.com/composer/composer/compare/2.3.1...2.3.2
[2.3.1]: https://github.com/composer/composer/compare/2.3.0...2.3.1
[2.3.0]: https://github.com/composer/composer/compare/2.3.0-RC2...2.3.0
[2.3.0-RC2]: https://github.com/composer/composer/compare/2.3.0-RC1...2.3.0-RC2
[2.3.0-RC1]: https://github.com/composer/composer/compare/2.2.9...2.3.0-RC1
=======
[2.2.12]: https://github.com/composer/composer/compare/2.2.11...2.2.12
>>>>>>> 2ba8758b
[2.2.11]: https://github.com/composer/composer/compare/2.2.10...2.2.11
[2.2.10]: https://github.com/composer/composer/compare/2.2.9...2.2.10
[2.2.9]: https://github.com/composer/composer/compare/2.2.8...2.2.9
[2.2.8]: https://github.com/composer/composer/compare/2.2.7...2.2.8
[2.2.7]: https://github.com/composer/composer/compare/2.2.6...2.2.7
[2.2.6]: https://github.com/composer/composer/compare/2.2.5...2.2.6
[2.2.5]: https://github.com/composer/composer/compare/2.2.4...2.2.5
[2.2.4]: https://github.com/composer/composer/compare/2.2.3...2.2.4
[2.2.3]: https://github.com/composer/composer/compare/2.2.2...2.2.3
[2.2.2]: https://github.com/composer/composer/compare/2.2.1...2.2.2
[2.2.1]: https://github.com/composer/composer/compare/2.2.0...2.2.1
[2.2.0]: https://github.com/composer/composer/compare/2.2.0-RC1...2.2.0
[2.2.0-RC1]: https://github.com/composer/composer/compare/2.1.14...2.2.0-RC1
[2.1.14]: https://github.com/composer/composer/compare/2.1.13...2.1.14
[2.1.13]: https://github.com/composer/composer/compare/2.1.12...2.1.13
[2.1.12]: https://github.com/composer/composer/compare/2.1.11...2.1.12
[2.1.11]: https://github.com/composer/composer/compare/2.1.10...2.1.11
[2.1.10]: https://github.com/composer/composer/compare/2.1.9...2.1.10
[2.1.9]: https://github.com/composer/composer/compare/2.1.8...2.1.9
[2.1.8]: https://github.com/composer/composer/compare/2.1.7...2.1.8
[2.1.7]: https://github.com/composer/composer/compare/2.1.6...2.1.7
[2.1.6]: https://github.com/composer/composer/compare/2.1.5...2.1.6
[2.1.5]: https://github.com/composer/composer/compare/2.1.4...2.1.5
[2.1.4]: https://github.com/composer/composer/compare/2.1.3...2.1.4
[2.1.3]: https://github.com/composer/composer/compare/2.1.2...2.1.3
[2.1.2]: https://github.com/composer/composer/compare/2.1.1...2.1.2
[2.1.1]: https://github.com/composer/composer/compare/2.1.0...2.1.1
[2.1.0]: https://github.com/composer/composer/compare/2.1.0-RC1...2.1.0
[2.1.0-RC1]: https://github.com/composer/composer/compare/2.0.14...2.1.0-RC1
[2.0.14]: https://github.com/composer/composer/compare/2.0.13...2.0.14
[2.0.13]: https://github.com/composer/composer/compare/2.0.12...2.0.13
[2.0.12]: https://github.com/composer/composer/compare/2.0.11...2.0.12
[2.0.11]: https://github.com/composer/composer/compare/2.0.10...2.0.11
[2.0.10]: https://github.com/composer/composer/compare/2.0.9...2.0.10
[2.0.9]: https://github.com/composer/composer/compare/2.0.8...2.0.9
[2.0.8]: https://github.com/composer/composer/compare/2.0.7...2.0.8
[2.0.7]: https://github.com/composer/composer/compare/2.0.6...2.0.7
[2.0.6]: https://github.com/composer/composer/compare/2.0.5...2.0.6
[2.0.5]: https://github.com/composer/composer/compare/2.0.4...2.0.5
[2.0.4]: https://github.com/composer/composer/compare/2.0.3...2.0.4
[2.0.3]: https://github.com/composer/composer/compare/2.0.2...2.0.3
[2.0.2]: https://github.com/composer/composer/compare/2.0.1...2.0.2
[2.0.1]: https://github.com/composer/composer/compare/2.0.0...2.0.1
[2.0.0]: https://github.com/composer/composer/compare/2.0.0-RC2...2.0.0
[2.0.0-RC2]: https://github.com/composer/composer/compare/2.0.0-RC1...2.0.0-RC2
[2.0.0-RC1]: https://github.com/composer/composer/compare/2.0.0-alpha3...2.0.0-RC1
[2.0.0-alpha3]: https://github.com/composer/composer/compare/2.0.0-alpha2...2.0.0-alpha3
[2.0.0-alpha2]: https://github.com/composer/composer/compare/2.0.0-alpha1...2.0.0-alpha2
[2.0.0-alpha1]: https://github.com/composer/composer/compare/1.10.7...2.0.0-alpha1
[1.10.23]: https://github.com/composer/composer/compare/1.10.22...1.10.23
[1.10.22]: https://github.com/composer/composer/compare/1.10.21...1.10.22
[1.10.21]: https://github.com/composer/composer/compare/1.10.20...1.10.21
[1.10.20]: https://github.com/composer/composer/compare/1.10.19...1.10.20
[1.10.19]: https://github.com/composer/composer/compare/1.10.18...1.10.19
[1.10.18]: https://github.com/composer/composer/compare/1.10.17...1.10.18
[1.10.17]: https://github.com/composer/composer/compare/1.10.16...1.10.17
[1.10.16]: https://github.com/composer/composer/compare/1.10.15...1.10.16
[1.10.15]: https://github.com/composer/composer/compare/1.10.14...1.10.15
[1.10.14]: https://github.com/composer/composer/compare/1.10.13...1.10.14
[1.10.13]: https://github.com/composer/composer/compare/1.10.12...1.10.13
[1.10.12]: https://github.com/composer/composer/compare/1.10.11...1.10.12
[1.10.11]: https://github.com/composer/composer/compare/1.10.10...1.10.11
[1.10.10]: https://github.com/composer/composer/compare/1.10.9...1.10.10
[1.10.9]: https://github.com/composer/composer/compare/1.10.8...1.10.9
[1.10.8]: https://github.com/composer/composer/compare/1.10.7...1.10.8
[1.10.7]: https://github.com/composer/composer/compare/1.10.6...1.10.7
[1.10.6]: https://github.com/composer/composer/compare/1.10.5...1.10.6
[1.10.5]: https://github.com/composer/composer/compare/1.10.4...1.10.5
[1.10.4]: https://github.com/composer/composer/compare/1.10.3...1.10.4
[1.10.3]: https://github.com/composer/composer/compare/1.10.2...1.10.3
[1.10.2]: https://github.com/composer/composer/compare/1.10.1...1.10.2
[1.10.1]: https://github.com/composer/composer/compare/1.10.0...1.10.1
[1.10.0]: https://github.com/composer/composer/compare/1.10.0-RC...1.10.0
[1.10.0-RC]: https://github.com/composer/composer/compare/1.9.3...1.10.0-RC
[1.9.3]: https://github.com/composer/composer/compare/1.9.2...1.9.3
[1.9.2]: https://github.com/composer/composer/compare/1.9.1...1.9.2
[1.9.1]: https://github.com/composer/composer/compare/1.9.0...1.9.1
[1.9.0]: https://github.com/composer/composer/compare/1.8.6...1.9.0
[1.8.6]: https://github.com/composer/composer/compare/1.8.5...1.8.6
[1.8.5]: https://github.com/composer/composer/compare/1.8.4...1.8.5
[1.8.4]: https://github.com/composer/composer/compare/1.8.3...1.8.4
[1.8.3]: https://github.com/composer/composer/compare/1.8.2...1.8.3
[1.8.2]: https://github.com/composer/composer/compare/1.8.1...1.8.2
[1.8.1]: https://github.com/composer/composer/compare/1.8.0...1.8.1
[1.8.0]: https://github.com/composer/composer/compare/1.7.3...1.8.0
[1.7.3]: https://github.com/composer/composer/compare/1.7.2...1.7.3
[1.7.2]: https://github.com/composer/composer/compare/1.7.1...1.7.2
[1.7.1]: https://github.com/composer/composer/compare/1.7.0...1.7.1
[1.7.0]: https://github.com/composer/composer/compare/1.7.0-RC...1.7.0
[1.7.0-RC]: https://github.com/composer/composer/compare/1.6.5...1.7.0-RC
[1.6.5]: https://github.com/composer/composer/compare/1.6.4...1.6.5
[1.6.4]: https://github.com/composer/composer/compare/1.6.3...1.6.4
[1.6.3]: https://github.com/composer/composer/compare/1.6.2...1.6.3
[1.6.2]: https://github.com/composer/composer/compare/1.6.1...1.6.2
[1.6.1]: https://github.com/composer/composer/compare/1.6.0...1.6.1
[1.6.0]: https://github.com/composer/composer/compare/1.6.0-RC...1.6.0
[1.6.0-RC]: https://github.com/composer/composer/compare/1.5.6...1.6.0-RC
[1.5.6]: https://github.com/composer/composer/compare/1.5.5...1.5.6
[1.5.5]: https://github.com/composer/composer/compare/1.5.4...1.5.5
[1.5.4]: https://github.com/composer/composer/compare/1.5.3...1.5.4
[1.5.3]: https://github.com/composer/composer/compare/1.5.2...1.5.3
[1.5.2]: https://github.com/composer/composer/compare/1.5.1...1.5.2
[1.5.1]: https://github.com/composer/composer/compare/1.5.0...1.5.1
[1.5.0]: https://github.com/composer/composer/compare/1.4.3...1.5.0
[1.4.3]: https://github.com/composer/composer/compare/1.4.2...1.4.3
[1.4.2]: https://github.com/composer/composer/compare/1.4.1...1.4.2
[1.4.1]: https://github.com/composer/composer/compare/1.4.0...1.4.1
[1.4.0]: https://github.com/composer/composer/compare/1.3.3...1.4.0
[1.3.3]: https://github.com/composer/composer/compare/1.3.2...1.3.3
[1.3.2]: https://github.com/composer/composer/compare/1.3.1...1.3.2
[1.3.1]: https://github.com/composer/composer/compare/1.3.0...1.3.1
[1.3.0]: https://github.com/composer/composer/compare/1.3.0-RC...1.3.0
[1.3.0-RC]: https://github.com/composer/composer/compare/1.2.4...1.3.0-RC
[1.2.4]: https://github.com/composer/composer/compare/1.2.3...1.2.4
[1.2.3]: https://github.com/composer/composer/compare/1.2.2...1.2.3
[1.2.2]: https://github.com/composer/composer/compare/1.2.1...1.2.2
[1.2.1]: https://github.com/composer/composer/compare/1.2.0...1.2.1
[1.2.0]: https://github.com/composer/composer/compare/1.2.0-RC...1.2.0
[1.2.0-RC]: https://github.com/composer/composer/compare/1.1.3...1.2.0-RC
[1.1.3]: https://github.com/composer/composer/compare/1.1.2...1.1.3
[1.1.2]: https://github.com/composer/composer/compare/1.1.1...1.1.2
[1.1.1]: https://github.com/composer/composer/compare/1.1.0...1.1.1
[1.1.0]: https://github.com/composer/composer/compare/1.0.3...1.1.0
[1.1.0-RC]: https://github.com/composer/composer/compare/1.0.3...1.1.0-RC
[1.0.3]: https://github.com/composer/composer/compare/1.0.2...1.0.3
[1.0.2]: https://github.com/composer/composer/compare/1.0.1...1.0.2
[1.0.1]: https://github.com/composer/composer/compare/1.0.0...1.0.1
[1.0.0]: https://github.com/composer/composer/compare/1.0.0-beta2...1.0.0
[1.0.0-beta2]: https://github.com/composer/composer/compare/1.0.0-beta1...1.0.0-beta2
[1.0.0-beta1]: https://github.com/composer/composer/compare/1.0.0-alpha11...1.0.0-beta1
[1.0.0-alpha11]: https://github.com/composer/composer/compare/1.0.0-alpha10...1.0.0-alpha11
[1.0.0-alpha10]: https://github.com/composer/composer/compare/1.0.0-alpha9...1.0.0-alpha10
[1.0.0-alpha9]: https://github.com/composer/composer/compare/1.0.0-alpha8...1.0.0-alpha9
[1.0.0-alpha8]: https://github.com/composer/composer/compare/1.0.0-alpha7...1.0.0-alpha8
[1.0.0-alpha7]: https://github.com/composer/composer/compare/1.0.0-alpha6...1.0.0-alpha7
[1.0.0-alpha6]: https://github.com/composer/composer/compare/1.0.0-alpha5...1.0.0-alpha6
[1.0.0-alpha5]: https://github.com/composer/composer/compare/1.0.0-alpha4...1.0.0-alpha5
[1.0.0-alpha4]: https://github.com/composer/composer/compare/1.0.0-alpha3...1.0.0-alpha4
[1.0.0-alpha3]: https://github.com/composer/composer/compare/1.0.0-alpha2...1.0.0-alpha3
[1.0.0-alpha2]: https://github.com/composer/composer/compare/1.0.0-alpha1...1.0.0-alpha2<|MERGE_RESOLUTION|>--- conflicted
+++ resolved
@@ -1,4 +1,3 @@
-<<<<<<< HEAD
 ### [2.3.4] 2022-04-07
 
   * Fixed the generated autoload.php to support running on PHP 5.6+ (down from 7.0+) and warn clearly on older PHP versions (#10714)
@@ -62,14 +61,13 @@
   * Added support for psr/log 3.x (#10454)
   * Fixed symlink creation in linux VM guest filesystems to be recognized by Windows (#10592)
   * Performance improvement in pool optimization step (#10585)
-=======
+
 ### [2.2.12] 2022-04-13
 
   * Security: Fixed command injection vulnerability in HgDriver/GitDriver (GHSA-x7cr-6qr6-2hh6 / CVE-2022-24828)
   * Fixed curl downloader not retrying when a DNS resolution failure occurs (#10716)
   * Fixed composer.lock file still being used/read when the `lock` config option is disabled (#10726)
   * Fixed `validate` command checking the lock file even if the `lock` option is disabled (#10723)
->>>>>>> 2ba8758b
 
 ### [2.2.11] 2022-04-01
 
@@ -1493,7 +1491,6 @@
 
   * Initial release
 
-<<<<<<< HEAD
 [2.3.4]: https://github.com/composer/composer/compare/2.3.3...2.3.4
 [2.3.3]: https://github.com/composer/composer/compare/2.3.2...2.3.3
 [2.3.2]: https://github.com/composer/composer/compare/2.3.1...2.3.2
@@ -1501,9 +1498,7 @@
 [2.3.0]: https://github.com/composer/composer/compare/2.3.0-RC2...2.3.0
 [2.3.0-RC2]: https://github.com/composer/composer/compare/2.3.0-RC1...2.3.0-RC2
 [2.3.0-RC1]: https://github.com/composer/composer/compare/2.2.9...2.3.0-RC1
-=======
 [2.2.12]: https://github.com/composer/composer/compare/2.2.11...2.2.12
->>>>>>> 2ba8758b
 [2.2.11]: https://github.com/composer/composer/compare/2.2.10...2.2.11
 [2.2.10]: https://github.com/composer/composer/compare/2.2.9...2.2.10
 [2.2.9]: https://github.com/composer/composer/compare/2.2.8...2.2.9
