<<<<<<< HEAD
### [2.0.0-alpha3] 2020-08-03

  * Breaking: Zip archives loaded by artifact repositories must now have a composer.json on top level, or a max of one folder on top level of the archive
  * Added --no-dev support to `show` and `outdated` commands to skip dev requirements
  * Added support for multiple --repository flags being passed into the `create-project` command, only useful in combination with `--add-repository` to persist them to composer.json
  * Added a new optional `list` API endpoint for v2-format composer repositories, see [UPGRADE](UPGRADE-2.0.md) for details
  * Fixed `show -a` command not listing anything
  * Fixed solver bug where it ended in a "Reached invalid decision id 0"
  * Fixed updates of git-installed packages on windows
  * Lots of minor bug fixes

### [2.0.0-alpha2] 2020-06-24

  * Added parallel installation of packages (requires OSX/Linux/WSL, and that `unzip` is present in PATH)
  * Added optimization of constraints by compiling them to PHP code, which should reduce CPU time of updates
  * Added handling of Ctrl-C on Windows for PHP 7.4+
  * Added better support for default branch names other than `master`
  * Added --format=summary flag to `license` command
  * Fixed issue in platform check when requiring ext-zend-opcache
  * Fixed inline aliases issues
  * Fixed git integration issue when signatures are set to be shown by default

### [2.0.0-alpha1] 2020-06-03

  * Breaking: This is a major release and while we tried to keep things compatible for most users, you might want to have a look at the [UPGRADE](UPGRADE-2.0.md) guides
  * Many CPU and memory performance improvements
  * The update command is now much more deterministic as it does not take the already installed packages into account
  * Package installation now performs all network operations first before doing any changes on disk, to reduce the chances of ending up with a partially updated vendor dir
  * Partial updates and require/remove are now much faster as they only load the metadata required for the updated packages
  * Added a [platform-check step](doc/07-runtime.md#platform-check) when vendor/autoload.php gets initialized which checks the current PHP version/extensions match what is expected and fails hard otherwise. Can be disabled with the platform-check config option
  * Added a [`Composer\InstalledVersions`](doc/07-runtime.md#installed-versions) class which is autoloaded in every project and lets you check which packages/versions are present at runtime
  * Added a `composer-runtime-api` virtual package which you can require (as e.g. `^2.0`) to ensure things like the InstalledVersions class above are present. It will effectively force people to use Composer 2.x to install your project
  * Added support for parallel downloads of package metadata and zip files, this requires that the curl extension is present and we thus strongly recommend enabling curl
  * Added much clearer dependency resolution error reporting for common error cases
  * Added support for updating to a specific version with partial updates, as well as a [--with flag](doc/03-cli.md#update--u) to pass in temporary constraint overrides
  * Added support for TTY mode on Linux/OSX/WSL so that script handlers now run in interactive mode
  * Added `only`, `exclude` and `canonical` options to all repositories, see [repository priorities](https://getcomposer.org/repoprio) for details
  * Added support for lib-zip platform package
  * Added `pre-operations-exec` event to be fired before the packages get installed/upgraded/removed
  * Added `pre-pool-create` event to be fired before the package pool for the dependency solver is created, which lets you modify the list of packages going in
  * Added `post-file-download` event to be fired after package dist files are downloaded, which lets you do additional checks on the files
  * Added --locked flag to `show` command to see the packages from the composer.lock file
  * Added --unused flag to `remove` command to make sure any packages which are not needed anymore get removed
  * Added --dry-run flag to `require` and `remove` commands
  * Added --no-install flag to `update`, `require` and `remove` commands to disable the install step and only do the update step (composer.lock file update)
  * Added --with-dependencies and --with-all-dependencies flag aliases to `require` and `remove` commands for consistency with `update`
  * Added more info to `vendor/composer/installed.json`, a dev key stores whether dev requirements were installed, and every package now has an install-path key with its install location
  * Added COMPOSER_DISABLE_NETWORK which if set makes Composer do its best to run offline. This can be useful when you have poor connectivity or to do benchmarking without network jitter
  * Added --json and --merge flags to `config` command to allow editing complex `extra.*` values by using json as input
  * Added confirmation prompt when running Composer as superuser in interactive mode
  * Added --no-check-version to `validate` command to remove the warning in case the version is defined
  * Added --ignore-platform-req (without s) to all commands supporting --ignore-platform-reqs, which accepts a package name so you can ignore only specific platform requirements
  * Added support for wildcards (`*`) in classmap autoloader paths
  * Added support for configuring GitLab deploy tokens in addition to private tokens, see [gitlab-token](doc/06-config.md#gitlab-token)
  * Added support for package version guessing for require and init command to take all platform packages into account, not just php version
  * Fixed package ordering when autoloading and especially when loading plugins, to make sure dependencies are loaded before their dependents
  * Fixed suggest output being very spammy, it now is only one line long and shows more rarely
  * Fixed conflict rules like e.g. >=5 from matching dev-master, as it is not normalized to 9999999-dev internally anymore
=======
### [1.10.13] 2020-09-09

  * Fixed regressions with old version validation
  * Fixed invalid root aliases not being reported
>>>>>>> 44508319

### [1.10.12] 2020-09-08

  * Fixed regressions with old version validation

### [1.10.11] 2020-09-08

  * Fixed more PHP 8 compatibility issues
  * Fixed regression in handling of CTRL-C when xdebug is loaded
  * Fixed `status` handling of broken symlinks

### [1.10.10] 2020-08-03

  * Fixed `create-project` not triggering events while installing the root package
  * Fixed PHP 8 compatibility issue
  * Fixed `self-update` to avoid automatically upgrading to the next major version once it becomes stable

### [1.10.9] 2020-07-16

  * Fixed Bitbucket redirect loop when credentials are outdated
  * Fixed GitLab auth prompt wording
  * Fixed `self-update` handling of files requiring admin permissions to write to on Windows (it now does a UAC prompt)
  * Fixed parsing issues in funding.yml files

### [1.10.8] 2020-06-24

  * Fixed compatibility issue with git being configured to show signatures by default
  * Fixed discarding of local changes when updating packages to include untracked files
  * Several minor fixes

### [1.10.7] 2020-06-03

  * Fixed PHP 8 deprecations
  * Fixed detection of pcntl_signal being in disabled_functions when pcntl_async_signal is allowed

### [1.10.6] 2020-05-06

  * Fixed version guessing to take composer-runtime-api and composer-plugin-api requirements into account to avoid selecting packages which require Composer 2
  * Fixed package name validation to allow several dashes following each other
  * Fixed post-status-cmd script not firing when there were no changes to be displayed
  * Fixed composer-runtime-api support on Composer 1.x, the package is now present as 1.0.0
  * Fixed support for composer show --name-only --self
  * Fixed detection of GitLab URLs when handling authentication in some cases

### [1.10.5] 2020-04-10

  * Fixed self-update on PHP <5.6, seriously please upgrade people, it's time
  * Fixed 1.10.2 regression with PATH resolution in scripts

### [1.10.4] 2020-04-09

  * Fixed 1.10.2 regression in path symlinking with absolute path repos

### [1.10.3] 2020-04-09

  * Fixed invalid --2 flag warning in `self-update` when no channel is requested

### [1.10.2] 2020-04-09

  * Added --1 flag to `self-update` command which can be added to automated self-update runs to make sure it won't automatically jump to 2.0 once that is released
  * Fixed path repository symlinks being made relative when the repo url is defined as absolute paths
  * Fixed potential issues when using "composer ..." in scripts and composer/composer was also required in the project
  * Fixed 1.10.0 regression when downloading GitHub archives from non-API URLs
  * Fixed handling of malformed info in fund command
  * Fixed Symfony5 compatibility issues in a few commands

### [1.10.1] 2020-03-13

  * Fixed path repository warning on empty path when using wildcards
  * Fixed superfluous warnings when generating optimized autoloaders

### [1.10.0] 2020-03-10

  * Added `bearer` auth config to authenticate using `Authorization: Bearer <token>` headers
  * Added `plugin-api-version` in composer.lock so third-party tools can know which Composer version was used to generate a lock file
  * Fixed composer fund command and funding info parsing to be more useful
  * Fixed issue where --no-dev autoload generation was excluding some packages which should not have been excluded
  * Fixed 1.10-RC regression in create project's handling of absolute paths

### [1.10.0-RC] 2020-02-14

  * Breaking: `composer global exec ...` now executes the process in the current working directory instead of executing it in the global directory.
  * Warning: Added a warning when class names are being loaded by a PSR-4 or PSR-0 rule only due to classmap optimization, but would not otherwise be autoloadable. Composer 2.0 will stop autoloading these classes so make sure you fix your autoload configs.
  * Added new funding key to composer.json to describe ways your package's maintenance can be funded. This reads info from GitHub's FUNDING.yml by default so better configure it there so it shows on GitHub and Composer/Packagist
  * Added `composer fund` command to show funding info of your dependencies
  * Added support for --format=json output for show command when showing a single package
  * Added support for configuring suggestions using config command, e.g. `composer config suggest.foo/bar some text`
  * Added support for configuring fine-grained preferred-install using config command, e.g. `composer config preferred-install.foo/* dist`
  * Added `@putenv` script handler to set environment variables from composer.json for following scripts
  * Added `lock` option that can be set to false, in which case no composer.lock file will be generated
  * Added --add-repository flag to create-project command which will persist the repo given in --repository into the composer.json of the package being installed
  * Added support for IPv6 addresses in NO_PROXY
  * Added package homepage display in the show command
  * Added debug info about HTTP authentications
  * Added Symfony 5 compatibility
  * Added --fixed flag to require command to make it use a fixed constraint instead of a ^x.y constraint when adding the requirement
  * Fixed exclude-from-classmap matching subsets of directories e.g. foo/ was excluding foobar/
  * Fixed archive command to persist file permissions inside the zip files
  * Fixed init/require command to avoid suggesting packages which are already selected in the search results
  * Fixed create-project UX issues
  * Fixed filemtime for vendor/composer/* files is now only changing when the files actually change
  * Fixed issues detecting docker environment with an active open_basedir

### [1.9.3] 2020-02-04

  * Fixed GitHub deprecation of access_token query parameter, now using Authorization header

### [1.9.2] 2020-01-14

  * Fixed minor git driver bugs
  * Fixed schema validation for version field to allow dev-* versions too
  * Fixed external processes' output being formatted even though it should not
  * Fixed issue with path repositories when trying to install feature branches

### [1.9.1] 2019-11-01

  * Fixed various credential handling issues with gitlab and github
  * Fixed credentials being present in git remotes in Composer cache and vendor directory when not using SSH keys
  * Fixed `composer why` not listing replacers as a reason something is present
  * Fixed various PHP 7.4 compatibility issues
  * Fixed root warnings always present in Docker containers, setting COMPOSER_ALLOW_SUPERUSER is not necessary anymore
  * Fixed GitHub access tokens leaking into debug-verbosity output
  * Fixed several edge case issues detecting GitHub, Bitbucket and GitLab repository types
  * Fixed Composer asking if you want to use a composer.json in a parent directory when ran in non-interactive mode
  * Fixed classmap autoloading issue finding classes located within a few non-PHP context blocks (?>...<?php)

### [1.9.0] 2019-08-02

  * Breaking: artifact repositories with URLs containing port numbers and requiring authentication now require you to configure http-basic auth for the `host:port` pair explicitly
  * Added a `--no-cache` flag available on all commands to run with the cache disabled
  * Added PHP_BINARY as env var pointing to the PHP process when executing Composer scripts as shell scripts
  * Added a `use-github-api` config option which can set the `no-api` flag on all GitHub VCS repositories declared
  * Added a static helper you can preprend to a script to avoid process timeouts, `"Composer\\Config::disableProcessTimeout"`
  * Added Event::getOriginatingEvent to retrieve an event's original event when a script handler forwards to another one
  * Added support for autoloading directly from a phar file
  * Fixed loading order of plugins to always initialize them in order of dependencies
  * Fixed various network-mount related issues
  * Fixed --ignore-platform-reqs not ignoring conflict rules against platform packages

### [1.8.6] 2019-06-11

  * Fixed handling of backslash-escapes handling in composer.json when using the require command
  * Fixed create-project not following classmap-authoritative and apcu-autoloader config values
  * Fixed HHVM version warning showing up in some cases when it was not in use

### [1.8.5] 2019-04-09

  * HHVM 4.0 is no longer compatible with Composer. Please use PHP instead going forward.
  * Added forward compatibility with upcoming 2.0 changes
  * Fixed support for PHP 7.3-style heredoc/nowdoc syntax changes in autoload generation
  * Fixed require command usage when combined with --ignore-platform-reqs
  * Fixed and cleaned up various Windows junctions handling issues

### [1.8.4] 2019-02-11

  * Fixed long standing solver bug leading to odd solving issues in edge cases, see #7946
  * Fixed HHVM support for upcoming releases
  * Fixed unix proxy for binaries to be POSIX compatible instead of breaking some shells
  * Fixed invalid deprecation warning for composer-plugin-api
  * Fixed edge case issues with Windows junctions when working with path repositories

### [1.8.3] 2019-01-30

  * Fixed regression when executing partial updates

### [1.8.2] 2019-01-29

  * Fixed invalid deprecation warning for ext-pdo_mysql and similar
  * Updated to latest xdebug-handler

### [1.8.1] 2019-01-29

  * Deprecated support for non-standard package names (anything with uppercase, or no / in it). Make sure to follow the warnings if you see any to avoid problems in 2.0.
  * Fixed some packages missing from the autoloader config when installing with --no-dev
  * Fixed support for cloning GitLab repos using OAuth tokens instead of SSH keys
  * Fixed metapackage installs/updates missing from output
  * Fixed --with-dependencies / --with-all-dependencies not updating some packages in some edge cases
  * Fixed compatibility with Symfony 4.2 deprecations
  * Fixed temp dir not being cleaned up on download error while archiving packages
  * Updated to latest ca-bundle

### [1.8.0] 2018-12-03

  * Changed `post-package-install` / `post-package-update` event to be fired *after* the lock file has been updated as opposed to before
  * Added support for removing packages using a wildcard with the `remove` command, e.g. `composer remove foo/*`
  * Added `chat` to the list of `support` channels you can list in composer.json
  * Added signal handling on require command to restore the composer.json in case of abort
  * Added `--ignore` to `outdated` command to pass one or more packages that you do not want to be listed
  * Added `--no-dev` to `check-platform-reqs` command to skip dev requirements even if they are installed
  * Added support for running plugin commands from sub-directories within a project much like other Composer commands
  * Added support for running Composer via phpdbg
  * Added `lib-imagick` platform package
  * Fixed validate command always checking for disabled checks when used with `--strict`

### [1.7.3] 2018-11-01

  * Fixed handling of replace/conflict rules. This may affect dependency resolution in some edge cases.
  * Fixed Bitbucket API support and migrated all calls to API v2 as v1 is deprecated
  * Fixed support for lib-openssl 1.1.1 having only lowercase algorithm names
  * Fixed escaping of URLs in Perforce and Svn drivers
  * Fixed `show` command not respecting `--path` when a single package name was given
  * Fixed regression in 1.7.2's handling of metapackages

### [1.7.2] 2018-08-16

  * Fixed reporting of authentication/rate limiting issues for GitHub API access
  * Fixed `create-project` not checking the checking the latest commit out when a cache was already present
  * Fixed reporting of errors when `global` command can not switch the working directory
  * Fixed PHP 5.3 JSON encoding issues with complex unicode character sequences
  * Updated to latest ca-bundle and xdebug-handler projects, see related changelogs

### [1.7.1] 2018-08-07

  * Fixed issue autoloading plugins in require-dev in some conditions
  * Fixed handling of SSL to repo.packagist.org on very old PHP versions

### [1.7.0] 2018-08-03

  * Added the overridden platform config's PHP version in the `diagnose` command output
  * Fixed --no-plugins not being respected in a few commands
  * Fixed 1.7.0-RC regression in output showing <warn> instead of proper colors
  * Fixed 1.7.0-RC regression in output missing "Loading from cache" output on package install

### [1.7.0-RC] 2018-07-24

  * Changed default repository URL from packagist.org to repo.packagist.org, this might affect people with strict firewall rules
  * Changed output from Updating to Downgrading when performing package downgrades, this might affect anything parsing output
  * Several minor performance improvements
  * Added basic authentication support for mercurial repos
  * Added explicit `i` and `u` aliases for the `install` and `update` commands
  * Added support for `show` command to output json format with --tree
  * Added support for {glob,braces} support in the path repository's path argument
  * Added support in `status` command for showing diffs in vendor dir even for packages installed as dist/zip archives
  * Added `--remove-vcs` flag to `create-project` command to avoid prompting for keeping VCS files
  * Added `--no-secure-http` flag to `create-project` command to bypass https (use at your own risk)
  * Added `pre-command-run` event that lets plugins modify arguments
  * Added RemoteFilesystem::getRemoteContents extension point
  * Fixed setting scripts via `config` command

### [1.6.5] 2018-05-04

  * Fixed regression in 1.6.4 causing strange update behaviors with dev packages
  * Fixed regression in 1.6.4 color support detection for Windows
  * Fixed issues dealing with broken symlinks when switching branches and using path repositories
  * Fixed JSON schema for package repositories
  * Fixed issues on computers set to Turkish locale
  * Fixed classmap parsing of files using short-open-tags when they are disabled in php

### [1.6.4] 2018-04-13

  * Security fixes in some edge case scenarios, recommended update for all users
  * Fixed regression in version guessing of path repositories
  * Fixed removing aliased packages from the repository, which might resolve some odd update bugs
  * Fixed updating of package URLs for GitLab
  * Fixed run-script --list failing when script handlers were defined
  * Fixed init command not respecting the current php version when selecting package versions
  * Fixed handling of uppercase package names in why/why-not commands
  * Fixed exclude-from-classmap symlink handling
  * Fixed filesystem permissions of PEAR binaries
  * Improved performance of subversion repos
  * Other minor fixes

### [1.6.3] 2018-01-31

  * Fixed GitLab downloads failing in some edge cases
  * Fixed ctrl-C handling during create-project
  * Fixed GitHub VCS repositories not prompting for a token in some conditions
  * Fixed SPDX license identifiers being case sensitive
  * Fixed and clarified a few dependency resolution error reporting strings
  * Fixed SVN commit log fetching in verbose mode when using private repositories

### [1.6.2] 2018-01-05

  * Fixed more autoloader regressions
  * Fixed support for updating dist refs in gitlab URLs

### [1.6.1] 2018-01-04

  * Fixed upgrade regression due to some autoloader cleanups
  * Fixed some overly loose version constraints

### [1.6.0] 2018-01-04

  * Added support for SPDX license identifiers v3.0, deprecates GPL/LGPL/AGPL identifiers, which should now have a `-only` or `-or-later` suffix added.
  * Added support for COMPOSER_MEMORY_LIMIT env var to make Composer set the PHP memory limit explicitly
  * Added support for simple strings for the `bin`
  * Fixed `check-platform-reqs` bug in version checking

### [1.6.0-RC] 2017-12-19

  * Improved performance of installs and updates from git clones when checking out known commits
  * Added `check-platform-reqs` command that checks that your PHP and extensions versions match the platform requirements of the installed packages
  * Added `--with-all-dependencies` to the `update` and `require` commands which updates all dependencies of the listed packages, including those that are direct root requirements
  * Added `scripts-descriptions` key to composer.json to customize the description and document your custom commands
  * Added support for the uppercase NO_PROXY env var
  * Added support for COMPOSER_DEFAULT_{AUTHOR,LICENSE,EMAIL,VENDOR} env vars to pre-populate init command values
  * Added support for local fossil repositories
  * Added suggestions for alternative spellings when entering packages in `init` and `require` commands and nothing can be found
  * Fixed installed.json data to be sorted alphabetically by package name
  * Fixed compatibility with Symfony 4.x components that Composer uses

### [1.5.6] - 2017-12-18

  * Fixed root package version guessed when a tag is checked out
  * Fixed support for GitLab repos hosted on non-standard ports
  * Fixed regression in require command when requiring unstable packages, part 3

### [1.5.5] - 2017-12-01

  * Fixed regression in require command when requiring unstable packages, part 2

### [1.5.4] - 2017-12-01

  * Fixed regression in require command when requiring unstable packages

### [1.5.3] - 2017-11-30

  * Fixed require/remove commands reverting the composer.json change when a non-solver-related error occurs
  * Fixed GitLabDriver to support installations of GitLab not at the root of the domain
  * Fixed create-project not following the optimize-autoloader flag of the root package
  * Fixed Authorization header being forwarded across domains after a redirect
  * Improved some error messages for clarity

### [1.5.2] - 2017-09-11

  * Fixed GitLabDriver looping endlessly in some conditions
  * Fixed GitLabDriver support for unauthenticated requests
  * Fixed GitLab zip downloads not triggering credentials prompt if unauthenticated
  * Fixed path repository support of COMPOSER_ROOT_VERSION, it now applies to all path repos within the same git repository
  * Fixed path repository handling of copies to avoid copying VCS files and others
  * Fixed sub-directory call to ignore list and create-project commands as well as calls to Composer using --working-dir
  * Fixed invalid warning appearing when calling `remove` on an non-stable package

### [1.5.1] - 2017-08-09

  * Fixed regression in GitLabDriver with repos containing >100 branches or tags
  * Fixed sub-directory call support to respect the COMPOSER env var

### [1.5.0] - 2017-08-08

  * Changed the package install order to ensure that plugins are always installed as soon as possible
  * Added ability to call composer from within sub-directories of a project
  * Added support for GitLab API v4
  * Added support for GitLab sub-groups
  * Added some more rules to composer validate
  * Added support for reading the `USER` env when guessing the username in `composer init`
  * Added warning when uncompressing files with the same name but difference cases on case insensitive filesystems
  * Added `htaccess-protect` option / `COMPOSER_HTACCESS_PROTECT` env var to disable the .htaccess creation in home dir (defaults to true)
  * Improved `clear-cache` command
  * Minor improvements/fixes and many documentation updates

### [1.4.3] - 2017-08-06

  * Fixed GitLab URLs
  * Fixed root package version detection using latest git versions
  * Fixed inconsistencies in date format in composer.lock when installing from source
  * Fixed Mercurial support regression
  * Fixed exclude-from-classmap not being applied when autoloading files for Composer plugins
  * Fixed exclude-from-classmap being ignored when cwd has the wrong case on case insensitive filesystems
  * Fixed several other minor issues

### [1.4.2] - 2017-05-17

  * Fixed Bitbucket API handler parsing old deleted branches in hg repos
  * Fixed regression in gitlab downloads
  * Fixed output inconsistencies
  * Fixed unicode handling in `init` command for author names
  * Fixed useless warning when doing partial updates/removes on packages that are not currently installed
  * Fixed Xdebug disabling issue when combined with disable_functions and allow_url_fopen CLI overrides

### [1.4.1] - 2017-03-10

  * Fixed `apcu-autoloader` config option being ignored in `dump-autoload` command
  * Fixed json validation not allowing boolean for trunk-path, branches-path and tags-path in svn repos
  * Fixed json validation not allowing repository URLs without scheme

### [1.4.0] - 2017-03-08

  * Improved memory usage of dependency solver
  * Added `--format json` option to the `outdated` and `show` command to get machine readable package listings
  * Added `--ignore-filters` flag to `archive` command to bypass the .gitignore and co
  * Added support for `outdated` output without ansi colors
  * Added support for Bitbucket API v2
  * Changed the require command to follow minimum-stability / prefer-stable values when picking a version
  * Fixed regression when using composer in a Mercurial repository

### [1.3.3] - 2017-03-08

  * **Capifony users beware**: This release has output format tweaks that mess up capifony interactive mode, see #6233
  * Improved baseline psr-4 autoloader performance for projects with many nested namespaces configured
  * Fixed issues with gitlab API access when the token had insufficient permissions
  * Fixed some HHVM strict type issues
  * Fixed version guessing of headless git checkouts in some conditions
  * Fixed compatibility with subversion 1.8
  * Fixed version guessing not working with svn/hg
  * Fixed script/exec errors not being output correctly
  * Fixed PEAR repository bug with pear.php.net

### [1.3.2] - 2017-01-27

  * Added `COMPOSER_BINARY` env var that is defined within the scope of a Composer run automatically with the path to the phar file
  * Fixed create-project ending in a detached HEAD when installing aliased packages
  * Fixed composer show not returning non-zero exit code when the package does not exist
  * Fixed `@composer` handling in scripts when --working-dir is used together with it
  * Fixed private-GitLab handling of repos with dashes in them

### [1.3.1] - 2017-01-07

  * Fixed dist downloads from Bitbucket
  * Fixed some regressions related to xdebug disabling
  * Fixed `--minor-only` flag in `outdated` command
  * Fixed handling of config.platform.php which did not replace other php-* package's versions

### [1.3.0] - 2016-12-24

  * Fixed handling of annotated git tags vs lightweight tags leading to useless updates sometimes
  * Fixed ext-xdebug not being require-able anymore due to automatic xdebug disabling
  * Fixed case insensitivity of remove command

### [1.3.0-RC] - 2016-12-11

  * Added workaround for xdebug performance impact by restarting PHP without xdebug automatically in case it is enabled
  * Added `--minor-only` to the `outdated` command to only show updates to minor versions and ignore new major versions
  * Added `--apcu-autoloader` to the `update`/`install` commands and `--apcu` to `dump-autoload` to enable an APCu-caching autoloader, which can be more efficient than --classmap-authoritative if you attempt to autoload many classes that do not exist, or if you can not use authoritative classmaps for some reason
  * Added summary of operations to be executed before they run, and made execution output more compact
  * Added `php-debug` and `php-zts` virtual platform packages
  * Added `gitlab-token` auth config for GitLab private tokens
  * Added `--strict` to the `outdated` command to return a non-zero exit code when there are outdated packages
  * Added ability to call php scripts using the current php interpreter (instead of finding php in PATH by default) in script handlers via `@php ...`
  * Added `COMPOSER_ALLOW_XDEBUG` env var to circumvent the Xdebug-disabling behavior
  * Added `COMPOSER_MIRROR_PATH_REPOS` env var to force mirroring of path repositories vs symlinking
  * Added `COMPOSER_DEV_MODE` env var that is set by Composer to forward the dev mode to script handlers
  * Fixed support for git 2.11
  * Fixed output from zip and rar leaking out when an error occurred
  * Removed `hash` from composer.lock, only `content-hash` is now used which should reduce conflicts
  * Minor fixes and performance improvements

### [1.2.4] - 2016-12-06

  * Fixed regression in output handling of scripts from 1.2.3
  * Fixed support for LibreSSL detection as lib-openssl
  * Fixed issue with Zend Guard in the autoloader bootstrapping
  * Fixed support for loading partial provider repositories

### [1.2.3] - 2016-12-01

  * Fixed bug in HgDriver failing to identify BitBucket repositories
  * Fixed support for loading partial provider repositories

### [1.2.2] - 2016-11-03

  * Fixed selection of packages based on stability to be independent from package repository order
  * Fixed POST_DEPENDENCIES_SOLVING not containing some operations in edge cases
  * Fixed issue handling GitLab URLs containing dots and other special characters
  * Fixed issue on Windows when running composer at the root of a drive
  * Minor fixes

### [1.2.1] - 2016-09-12

  * Fixed edge case issues with the static autoloader
  * Minor fixes

### [1.2.0] - 2016-07-19

  * Security: Fixed [httpoxy](https://httpoxy.org/) vulnerability
  * Fixed `home` command to avoid rogue output on unix
  * Fixed output of git clones to clearly state when clones are from cache
  * (from 1.2 RC) Fixed ext-network-ipv6 to be php-ipv6

### [1.2.0-RC] - 2016-07-04

  * Added caching of git repositories if you have git 2.3+ installed. Repositories will now be cached once and then cloned from local cache so subsequent installs should be faster
  * Added detection of HEAD changes to the `status` command. If you `git checkout X` in a vendor directory for example it will tell you that it is not at the version that was installed
  * Added a virtual `php-ipv6` extension to require PHP compiled with IPv6 support
  * Added `--no-suggest` to `install` and `update` commands to skip output of suggestions at the end
  * Added `--type` to the `search` command to restrict to a given package type
  * Added fossil support as alternative to git/svn/.. for package downloads
  * Improved BitBucket OAuth support
  * Added support for blocking cache operations using COMPOSER_CACHE_DIR=/dev/null (or NUL on windows)
  * Added support for using declare(strict_types=1) in plugins
  * Added `--prefer-stable` and `--prefer-lowest` to the `require` command
  * Added `--no-scripts` to the `require` and `remove` commands
  * Added `_comment` top level key to the schema to endorse using it as a place to store comments (it can be a string or array of strings)
  * Added support for justinrainbow/json-schema 2.0
  * Fixed binaries not being re-installed if deleted by users or the bin-dir changes. `update` and `install` will now re-install them
  * Many minor UX and docs improvements

### [1.1.3] - 2016-06-26

  * Fixed bitbucket oauth instructions
  * Fixed version parsing issue
  * Fixed handling of bad proxies that modify JSON content on the fly

### [1.1.2] - 2016-05-31

  * Fixed degraded mode issue when accessing packagist.org
  * Fixed GitHub access_token being added on subsequent requests in case of redirections
  * Fixed exclude-from-classmap not working in some circumstances
  * Fixed openssl warning preventing the use of config command for disabling tls

### [1.1.1] - 2016-05-17

  * Fixed regression in handling of #reference which made it update every time
  * Fixed dev platform requirements being required even in --no-dev install from a lock file
  * Fixed parsing of extension versions that do not follow valid numbers, we now try to parse x.y.z and ignore the rest
  * Fixed exact constraints warnings appearing for 0.x versions
  * Fixed regression in the `remove` command

### [1.1.0] - 2016-05-10

  * Added fallback to SSH for https bitbucket URLs
  * Added BaseCommand::isProxyCommand that can be overridden to mark a command as being a mere proxy, which helps avoid duplicate warnings etc on composer startup
  * Fixed archiving generating long paths in zip files on Windows

### [1.1.0-RC] - 2016-04-29

  * Added ability for plugins to register their own composer commands
  * Optimized the autoloader initialization using static loading on PHP 5.6 and above, this reduces the load time for large classmaps to almost nothing
  * Added `--latest` to `show` command to show the latest version available of your dependencies
  * Added `--outdated` to `show` command an `composer outdated` alias for it, to show only packages in need of update
  * Added `--direct` to `show` and `outdated` commands to show only your direct dependencies in the listing
  * Added support for editing all top-level properties (name, minimum-stability, ...) as well as extra values via the `config` command
  * Added abandoned state warning to the `show` and `outdated` commands when listing latest packages
  * Added support for `~/` and `$HOME/` in the path repository paths
  * Added support for wildcards in the `show` command package filter, e.g. `composer show seld/*`
  * Added ability to call composer itself from scripts via `@composer ...`
  * Added untracked files detection to the `status` command
  * Added warning to `validate` command when using exact-version requires
  * Added warning once per domain when accessing insecure URLs with secure-http disabled
  * Added a dependency on composer/ca-bundle (extracted CA bundle management to a standalone lib)
  * Added support for empty directories when archiving to tar
  * Added an `init` event for plugins to react to, which occurs right after a Composer instance is fully initialized
  * Added many new detections of problems in the `why-not`/`prohibits` command to figure out why something does not get installed in the expected version
  * Added a deprecation notice for script event listeners that use legacy script classes
  * Fixed abandoned state not showing up if you had a package installed before it was marked abandoned
  * Fixed --no-dev updates creating an incomplete lock file, everything is now always resolved on update
  * Fixed partial updates in case the vendor dir was not up to date with the lock file

### [1.0.3] - 2016-04-29

  * Security: Fixed possible command injection from the env vars into our sudo detection
  * Fixed interactive authentication with gitlab
  * Fixed class name replacement in plugins
  * Fixed classmap generation mistakenly detecting anonymous classes
  * Fixed auto-detection of stability flags in complex constraints like `2.0-dev || ^1.5`
  * Fixed content-length handling when redirecting to very small responses

### [1.0.2] - 2016-04-21

  * Fixed regression in 1.0.1 on systems with mbstring.func_overload enabled
  * Fixed regression in 1.0.1 that made dev packages update to the latest reference even if not whitelisted in a partial update
  * Fixed init command ignoring the COMPOSER env var for choosing the json file name
  * Fixed error reporting bug when the dependency resolution fails
  * Fixed handling of `$` sign in composer config command in some cases it could corrupt the json file

### [1.0.1] - 2016-04-18

  * Fixed URL updating when a package's URL changes, composer.lock now contains the right URL including correct reference
  * Fixed URL updating of the origin git remote as well for packages installed as git clone
  * Fixed binary .bat files generated from linux being incompatible with windows cmd
  * Fixed handling of paths with trailing slashes in path repository
  * Fixed create-project not using platform config when selecting a package
  * Fixed self-update not showing the channel it uses to perform the update
  * Fixed file downloads not failing loudly when the content does not match the Content-Length header
  * Fixed secure-http detecting some malformed URLs as insecure
  * Updated CA bundle

### [1.0.0] - 2016-04-05

  * Added support for bitbucket-oauth configuration
  * Added warning when running composer as super user, set COMPOSER_ALLOW_SUPERUSER=1 to hide the warning if you really must
  * Added PluginManager::getGlobalComposer getter to retrieve the global instance (which can be null!)
  * Fixed dependency solver error reporting in many cases it now shows you proper errors instead of just saying a package does not exist
  * Fixed output of failed downloads appearing as 100% done instead of Failed
  * Fixed handling of empty directories when archiving, they are not skipped anymore
  * Fixed installation of broken plugins corrupting the vendor state when combined with symlinked path repositories

### [1.0.0-beta2] - 2016-03-27

  * Break: The `install` command now turns into an `update` command automatically if you have no composer.lock. This was done only half-way before which caused inconsistencies
  * Break: By default the `remove` command now removes dependencies as well, and --update-with-dependencies is deprecated. Use --no-update-with-dependencies to get old behavior
  * Added support for update channels in `self-update`. All users will now update to stable builds by default. Run `self-update` with `--snapshot`, `--preview` or `--stable` to switch between update channels.
  * Added support for SSL_CERT_DIR env var and openssl.capath ini value
  * Added some conflict detection in `why-not` command
  * Added suggestion of root package's suggests in `create-project` command
  * Fixed `create-project` ignoring --ignore-platform-reqs when choosing a version of the package
  * Fixed `search` command in a directory without composer.json
  * Fixed path repository handling of symlinks on windows
  * Fixed PEAR repo handling to prefer HTTPS mirrors over HTTP ones
  * Fixed handling of Path env var on Windows, only PATH was accepted before
  * Small error reporting and docs improvements

### [1.0.0-beta1] - 2016-03-03

  * Break: By default we now disable any non-secure protocols (http, git, svn). This may lead to issues if you rely on those. See `secure-http` config option.
  * Break: `show` / `list` command now only show installed packages by default. An `--all` option is added to show all packages.
  * Added VCS repo support for the GitLab API, see also `gitlab-oauth` and `gitlab-domains` config options
  * Added `prohibits` / `why-not` command to show what blocks an upgrade to a given package:version pair
  * Added --tree / -t to the `show` command to see all your installed packages in a tree view
  * Added --interactive / -i to the `update` command, which lets you pick packages to update interactively
  * Added `exec` command to run binaries while having bin-dir in the PATH for convenience
  * Added --root-reqs to the `update` command to update only your direct, first degree dependencies
  * Added `cafile` and `capath` config options to control HTTPS certificate authority
  * Added pubkey verification of composer.phar when running self-update
  * Added possibility to configure per-package `preferred-install` types for more flexibility between prefer-source and prefer-dist
  * Added unpushed-changes detection when updating dependencies and in the `status` command
  * Added COMPOSER_AUTH env var that lets you pass a json configuration like the auth.json file
  * Added `secure-http` and `disable-tls` config options to control HTTPS/HTTP
  * Added warning when Xdebug is enabled as it reduces performance quite a bit, hide it with COMPOSER_DISABLE_XDEBUG_WARN=1 if you must
  * Added duplicate key detection when loading composer.json
  * Added `sort-packages` config option to force sorting of the requirements when using the `require` command
  * Added support for the XDG Base Directory spec on linux
  * Added XzDownloader for xz file support
  * Fixed SSL support to fully verify peers in all PHP versions, unsecure HTTP is also disabled by default
  * Fixed stashing and cleaning up of untracked files when updating packages
  * Fixed plugins being enabled after installation even when --no-plugins
  * Many small bug fixes and additions

### [1.0.0-alpha11] - 2015-11-14

  * Added config.platform to let you specify what your target environment looks like and make sure you do not inadvertently install dependencies that would break it
  * Added `exclude-from-classmap` in the autoload config that lets you ignore sub-paths of classmapped directories, or psr-0/4 directories when building optimized autoloaders
  * Added `path` repository type to install/symlink packages from local paths
  * Added possibility to reference script handlers from within other handlers using @script-name to reduce duplication
  * Added `suggests` command to show what packages are suggested, use -v to see more details
  * Added `content-hash` inside the composer.lock to restrict the warnings about outdated lock file to some specific changes in the composer.json file
  * Added `archive-format` and `archive-dir` config options to specify default values for the archive command
  * Added --classmap-authoritative to `install`, `update`, `require`, `remove` and `dump-autoload` commands, forcing the optimized classmap to be authoritative
  * Added -A / --with-dependencies to the `validate` command to allow validating all your dependencies recursively
  * Added --strict to the `validate` command to treat any warning as an error that then returns a non-zero exit code
  * Added a dependency on composer/semver, which is the externalized lib for all the version constraints parsing and handling
  * Added support for classmap autoloading to load plugin classes and script handlers
  * Added `bin-compat` config option that if set to `full` will create .bat proxy for binaries even if Composer runs in a linux VM
  * Added SPDX 2.0 support, and externalized that in a composer/spdx-licenses lib
  * Added warnings when the classmap autoloader finds duplicate classes
  * Added --file to the `archive` command to choose the filename
  * Added Ctrl+C handling in create-project to cancel the operation cleanly
  * Fixed version guessing to use ^ always, default to stable versions, and avoid versions that require a higher php version than you have
  * Fixed the lock file switching back and forth between old and new URL when a package URL is changed and many people run updates
  * Fixed partial updates updating things they shouldn't when the current vendor dir was out of date with the lock file
  * Fixed PHAR file creation to be more reproducible and always generate the exact same phar file from a given source
  * Fixed issue when checking out git branches or tags that are also the name of a file in the repo
  * Many minor fixes and documentation additions and UX improvements

### [1.0.0-alpha10] - 2015-04-14

  * Break: The following event classes are deprecated and you should update your script handlers to use the new ones in type hints:
    - `Composer\Script\CommandEvent` is deprecated, use `Composer\Script\Event`
    - `Composer\Script\PackageEvent` is deprecated, use `Composer\Installer\PackageEvent`
  * Break: Output is now split between stdout and stderr. Any irrelevant output to each command is on stderr as per unix best practices.
  * Added support for npm-style semver operators (`^` and `-` ranges, ` ` = AND, `||` = OR)
  * Added --prefer-lowest to `update` command to allow testing a package with the lowest declared dependencies
  * Added support for parsing semver build metadata `+anything` at the end of versions
  * Added --sort-packages option to `require` command for sorting dependencies
  * Added --no-autoloader to `install` and `update` commands to skip autoload generation
  * Added --list to `run-script` command to see available scripts
  * Added --absolute to `config` command to get back absolute paths
  * Added `classmap-authoritative` config option, if enabled only the classmap info will be used by the composer autoloader
  * Added support for branch-alias on numeric branches
  * Added support for the `https_proxy`/`HTTPS_PROXY` env vars used only for https URLs
  * Added support for using real composer repos as local paths in `create-project` command
  * Added --no-dev to `licenses` command
  * Added support for PHP 7.0 nightly builds
  * Fixed detection of stability when parsing multiple constraints
  * Fixed installs from lock file containing updated composer.json requirement
  * Fixed the autoloader suffix in vendor/autoload.php changing in every build
  * Many minor fixes, documentation additions and UX improvements

### [1.0.0-alpha9] - 2014-12-07

  * Added `remove` command to do the reverse of `require`
  * Added --ignore-platform-reqs to `install`/`update` commands to install even if you are missing a php extension or have an invalid php version
  * Added a warning when abandoned packages are being installed
  * Added auto-selection of the version constraint in the `require` command, which can now be used simply as `composer require foo/bar`
  * Added ability to define custom composer commands using scripts
  * Added `browse` command to open a browser to the given package's repo URL (or homepage with `-H`)
  * Added an `autoload-dev` section to declare dev-only autoload rules + a --no-dev flag to dump-autoload
  * Added an `auth.json` file, with `store-auths` config option
  * Added a `http-basic` config option to store login/pwds to hosts
  * Added failover to source/dist and vice-versa in case a download method fails
  * Added --path (-P) flag to the show command to see the install path of packages
  * Added --update-with-dependencies and --update-no-dev flags to the require command
  * Added `optimize-autoloader` config option to force the `-o` flag from the config
  * Added `clear-cache` command
  * Added a GzipDownloader to download single gzipped files
  * Added `ssh` support in the `github-protocols` config option
  * Added `pre-dependencies-solving` and `post-dependencies-solving` events
  * Added `pre-archive-cmd` and `post-archive-cmd` script events to the `archive` command
  * Added a `no-api` flag to GitHub VCS repos to skip the API but still get zip downloads
  * Added http-basic auth support for private git repos not on github
  * Added support for autoloading `.hh` files when running HHVM
  * Added support for PHP 5.6
  * Added support for OTP auth when retrieving a GitHub API key
  * Fixed isolation of `files` autoloaded scripts to ensure they can not affect anything
  * Improved performance of solving dependencies
  * Improved SVN and Perforce support
  * A boatload of minor fixes, documentation additions and UX improvements

### [1.0.0-alpha8] - 2014-01-06

  * Break: The `install` command now has --dev enabled by default. --no-dev can be used to install without dev requirements
  * Added `composer-plugin` package type to allow extensibility, and deprecated `composer-installer`
  * Added `psr-4` autoloading support and deprecated `target-dir` since it is a better alternative
  * Added --no-plugins flag to replace --no-custom-installers where available
  * Added `global` command to operate Composer in a user-global directory
  * Added `licenses` command to list the license of all your dependencies
  * Added `pre-status-cmd` and `post-status-cmd` script events to the `status` command
  * Added `post-root-package-install` and `post-create-project-cmd` script events to the `create-project` command
  * Added `pre-autoload-dump` script event
  * Added --rollback flag to self-update
  * Added --no-install flag to create-project to skip installing the dependencies
  * Added a `hhvm` platform package to require Facebook's HHVM implementation of PHP
  * Added `github-domains` config option to allow using GitHub Enterprise with Composer's GitHub support
  * Added `prepend-autoloader` config option to allow appending Composer's autoloader instead of the default prepend behavior
  * Added Perforce support to the VCS repository
  * Added a vendor/composer/autoload_files.php file that lists all files being included by the files autoloader
  * Added support for the `no_proxy` env var and other proxy support improvements
  * Added many robustness tweaks to make sure zip downloads work more consistently and corrupted caches are invalidated
  * Added the release date to `composer -V` output
  * Added `autoloader-suffix` config option to allow overriding the randomly generated autoloader class suffix
  * Fixed BitBucket API usage
  * Fixed parsing of inferred stability flags that are more stable than the minimum stability
  * Fixed installation order of plugins/custom installers
  * Fixed tilde and wildcard version constraints to be more intuitive regarding stabilities
  * Fixed handling of target-dir changes when updating packages
  * Improved performance of the class loader
  * Improved memory usage and performance of solving dependencies
  * Tons of minor bug fixes and improvements

### [1.0.0-alpha7] - 2013-05-04

  * Break: For forward compatibility, you should change your deployment scripts to run `composer install --no-dev`. The install command will install dev dependencies by default starting in the next release
  * Break: The `update` command now has --dev enabled by default. --no-dev can be used to update without dev requirements, but it will create an incomplete lock file and is discouraged
  * Break: Removed support for lock files created before 2012-09-15 due to their outdated unusable format
  * Added `prefer-stable` flag to pick stable packages over unstable ones when possible
  * Added `preferred-install` config option to always enable --prefer-source or --prefer-dist
  * Added `diagnose` command to to system/network checks and find common problems
  * Added wildcard support in the update whitelist, e.g. to update all packages of a vendor do `composer update vendor/*`
  * Added `archive` command to archive the current directory or a given package
  * Added `run-script` command to manually trigger scripts
  * Added `proprietary` as valid license identifier for non-free code
  * Added a `php-64bit` platform package that you can require to force a 64bit php
  * Added a `lib-ICU` platform package
  * Added a new official package type `project` for project-bootstrapping packages
  * Added zip/dist local cache to speed up repetitive installations
  * Added `post-autoload-dump` script event
  * Added `Event::getDevMode` to let script handlers know if dev requirements are being installed
  * Added `discard-changes` config option to control the default behavior when updating "dirty" dependencies
  * Added `use-include-path` config option to make the autoloader look for files in the include path too
  * Added `cache-ttl`, `cache-files-ttl` and `cache-files-maxsize` config option
  * Added `cache-dir`, `cache-files-dir`, `cache-repo-dir` and `cache-vcs-dir` config option
  * Added support for using http(s) authentication to non-github repos
  * Added support for using multiple autoloaders at once (e.g. PHPUnit + application both using Composer autoloader)
  * Added support for .inc files for classmap autoloading (legacy support, do not do this on new projects!)
  * Added support for version constraints in show command, e.g. `composer show monolog/monolog 1.4.*`
  * Added support for svn repositories containing packages in a deeper path (see package-path option)
  * Added an `artifact` repository to scan a directory containing zipped packages
  * Added --no-dev flag to `install` and `update` commands
  * Added --stability (-s) flag to create-project to lower the required stability
  * Added --no-progress to `install` and `update` to hide the progress indicators
  * Added --available (-a) flag to the `show` command to display only available packages
  * Added --name-only (-N) flag to the `show` command to show only package names (one per line, no formatting)
  * Added --optimize-autoloader (-o) flag to optimize the autoloader from the `install` and `update` commands
  * Added -vv and -vvv flags to get more verbose output, can be useful to debug some issues
  * Added COMPOSER_NO_INTERACTION env var to do the equivalent of --no-interaction (should be set on build boxes, CI, PaaS)
  * Added PHP 5.2 compatibility to the autoloader configuration files so they can be used to configure another autoloader
  * Fixed handling of platform requirements of the root package when installing from lock
  * Fixed handling of require-dev dependencies
  * Fixed handling of unstable packages that should be downgraded to stable packages when updating to new version constraints
  * Fixed parsing of the `~` operator combined with unstable versions
  * Fixed the `require` command corrupting the json if the new requirement was invalid
  * Fixed support of aliases used together with `<version>#<reference>` constraints
  * Improved output of dependency solver problems by grouping versions of a package together
  * Improved performance of classmap generation
  * Improved mercurial support in various places
  * Improved lock file format to minimize unnecessary diffs
  * Improved the `config` command to support all options
  * Improved the coverage of the `validate` command
  * Tons of minor bug fixes and improvements

### [1.0.0-alpha6] - 2012-10-23

  * Schema: Added ability to pass additional options to repositories (i.e. ssh keys/client certificates to secure private repos)
  * Schema: Added a new `~` operator that should be preferred over `>=`, see https://getcomposer.org/doc/01-basic-usage.md#package-versions
  * Schema: Version constraints `<x.y` are assumed to be `<x.y-dev` unless specified as `<x.y-stable` to reduce confusion
  * Added `config` command to edit/list config values, including --global switch for system config
  * Added OAuth token support for the GitHub API
  * Added ability to specify CLI commands as scripts in addition to PHP callbacks
  * Added --prefer-dist flag to force installs of dev packages from zip archives instead of clones
  * Added --working-dir (-d) flag to change the working directory
  * Added --profile flag to all commands to display execution time and memory usage
  * Added `github-protocols` config key to define the order of preferred protocols for github.com clones
  * Added ability to interactively reset changes to vendor dirs while updating
  * Added support for hg bookmarks in the hg driver
  * Added support for svn repositories not following the standard trunk/branch/tags scheme
  * Fixed git clones of dev versions so that you end up on a branch and not in detached HEAD
  * Fixed "Package not installed" issues with --dev installs
  * Fixed the lock file format to be a snapshot of all the package info at the time of update
  * Fixed order of autoload requires to follow package dependencies
  * Fixed rename() failures with "Access denied" on windows
  * Improved memory usage to be more reasonable and not grow with the repository size
  * Improved performance and memory usage of installs from composer.lock
  * Improved performance of a few essential code paths
  * Many bug small fixes and docs improvements

### [1.0.0-alpha5] - 2012-08-18

  * Added `dump-autoload` command to only regenerate the autoloader
  * Added --optimize to `dump-autoload` to generate a more performant classmap-based autoloader for production
  * Added `status` command to show if any source-installed dependency has local changes, use --verbose to see changed files
  * Added --verbose flag to `install` and `update` that shows the new commits when updating source-installed dependencies
  * Added --no-update flag to `require` to only modify the composer.json file but skip the update
  * Added --no-custom-installers and --no-scripts to `install`, `update` and `create-project` to prevent all automatic code execution
  * Added support for installing archives that contain only a single file
  * Fixed APC related issues in the autoload script on high load websites
  * Fixed installation of branches containing capital letters
  * Fixed installation of custom dev versions/branches
  * Improved the coverage of the `validate` command
  * Improved PEAR scripts/binaries support
  * Improved and fixed the output of various commands
  * Improved error reporting on network failures and some other edge cases
  * Various minor bug fixes and docs improvements

### [1.0.0-alpha4] - 2012-07-04

  * Break: The default `minimum-stability` is now `stable`, [read more](https://groups.google.com/d/topic/composer-dev/_g3ASeIFlrc/discussion)
  * Break: Custom installers now receive the IO instance and a Composer instance in their constructor
  * Schema: Added references for dev versions, requiring `dev-master#abcdef` for example will force the abcdef commit
  * Schema: Added `support` key with some more metadata (email, issues, forum, wiki, irc, source)
  * Schema: Added `!=` operator for version constraints in `require`/`require-dev`
  * Added a recommendation for package names to be `lower-cased/with-dashes`, it will be enforced for new packages on Pacakgist
  * Added `require` command to add a package to your requirements and install it
  * Added a whitelist to `update`. Calling `composer update foo/bar foo/baz` allows you to update only those packages
  * Added support for overriding repositories in the system config (define repositories in ~/.composer/config.json)
  * Added `lib-*` packages to the platform repository, e.g. `lib-pcre` contains the pcre version
  * Added caching of GitHub metadata (faster startup time with custom GitHub VCS repos)
  * Added caching of SVN metadata (faster startup time with custom SVN VCS repos)
  * Added support for file:// URLs to GitDriver
  * Added --self flag to the `show` command to display the infos of the root package
  * Added --dev flag to `create-project` command
  * Added --no-scripts to `install` and `update` commands to avoid triggering the scripts
  * Added `COMPOSER_ROOT_VERSION` env var to specify the version of the root package (fixes some edge cases)
  * Added support for multiple custom installers in one package
  * Added files autoloading method which requires files on every request, e.g. to load functional code
  * Added automatic recovery for lock files that contain references to rewritten (force pushed) commits
  * Improved PEAR repositories support and package.xml extraction
  * Improved and fixed the output of various commands
  * Fixed the order of installation of requirements (they are always installed before the packages requiring them)
  * Cleaned up / refactored the dependency solver code as well as the output for unsolvable requirements
  * Various bug fixes and docs improvements

### [1.0.0-alpha3] - 2012-05-13

  * Schema: Added `require-dev` for development-time requirements (tests, etc), install with --dev
  * Schema: Added author.role to list the author's role in the project
  * Schema: Added `minimum-stability` + `@<stability>` flags in require for restricting packages to a certain stability
  * Schema: Removed `recommend`
  * Schema: `suggest` is now informational and can use any description for a package, not only a constraint
  * Break: vendor/.composer/autoload.php has been moved to vendor/autoload.php, other files are now in vendor/composer/
  * Added caching of repository metadata (faster startup times & failover if packagist is down)
  * Added removal of packages that are not needed anymore
  * Added include_path support for legacy projects that are full of require_once statements
  * Added installation notifications API to allow better statistics on Composer repositories
  * Added support for proxies that require authentication
  * Added support for private github repositories over https
  * Added autoloading support for root packages that use target-dir
  * Added awareness of the root package presence and support for it's provide/replace/conflict keys
  * Added IOInterface::isDecorated to test for colored output support
  * Added validation of licenses based on the [SPDX registry](https://spdx.org/licenses/)
  * Improved repository protocol to have large cacheable parts
  * Fixed various bugs relating to package aliasing, proxy configuration, binaries
  * Various bug fixes and docs improvements

### [1.0.0-alpha2] - 2012-04-03

  * Added `create-project` command to install a project from scratch with composer
  * Added automated `classmap` autoloading support for non-PSR-0 compliant projects
  * Added human readable error reporting when deps can not be solved
  * Added support for private GitHub and SVN repositories (use --no-interaction for CI)
  * Added "file" downloader type to download plain files
  * Added support for authentication with svn repositories
  * Added autoload support for PEAR repositories
  * Improved clones from GitHub which now automatically select between git/https/http protocols
  * Improved `validate` command to give more feedback
  * Improved the `search` & `show` commands output
  * Removed dependency on filter_var
  * Various robustness & error handling improvements, docs fixes and more bug fixes

### 1.0.0-alpha1 - 2012-03-01

  * Initial release

<<<<<<< HEAD
[2.0.0-alpha3]: https://github.com/composer/composer/compare/2.0.0-alpha2...2.0.0-alpha3
[2.0.0-alpha2]: https://github.com/composer/composer/compare/2.0.0-alpha1...2.0.0-alpha2
[2.0.0-alpha1]: https://github.com/composer/composer/compare/1.10.7...2.0.0-alpha1
=======
[1.10.13]: https://github.com/composer/composer/compare/1.10.12...1.10.13
>>>>>>> 44508319
[1.10.12]: https://github.com/composer/composer/compare/1.10.11...1.10.12
[1.10.11]: https://github.com/composer/composer/compare/1.10.10...1.10.11
[1.10.10]: https://github.com/composer/composer/compare/1.10.9...1.10.10
[1.10.9]: https://github.com/composer/composer/compare/1.10.8...1.10.9
[1.10.8]: https://github.com/composer/composer/compare/1.10.7...1.10.8
[1.10.7]: https://github.com/composer/composer/compare/1.10.6...1.10.7
[1.10.6]: https://github.com/composer/composer/compare/1.10.5...1.10.6
[1.10.5]: https://github.com/composer/composer/compare/1.10.4...1.10.5
[1.10.4]: https://github.com/composer/composer/compare/1.10.3...1.10.4
[1.10.3]: https://github.com/composer/composer/compare/1.10.2...1.10.3
[1.10.2]: https://github.com/composer/composer/compare/1.10.1...1.10.2
[1.10.1]: https://github.com/composer/composer/compare/1.10.0...1.10.1
[1.10.0]: https://github.com/composer/composer/compare/1.10.0-RC...1.10.0
[1.10.0-RC]: https://github.com/composer/composer/compare/1.9.3...1.10.0-RC
[1.9.3]: https://github.com/composer/composer/compare/1.9.2...1.9.3
[1.9.2]: https://github.com/composer/composer/compare/1.9.1...1.9.2
[1.9.1]: https://github.com/composer/composer/compare/1.9.0...1.9.1
[1.9.0]: https://github.com/composer/composer/compare/1.8.6...1.9.0
[1.8.6]: https://github.com/composer/composer/compare/1.8.5...1.8.6
[1.8.5]: https://github.com/composer/composer/compare/1.8.4...1.8.5
[1.8.4]: https://github.com/composer/composer/compare/1.8.3...1.8.4
[1.8.3]: https://github.com/composer/composer/compare/1.8.2...1.8.3
[1.8.2]: https://github.com/composer/composer/compare/1.8.1...1.8.2
[1.8.1]: https://github.com/composer/composer/compare/1.8.0...1.8.1
[1.8.0]: https://github.com/composer/composer/compare/1.7.3...1.8.0
[1.7.3]: https://github.com/composer/composer/compare/1.7.2...1.7.3
[1.7.2]: https://github.com/composer/composer/compare/1.7.1...1.7.2
[1.7.1]: https://github.com/composer/composer/compare/1.7.0...1.7.1
[1.7.0]: https://github.com/composer/composer/compare/1.7.0-RC...1.7.0
[1.7.0-RC]: https://github.com/composer/composer/compare/1.6.5...1.7.0-RC
[1.6.5]: https://github.com/composer/composer/compare/1.6.4...1.6.5
[1.6.4]: https://github.com/composer/composer/compare/1.6.3...1.6.4
[1.6.3]: https://github.com/composer/composer/compare/1.6.2...1.6.3
[1.6.2]: https://github.com/composer/composer/compare/1.6.1...1.6.2
[1.6.1]: https://github.com/composer/composer/compare/1.6.0...1.6.1
[1.6.0]: https://github.com/composer/composer/compare/1.6.0-RC...1.6.0
[1.6.0-RC]: https://github.com/composer/composer/compare/1.5.6...1.6.0-RC
[1.5.6]: https://github.com/composer/composer/compare/1.5.5...1.5.6
[1.5.5]: https://github.com/composer/composer/compare/1.5.4...1.5.5
[1.5.4]: https://github.com/composer/composer/compare/1.5.3...1.5.4
[1.5.3]: https://github.com/composer/composer/compare/1.5.2...1.5.3
[1.5.2]: https://github.com/composer/composer/compare/1.5.1...1.5.2
[1.5.1]: https://github.com/composer/composer/compare/1.5.0...1.5.1
[1.5.0]: https://github.com/composer/composer/compare/1.4.3...1.5.0
[1.4.3]: https://github.com/composer/composer/compare/1.4.2...1.4.3
[1.4.2]: https://github.com/composer/composer/compare/1.4.1...1.4.2
[1.4.1]: https://github.com/composer/composer/compare/1.4.0...1.4.1
[1.4.0]: https://github.com/composer/composer/compare/1.3.3...1.4.0
[1.3.3]: https://github.com/composer/composer/compare/1.3.2...1.3.3
[1.3.2]: https://github.com/composer/composer/compare/1.3.1...1.3.2
[1.3.1]: https://github.com/composer/composer/compare/1.3.0...1.3.1
[1.3.0]: https://github.com/composer/composer/compare/1.3.0-RC...1.3.0
[1.3.0-RC]: https://github.com/composer/composer/compare/1.2.4...1.3.0-RC
[1.2.4]: https://github.com/composer/composer/compare/1.2.3...1.2.4
[1.2.3]: https://github.com/composer/composer/compare/1.2.2...1.2.3
[1.2.2]: https://github.com/composer/composer/compare/1.2.1...1.2.2
[1.2.1]: https://github.com/composer/composer/compare/1.2.0...1.2.1
[1.2.0]: https://github.com/composer/composer/compare/1.2.0-RC...1.2.0
[1.2.0-RC]: https://github.com/composer/composer/compare/1.1.3...1.2.0-RC
[1.1.3]: https://github.com/composer/composer/compare/1.1.2...1.1.3
[1.1.2]: https://github.com/composer/composer/compare/1.1.1...1.1.2
[1.1.1]: https://github.com/composer/composer/compare/1.1.0...1.1.1
[1.1.0]: https://github.com/composer/composer/compare/1.0.3...1.1.0
[1.1.0-RC]: https://github.com/composer/composer/compare/1.0.3...1.1.0-RC
[1.0.3]: https://github.com/composer/composer/compare/1.0.2...1.0.3
[1.0.2]: https://github.com/composer/composer/compare/1.0.1...1.0.2
[1.0.1]: https://github.com/composer/composer/compare/1.0.0...1.0.1
[1.0.0]: https://github.com/composer/composer/compare/1.0.0-beta2...1.0.0
[1.0.0-beta2]: https://github.com/composer/composer/compare/1.0.0-beta1...1.0.0-beta2
[1.0.0-beta1]: https://github.com/composer/composer/compare/1.0.0-alpha11...1.0.0-beta1
[1.0.0-alpha11]: https://github.com/composer/composer/compare/1.0.0-alpha10...1.0.0-alpha11
[1.0.0-alpha10]: https://github.com/composer/composer/compare/1.0.0-alpha9...1.0.0-alpha10
[1.0.0-alpha9]: https://github.com/composer/composer/compare/1.0.0-alpha8...1.0.0-alpha9
[1.0.0-alpha8]: https://github.com/composer/composer/compare/1.0.0-alpha7...1.0.0-alpha8
[1.0.0-alpha7]: https://github.com/composer/composer/compare/1.0.0-alpha6...1.0.0-alpha7
[1.0.0-alpha6]: https://github.com/composer/composer/compare/1.0.0-alpha5...1.0.0-alpha6
[1.0.0-alpha5]: https://github.com/composer/composer/compare/1.0.0-alpha4...1.0.0-alpha5
[1.0.0-alpha4]: https://github.com/composer/composer/compare/1.0.0-alpha3...1.0.0-alpha4
[1.0.0-alpha3]: https://github.com/composer/composer/compare/1.0.0-alpha2...1.0.0-alpha3
[1.0.0-alpha2]: https://github.com/composer/composer/compare/1.0.0-alpha1...1.0.0-alpha2<|MERGE_RESOLUTION|>--- conflicted
+++ resolved
@@ -1,4 +1,3 @@
-<<<<<<< HEAD
 ### [2.0.0-alpha3] 2020-08-03
 
   * Breaking: Zip archives loaded by artifact repositories must now have a composer.json on top level, or a max of one folder on top level of the archive
@@ -57,12 +56,11 @@
   * Fixed package ordering when autoloading and especially when loading plugins, to make sure dependencies are loaded before their dependents
   * Fixed suggest output being very spammy, it now is only one line long and shows more rarely
   * Fixed conflict rules like e.g. >=5 from matching dev-master, as it is not normalized to 9999999-dev internally anymore
-=======
+
 ### [1.10.13] 2020-09-09
 
   * Fixed regressions with old version validation
   * Fixed invalid root aliases not being reported
->>>>>>> 44508319
 
 ### [1.10.12] 2020-09-08
 
@@ -955,13 +953,10 @@
 
   * Initial release
 
-<<<<<<< HEAD
 [2.0.0-alpha3]: https://github.com/composer/composer/compare/2.0.0-alpha2...2.0.0-alpha3
 [2.0.0-alpha2]: https://github.com/composer/composer/compare/2.0.0-alpha1...2.0.0-alpha2
 [2.0.0-alpha1]: https://github.com/composer/composer/compare/1.10.7...2.0.0-alpha1
-=======
 [1.10.13]: https://github.com/composer/composer/compare/1.10.12...1.10.13
->>>>>>> 44508319
 [1.10.12]: https://github.com/composer/composer/compare/1.10.11...1.10.12
 [1.10.11]: https://github.com/composer/composer/compare/1.10.10...1.10.11
 [1.10.10]: https://github.com/composer/composer/compare/1.10.9...1.10.10
