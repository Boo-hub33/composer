--- conflicted
+++ resolved
@@ -1,4 +1,3 @@
-<<<<<<< HEAD
 ### [2.3.7] 2022-06-06
 
   * Fixed a few PHPStan ConfigReturnTypeExtension bugs
@@ -94,7 +93,7 @@
   * Added support for psr/log 3.x (#10454)
   * Fixed symlink creation in linux VM guest filesystems to be recognized by Windows (#10592)
   * Performance improvement in pool optimization step (#10585)
-=======
+
 ### [2.2.15] 2022-07-01
 
   * Fixed support for `cache-read-only` where the filesystem is not writable (#10906)
@@ -103,7 +102,6 @@
   * Fixed support for spaces in paths with binary proxies on Windows (#10836)
   * Fixed type error in GitDownloader if branches cannot be listed (#10888)
   * Fixed RootPackageInterface issue on PHP 5.3.3 (#10895)
->>>>>>> f14b02b9
 
 ### [2.2.14] 2022-06-06
 
@@ -1553,7 +1551,6 @@
 
   * Initial release
 
-<<<<<<< HEAD
 [2.3.7]: https://github.com/composer/composer/compare/2.3.6...2.3.7
 [2.3.6]: https://github.com/composer/composer/compare/2.3.5...2.3.6
 [2.3.5]: https://github.com/composer/composer/compare/2.3.4...2.3.5
@@ -1564,9 +1561,7 @@
 [2.3.0]: https://github.com/composer/composer/compare/2.3.0-RC2...2.3.0
 [2.3.0-RC2]: https://github.com/composer/composer/compare/2.3.0-RC1...2.3.0-RC2
 [2.3.0-RC1]: https://github.com/composer/composer/compare/2.2.9...2.3.0-RC1
-=======
 [2.2.15]: https://github.com/composer/composer/compare/2.2.14...2.2.15
->>>>>>> f14b02b9
 [2.2.14]: https://github.com/composer/composer/compare/2.2.13...2.2.14
 [2.2.13]: https://github.com/composer/composer/compare/2.2.12...2.2.13
 [2.2.12]: https://github.com/composer/composer/compare/2.2.11...2.2.12
