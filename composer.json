{
    "name": "composer/composer",
    "type": "library",
    "description": "Composer helps you declare, manage and install dependencies of PHP projects. It ensures you have the right stack everywhere.",
    "keywords": [
        "package",
        "dependency",
        "autoload"
    ],
    "homepage": "https://getcomposer.org/",
    "license": "MIT",
    "authors": [
        {
            "name": "Nils Adermann",
            "email": "naderman@naderman.de",
            "homepage": "https://www.naderman.de"
        },
        {
            "name": "Jordi Boggiano",
            "email": "j.boggiano@seld.be",
            "homepage": "https://seld.be"
        }
    ],
    "require": {
        "php": "^7.2.5 || ^8.0",
        "composer/ca-bundle": "^1.5",
        "composer/class-map-generator": "^1.4.0",
        "composer/metadata-minifier": "^1.0",
        "composer/semver": "^3.3",
        "composer/spdx-licenses": "^1.5.7",
        "composer/xdebug-handler": "^2.0.2 || ^3.0.3",
        "justinrainbow/json-schema": "^6.3.1",
        "psr/log": "^1.0 || ^2.0 || ^3.0",
        "seld/jsonlint": "^1.4",
        "seld/phar-utils": "^1.2",
        "symfony/console": "^5.4.35 || ^6.3.12 || ^7.0.3",
        "symfony/filesystem": "^5.4.35 || ^6.3.12 || ^7.0.3",
        "symfony/finder": "^5.4.35 || ^6.3.12 || ^7.0.3",
        "symfony/process": "^5.4.35 || ^6.3.12 || ^7.0.3",
<<<<<<< HEAD
        "react/promise": "^2.11 || ^3.2",
        "composer/pcre": "^2.3 || ^3.3",
=======
        "react/promise": "^2.11 || ^3.3",
        "composer/pcre": "^2.2 || ^3.2",
>>>>>>> c50807e2
        "symfony/polyfill-php73": "^1.24",
        "symfony/polyfill-php80": "^1.24",
        "symfony/polyfill-php81": "^1.24",
        "seld/signal-handler": "^2.0"
    },
    "require-dev": {
        "symfony/phpunit-bridge": "^6.4.3 || ^7.0.1",
        "phpstan/phpstan": "^1.11.8",
        "phpstan/phpstan-phpunit": "^1.4.0",
        "phpstan/phpstan-deprecation-rules": "^1.2.0",
        "phpstan/phpstan-strict-rules": "^1.6.0",
        "phpstan/phpstan-symfony": "^1.4.0"
    },
    "suggest": {
        "ext-openssl": "Enabling the openssl extension allows you to access https URLs for repositories and packages",
        "ext-zip": "Enabling the zip extension allows you to unzip archives",
        "ext-zlib": "Allow gzip compression of HTTP requests"
    },
    "config": {
        "platform": {
            "php": "7.2.5"
        },
        "platform-check": false
    },
    "extra": {
        "branch-alias": {
            "dev-main": "2.9-dev"
        },
        "phpstan": {
            "includes": [
                "phpstan/rules.neon"
            ]
        }
    },
    "autoload": {
        "psr-4": {
            "Composer\\": "src/Composer/"
        }
    },
    "autoload-dev": {
        "psr-4": {
            "Composer\\Test\\": "tests/Composer/Test/"
        },
        "exclude-from-classmap": [
            "tests/Composer/Test/Fixtures/",
            "tests/Composer/Test/Autoload/Fixtures",
            "tests/Composer/Test/Autoload/MinimumVersionSupport",
            "tests/Composer/Test/Plugin/Fixtures"
        ]
    },
    "bin": [
        "bin/composer"
    ],
    "scripts": {
        "compile": "@php -dphar.readonly=0 bin/compile",
        "test": "@php simple-phpunit",
        "phpstan": "@php vendor/bin/phpstan analyse --configuration=phpstan/config.neon"
    },
    "scripts-descriptions": {
        "compile": "Compile composer.phar",
        "test": "Run all tests",
        "phpstan": "Runs PHPStan"
    },
    "support": {
        "issues": "https://github.com/composer/composer/issues",
        "irc": "ircs://irc.libera.chat:6697/composer",
        "security": "https://github.com/composer/composer/security/policy"
    }
}<|MERGE_RESOLUTION|>--- conflicted
+++ resolved
@@ -37,13 +37,8 @@
         "symfony/filesystem": "^5.4.35 || ^6.3.12 || ^7.0.3",
         "symfony/finder": "^5.4.35 || ^6.3.12 || ^7.0.3",
         "symfony/process": "^5.4.35 || ^6.3.12 || ^7.0.3",
-<<<<<<< HEAD
-        "react/promise": "^2.11 || ^3.2",
+        "react/promise": "^2.11 || ^3.3",
         "composer/pcre": "^2.3 || ^3.3",
-=======
-        "react/promise": "^2.11 || ^3.3",
-        "composer/pcre": "^2.2 || ^3.2",
->>>>>>> c50807e2
         "symfony/polyfill-php73": "^1.24",
         "symfony/polyfill-php80": "^1.24",
         "symfony/polyfill-php81": "^1.24",
