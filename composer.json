{
    "name": "composer/composer",
    "type": "library",
    "description": "Composer helps you declare, manage and install dependencies of PHP projects. It ensures you have the right stack everywhere.",
    "keywords": [
        "package",
        "dependency",
        "autoload"
    ],
    "homepage": "https://getcomposer.org/",
    "license": "MIT",
    "authors": [
        {
            "name": "Nils Adermann",
            "email": "naderman@naderman.de",
            "homepage": "https://www.naderman.de"
        },
        {
            "name": "Jordi Boggiano",
            "email": "j.boggiano@seld.be",
            "homepage": "https://seld.be"
        }
    ],
    "require": {
        "php": "^7.2.5 || ^8.0",
        "composer/ca-bundle": "^1.0",
        "composer/metadata-minifier": "^1.0",
        "composer/semver": "^3.0",
        "composer/spdx-licenses": "^1.5.7",
        "composer/xdebug-handler": "^2.0.2 || ^3.0.3",
        "justinrainbow/json-schema": "^5.2.11",
        "psr/log": "^1.0 || ^2.0 || ^3.0",
        "seld/jsonlint": "^1.4",
        "seld/phar-utils": "^1.2",
        "symfony/console": "^5.4.7 || ^6.0.7",
        "symfony/filesystem": "^5.4 || ^6.0",
        "symfony/finder": "^5.4 || ^6.0",
        "symfony/process": "^5.4 || ^6.0",
        "react/promise": "^2.8",
        "composer/pcre": "^2 || ^3",
        "symfony/polyfill-php73": "^1.24",
        "symfony/polyfill-php80": "^1.24"
    },
    "require-dev": {
        "symfony/phpunit-bridge": "^6.0",
        "phpstan/phpstan": "^1.4.1",
        "phpstan/phpstan-phpunit": "^1.0",
        "phpstan/phpstan-deprecation-rules": "^1",
        "phpstan/phpstan-strict-rules": "^1",
        "phpstan/phpstan-symfony": "^1.1"
    },
    "suggest": {
        "ext-openssl": "Enabling the openssl extension allows you to access https URLs for repositories and packages",
        "ext-zip": "Enabling the zip extension allows you to unzip archives",
        "ext-zlib": "Allow gzip compression of HTTP requests"
    },
    "config": {
        "platform": {
            "php": "7.2.5"
        },
        "platform-check": false
    },
    "extra": {
        "branch-alias": {
<<<<<<< HEAD
            "dev-main": "2.4-dev"
=======
            "dev-main": "2.3-dev"
        },
        "phpstan": {
            "includes": [
                "phpstan/rules.neon"
            ]
>>>>>>> b3960875
        }
    },
    "autoload": {
        "psr-4": {
            "Composer\\": "src/Composer"
        }
    },
    "autoload-dev": {
        "psr-4": {
            "Composer\\Test\\": "tests/Composer/Test"
        }
    },
    "bin": [
        "bin/composer"
    ],
    "scripts": {
        "compile": "@php -dphar.readonly=0 bin/compile",
        "test": "@php simple-phpunit",
        "phpstan": "@php vendor/bin/phpstan analyse --configuration=phpstan/config.neon"
    },
    "scripts-descriptions": {
        "compile": "Compile composer.phar",
        "test": "Run all tests",
        "phpstan": "Runs PHPStan"
    },
    "support": {
        "issues": "https://github.com/composer/composer/issues",
        "irc": "ircs://irc.libera.chat:6697/composer"
    }
}<|MERGE_RESOLUTION|>--- conflicted
+++ resolved
@@ -62,16 +62,12 @@
     },
     "extra": {
         "branch-alias": {
-<<<<<<< HEAD
             "dev-main": "2.4-dev"
-=======
-            "dev-main": "2.3-dev"
         },
         "phpstan": {
             "includes": [
                 "phpstan/rules.neon"
             ]
->>>>>>> b3960875
         }
     },
     "autoload": {
