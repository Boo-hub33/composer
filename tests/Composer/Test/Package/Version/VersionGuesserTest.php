<?php

/*
 * This file is part of Composer.
 *
 * (c) Nils Adermann <naderman@naderman.de>
 *     Jordi Boggiano <j.boggiano@seld.be>
 *
 * For the full copyright and license information, please view the LICENSE
 * file that was distributed with this source code.
 */

namespace Composer\Test\Package\Version;

use Composer\Config;
use Composer\Package\Version\VersionGuesser;
use Composer\Semver\VersionParser;
use Composer\Test\TestCase;
use Composer\Util\Git as GitUtil;
use Composer\Util\ProcessExecutor;

class VersionGuesserTest extends TestCase
{
    public function setUp()
    {
        if (!function_exists('proc_open')) {
            $this->markTestSkipped('proc_open() is not available');
        }
    }

    public function testHgGuessVersionReturnsData()
    {
        $branch = 'default';

        $executor = $this->getMockBuilder('Composer\\Util\\ProcessExecutor')
            ->setMethods(array('execute'))
            ->disableArgumentCloning()
            ->disableOriginalConstructor()
            ->getMock()
        ;

        $self = $this;
        $step = 0;

        GitUtil::getVersion(new ProcessExecutor);

        $executor
            ->expects($this->at($step))
            ->method('execute')
            ->willReturnCallback(function ($command, &$output) use ($self) {
                $self->assertEquals('git branch -a --no-color --no-abbrev -v', $command);

                return 128;
            })
        ;

        ++$step;
        $executor
            ->expects($this->at($step))
            ->method('execute')
            ->willReturnCallback(function ($command, &$output) use ($self) {
                $self->assertEquals('git describe --exact-match --tags', $command);

                return 128;
            })
        ;

        ++$step;
        $executor
            ->expects($this->at($step))
            ->method('execute')
            ->willReturnCallback(function ($command, &$output) use ($self, $executor) {
                $self->assertEquals('git log --pretty="%H" -n1 HEAD'.GitUtil::getNoShowSignatureFlag($executor), $command);

                return 128;
            })
        ;

        ++$step;
        $executor
            ->expects($this->at($step))
            ->method('execute')
            ->willReturnCallback(function ($command, &$output) use ($self, $branch) {
                $self->assertEquals('hg branch', $command);
                $output = $branch;

                return 0;
            })
        ;

        $config = new Config;
        $config->merge(array('repositories' => array('packagist' => false)));
        $guesser = new VersionGuesser($config, $executor, new VersionParser());
        $versionArray = $guesser->guessVersion(array(), 'dummy/path');

        $this->assertEquals("dev-".$branch, $versionArray['version']);
        $this->assertEquals("dev-".$branch, $versionArray['pretty_version']);
        $this->assertEmpty($versionArray['commit']);
    }

    public function testGuessVersionReturnsData()
    {
        $commitHash = '03a15d220da53c52eddd5f32ffca64a7b3801bea';
        $anotherCommitHash = '03a15d220da53c52eddd5f32ffca64a7b3801bea';

        $executor = $this->getMockBuilder('\\Composer\\Util\\ProcessExecutor')
            ->setMethods(array('execute'))
            ->disableArgumentCloning()
            ->disableOriginalConstructor()
            ->getMock()
        ;

        $self = $this;

        $executor
            ->expects($this->at(0))
            ->method('execute')
            ->willReturnCallback(function ($command, &$output) use ($self, $commitHash, $anotherCommitHash) {
                $self->assertEquals('git branch -a --no-color --no-abbrev -v', $command);
                $output = "* master $commitHash Commit message\n(no branch) $anotherCommitHash Commit message\n";

                return 0;
            })
        ;

        $config = new Config;
        $config->merge(array('repositories' => array('packagist' => false)));
        $guesser = new VersionGuesser($config, $executor, new VersionParser());
        $versionArray = $guesser->guessVersion(array(), 'dummy/path');

        $this->assertEquals("dev-master", $versionArray['version']);
        $this->assertEquals("dev-master", $versionArray['pretty_version']);
        $this->assertArrayNotHasKey('feature_version', $versionArray);
        $this->assertArrayNotHasKey('feature_pretty_version', $versionArray);
        $this->assertEquals($commitHash, $versionArray['commit']);
    }

    public function testGuessVersionDoesNotSeeCustomDefaultBranchAsNonFeatureBranch()
    {
        $commitHash = '03a15d220da53c52eddd5f32ffca64a7b3801bea';
        $anotherCommitHash = '13a15d220da53c52eddd5f32ffca64a7b3801bea';

        $executor = $this->getMockBuilder('\\Composer\\Util\\ProcessExecutor')
            ->setMethods(array('execute'))
            ->disableArgumentCloning()
            ->disableOriginalConstructor()
            ->getMock()
        ;

        $self = $this;

        // Assumption here is that arbitrary would be the default branch
        $executor
            ->expects($this->at(0))
            ->method('execute')
            ->willReturnCallback(function ($command, &$output) use ($self, $commitHash, $anotherCommitHash) {
                $self->assertEquals('git branch -a --no-color --no-abbrev -v', $command);
                $output = "  arbitrary $commitHash Commit message\n* current $anotherCommitHash Another message\n";

                return 0;
            })
        ;

        $config = new Config;
        $config->merge(array('repositories' => array('packagist' => false)));
        $guesser = new VersionGuesser($config, $executor, new VersionParser());
        $versionArray = $guesser->guessVersion(array('version' => 'self.version'), 'dummy/path');

        $this->assertEquals("dev-current", $versionArray['version']);
        $this->assertEquals($anotherCommitHash, $versionArray['commit']);
    }

    public function testGuessVersionReadsAndRespectsNonFeatureBranchesConfigurationForArbitraryNaming()
    {
        $commitHash = '03a15d220da53c52eddd5f32ffca64a7b3801bea';
        $anotherCommitHash = '13a15d220da53c52eddd5f32ffca64a7b3801bea';

        $executor = $this->getMockBuilder('\\Composer\\Util\\ProcessExecutor')
            ->setMethods(array('execute'))
            ->disableArgumentCloning()
            ->disableOriginalConstructor()
            ->getMock()
        ;

        $self = $this;

        $executor
            ->expects($this->at(0))
            ->method('execute')
            ->willReturnCallback(function ($command, &$output) use ($self, $commitHash, $anotherCommitHash) {
                $self->assertEquals('git branch --no-color --no-abbrev -v', $command);
                $output = "  arbitrary $commitHash Commit message\n* feature $anotherCommitHash Another message\n";

                return 0;
            })
        ;

        $executor
            ->expects($this->at(1))
            ->method('execute')
            ->willReturnCallback(function ($command, &$output, $path) use ($self, $anotherCommitHash) {
                $self->assertEquals('git rev-list arbitrary..feature', $command);
                $output = "$anotherCommitHash\n";

                return 0;
            })
        ;

        $config = new Config;
        $config->merge(array('repositories' => array('packagist' => false)));
        $guesser = new VersionGuesser($config, $executor, new VersionParser());
        $versionArray = $guesser->guessVersion(array('version' => 'self.version', 'non-feature-branches' => array('arbitrary')), 'dummy/path');

        $this->assertEquals("dev-arbitrary", $versionArray['version']);
        $this->assertEquals($anotherCommitHash, $versionArray['commit']);
        $this->assertEquals("dev-feature", $versionArray['feature_version']);
        $this->assertEquals("dev-feature", $versionArray['feature_pretty_version']);
    }

    public function testGuessVersionReadsAndRespectsNonFeatureBranchesConfigurationForArbitraryNamingRegex()
    {
        $commitHash = '03a15d220da53c52eddd5f32ffca64a7b3801bea';
        $anotherCommitHash = '13a15d220da53c52eddd5f32ffca64a7b3801bea';

        $executor = $this->getMockBuilder('\\Composer\\Util\\ProcessExecutor')
            ->setMethods(array('execute'))
            ->disableArgumentCloning()
            ->disableOriginalConstructor()
            ->getMock()
        ;

        $self = $this;

        $executor
            ->expects($this->at(0))
            ->method('execute')
            ->willReturnCallback(function ($command, &$output) use ($self, $commitHash, $anotherCommitHash) {
<<<<<<< HEAD
                $self->assertEquals('git branch --no-color --no-abbrev -v', $command);
                $output = "  latest-testing $commitHash Commit message\n* feature $anotherCommitHash Another message\n";
=======
                $self->assertEquals('git branch -a --no-color --no-abbrev -v', $command);
                $output = "  latest-testing $commitHash Commit message\n* current $anotherCommitHash Another message\n";
>>>>>>> 2c6a9aba

                return 0;
            })
        ;
        $executor
            ->expects($this->at(1))
            ->method('execute')
            ->willReturnCallback(function ($command, &$output, $path) use ($self, $anotherCommitHash) {
                $self->assertEquals('git rev-list latest-testing..feature', $command);
                $output = "$anotherCommitHash\n";

                return 0;
            })
        ;

        $config = new Config;
        $config->merge(array('repositories' => array('packagist' => false)));
        $guesser = new VersionGuesser($config, $executor, new VersionParser());
        $versionArray = $guesser->guessVersion(array('version' => 'self.version', 'non-feature-branches' => array('latest-.*')), 'dummy/path');

        $this->assertEquals("dev-latest-testing", $versionArray['version']);
        $this->assertEquals($anotherCommitHash, $versionArray['commit']);
        $this->assertEquals("dev-feature", $versionArray['feature_version']);
        $this->assertEquals("dev-feature", $versionArray['feature_pretty_version']);
    }

    public function testGuessVersionReadsAndRespectsNonFeatureBranchesConfigurationForArbitraryNamingWhenOnNonFeatureBranch()
    {
        $commitHash = '03a15d220da53c52eddd5f32ffca64a7b3801bea';
        $anotherCommitHash = '13a15d220da53c52eddd5f32ffca64a7b3801bea';

        $executor = $this->getMockBuilder('\\Composer\\Util\\ProcessExecutor')
            ->setMethods(array('execute'))
            ->disableArgumentCloning()
            ->disableOriginalConstructor()
            ->getMock()
        ;

        $self = $this;

        $executor
            ->expects($this->at(0))
            ->method('execute')
            ->willReturnCallback(function ($command, &$output) use ($self, $commitHash, $anotherCommitHash) {
                $self->assertEquals('git branch -a --no-color --no-abbrev -v', $command);
                $output = "* latest-testing $commitHash Commit message\n  current $anotherCommitHash Another message\n  master $anotherCommitHash Another message\n";

                return 0;
            })
        ;

        $config = new Config;
        $config->merge(array('repositories' => array('packagist' => false)));
        $guesser = new VersionGuesser($config, $executor, new VersionParser());
        $versionArray = $guesser->guessVersion(array('version' => 'self.version', 'non-feature-branches' => array('latest-.*')), 'dummy/path');

        $this->assertEquals("dev-latest-testing", $versionArray['version']);
        $this->assertEquals($commitHash, $versionArray['commit']);
        $this->assertArrayNotHasKey('feature_version', $versionArray);
        $this->assertArrayNotHasKey('feature_pretty_version', $versionArray);
    }

    public function testDetachedHeadBecomesDevHash()
    {
        $commitHash = '03a15d220da53c52eddd5f32ffca64a7b3801bea';

        $executor = $this->getMockBuilder('\\Composer\\Util\\ProcessExecutor')
            ->setMethods(array('execute'))
            ->disableArgumentCloning()
            ->disableOriginalConstructor()
            ->getMock()
        ;

        $self = $this;

        $executor
            ->expects($this->at(0))
            ->method('execute')
            ->willReturnCallback(function ($command, &$output) use ($self, $commitHash) {
                $self->assertEquals('git branch -a --no-color --no-abbrev -v', $command);
                $output = "* (no branch) $commitHash Commit message\n";

                return 0;
            })
        ;

        $config = new Config;
        $config->merge(array('repositories' => array('packagist' => false)));
        $guesser = new VersionGuesser($config, $executor, new VersionParser());
        $versionData = $guesser->guessVersion(array(), 'dummy/path');

        $this->assertEquals("dev-$commitHash", $versionData['version']);
    }

    public function testDetachedFetchHeadBecomesDevHashGit2()
    {
        $commitHash = '03a15d220da53c52eddd5f32ffca64a7b3801bea';

        $executor = $this->getMockBuilder('\\Composer\\Util\\ProcessExecutor')
            ->setMethods(array('execute'))
            ->disableArgumentCloning()
            ->disableOriginalConstructor()
            ->getMock();

        $self = $this;

        $executor
            ->expects($this->at(0))
            ->method('execute')
            ->willReturnCallback(function ($command, &$output) use ($self, $commitHash) {
                $self->assertEquals('git branch -a --no-color --no-abbrev -v', $command);
                $output = "* (HEAD detached at FETCH_HEAD) $commitHash Commit message\n";

                return 0;
            });

        $config = new Config;
        $config->merge(array('repositories' => array('packagist' => false)));
        $guesser = new VersionGuesser($config, $executor, new VersionParser());
        $versionData = $guesser->guessVersion(array(), 'dummy/path');

        $this->assertEquals("dev-$commitHash", $versionData['version']);
    }

    public function testDetachedCommitHeadBecomesDevHashGit2()
    {
        $commitHash = '03a15d220da53c52eddd5f32ffca64a7b3801bea';

        $executor = $this->getMockBuilder('\\Composer\\Util\\ProcessExecutor')
            ->setMethods(array('execute'))
            ->disableArgumentCloning()
            ->disableOriginalConstructor()
            ->getMock();

        $self = $this;

        $executor
            ->expects($this->at(0))
            ->method('execute')
            ->willReturnCallback(function ($command, &$output) use ($self, $commitHash) {
                $self->assertEquals('git branch -a --no-color --no-abbrev -v', $command);
                $output = "* (HEAD detached at 03a15d220) $commitHash Commit message\n";

                return 0;
            });

        $config = new Config;
        $config->merge(array('repositories' => array('packagist' => false)));
        $guesser = new VersionGuesser($config, $executor, new VersionParser());
        $versionData = $guesser->guessVersion(array(), 'dummy/path');

        $this->assertEquals("dev-$commitHash", $versionData['version']);
    }

    public function testTagBecomesVersion()
    {
        $executor = $this->getMockBuilder('\\Composer\\Util\\ProcessExecutor')
            ->setMethods(array('execute'))
            ->disableArgumentCloning()
            ->disableOriginalConstructor()
            ->getMock()
        ;

        $self = $this;

        $executor
            ->expects($this->at(0))
            ->method('execute')
            ->willReturnCallback(function ($command, &$output) use ($self) {
                $self->assertEquals('git branch -a --no-color --no-abbrev -v', $command);
                $output = "* (HEAD detached at v2.0.5-alpha2) 433b98d4218c181bae01865901aac045585e8a1a Commit message\n";

                return 0;
            })
        ;
        $executor
            ->expects($this->at(1))
            ->method('execute')
            ->willReturnCallback(function ($command, &$output) use ($self) {
                $self->assertEquals('git describe --exact-match --tags', $command);
                $output = "v2.0.5-alpha2";

                return 0;
            })
        ;

        $config = new Config;
        $config->merge(array('repositories' => array('packagist' => false)));
        $guesser = new VersionGuesser($config, $executor, new VersionParser());
        $versionData = $guesser->guessVersion(array(), 'dummy/path');

        $this->assertEquals("2.0.5.0-alpha2", $versionData['version']);
    }

    public function testTagBecomesPrettyVersion()
    {
        $executor = $this->getMockBuilder('\\Composer\\Util\\ProcessExecutor')
            ->setMethods(array('execute'))
            ->disableArgumentCloning()
            ->disableOriginalConstructor()
            ->getMock()
        ;

        $self = $this;

        $executor
            ->expects($this->at(0))
            ->method('execute')
            ->willReturnCallback(function ($command, &$output) use ($self) {
                $self->assertEquals('git branch -a --no-color --no-abbrev -v', $command);
                $output = "* (HEAD detached at 1.0.0) c006f0c12bbbf197b5c071ffb1c0e9812bb14a4d Commit message\n";

                return 0;
            })
        ;
        $executor
            ->expects($this->at(1))
            ->method('execute')
            ->willReturnCallback(function ($command, &$output) use ($self) {
                $self->assertEquals('git describe --exact-match --tags', $command);
                $output = '1.0.0';

                return 0;
            })
        ;

        $config = new Config;
        $config->merge(array('repositories' => array('packagist' => false)));
        $guesser = new VersionGuesser($config, $executor, new VersionParser());
        $versionData = $guesser->guessVersion(array(), 'dummy/path');

        $this->assertEquals('1.0.0.0', $versionData['version']);
        $this->assertEquals('1.0.0', $versionData['pretty_version']);
    }

    public function testInvalidTagBecomesVersion()
    {
        $executor = $this->getMockBuilder('\\Composer\\Util\\ProcessExecutor')
            ->setMethods(array('execute'))
            ->disableArgumentCloning()
            ->disableOriginalConstructor()
            ->getMock()
        ;

        $self = $this;

        $executor
            ->expects($this->at(0))
            ->method('execute')
            ->willReturnCallback(function ($command, &$output) use ($self) {
                $self->assertEquals('git branch -a --no-color --no-abbrev -v', $command);
                $output = "* foo 03a15d220da53c52eddd5f32ffca64a7b3801bea Commit message\n";

                return 0;
            })
        ;

        $config = new Config;
        $config->merge(array('repositories' => array('packagist' => false)));
        $guesser = new VersionGuesser($config, $executor, new VersionParser());
        $versionData = $guesser->guessVersion(array(), 'dummy/path');

        $this->assertEquals("dev-foo", $versionData['version']);
    }

    public function testNumericBranchesShowNicely()
    {
        $executor = $this->getMockBuilder('\\Composer\\Util\\ProcessExecutor')
            ->setMethods(array('execute'))
            ->disableArgumentCloning()
            ->disableOriginalConstructor()
            ->getMock()
        ;

        $self = $this;

        $executor
            ->expects($this->at(0))
            ->method('execute')
            ->willReturnCallback(function ($command, &$output) use ($self) {
                $self->assertEquals('git branch -a --no-color --no-abbrev -v', $command);
                $output = "* 1.5 03a15d220da53c52eddd5f32ffca64a7b3801bea Commit message\n";

                return 0;
            })
        ;

        $config = new Config;
        $config->merge(array('repositories' => array('packagist' => false)));
        $guesser = new VersionGuesser($config, $executor, new VersionParser());
        $versionData = $guesser->guessVersion(array(), 'dummy/path');

        $this->assertEquals("1.5.x-dev", $versionData['pretty_version']);
        $this->assertEquals("1.5.9999999.9999999-dev", $versionData['version']);
    }

    public function testRemoteBranchesAreSelected()
    {
        $executor = $this->getMockBuilder('\\Composer\\Util\\ProcessExecutor')
            ->setMethods(array('execute'))
            ->disableArgumentCloning()
            ->disableOriginalConstructor()
            ->getMock()
        ;

        $self = $this;

        $executor
            ->expects($this->at(0))
            ->method('execute')
            ->willReturnCallback(function ($command, &$output) use ($self) {
                $self->assertEquals('git branch -a --no-color --no-abbrev -v', $command);
                $output = "* feature-branch 03a15d220da53c52eddd5f32ffca64a7b3801bea Commit message\n".
                    "remotes/origin/1.5 03a15d220da53c52eddd5f32ffca64a7b3801bea Commit message\n";

                return 0;
            })
        ;

        $executor
            ->expects($this->at(1))
            ->method('execute')
            ->willReturnCallback(function ($command, &$output, $path) use ($self) {
                $self->assertEquals('git rev-list remotes/origin/1.5..feature-branch', $command);
                $output = "\n";

                return 0;
            })
        ;

        $config = new Config;
        $config->merge(array('repositories' => array('packagist' => false)));
        $guesser = new VersionGuesser($config, $executor, new VersionParser());
        $versionData = $guesser->guessVersion(array('version' => 'self.version'), 'dummy/path');
        $this->assertEquals("1.5.x-dev", $versionData['pretty_version']);
        $this->assertEquals("1.5.9999999.9999999-dev", $versionData['version']);
    }
}<|MERGE_RESOLUTION|>--- conflicted
+++ resolved
@@ -188,7 +188,7 @@
             ->expects($this->at(0))
             ->method('execute')
             ->willReturnCallback(function ($command, &$output) use ($self, $commitHash, $anotherCommitHash) {
-                $self->assertEquals('git branch --no-color --no-abbrev -v', $command);
+                $self->assertEquals('git branch -a --no-color --no-abbrev -v', $command);
                 $output = "  arbitrary $commitHash Commit message\n* feature $anotherCommitHash Another message\n";
 
                 return 0;
@@ -235,13 +235,8 @@
             ->expects($this->at(0))
             ->method('execute')
             ->willReturnCallback(function ($command, &$output) use ($self, $commitHash, $anotherCommitHash) {
-<<<<<<< HEAD
-                $self->assertEquals('git branch --no-color --no-abbrev -v', $command);
+                $self->assertEquals('git branch -a --no-color --no-abbrev -v', $command);
                 $output = "  latest-testing $commitHash Commit message\n* feature $anotherCommitHash Another message\n";
-=======
-                $self->assertEquals('git branch -a --no-color --no-abbrev -v', $command);
-                $output = "  latest-testing $commitHash Commit message\n* current $anotherCommitHash Another message\n";
->>>>>>> 2c6a9aba
 
                 return 0;
             })
