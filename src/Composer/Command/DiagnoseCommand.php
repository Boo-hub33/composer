<?php declare(strict_types=1);

/*
 * This file is part of Composer.
 *
 * (c) Nils Adermann <naderman@naderman.de>
 *     Jordi Boggiano <j.boggiano@seld.be>
 *
 * For the full copyright and license information, please view the LICENSE
 * file that was distributed with this source code.
 */

namespace Composer\Command;

use Composer\Advisory\Auditor;
use Composer\Composer;
use Composer\Factory;
use Composer\Config;
use Composer\Downloader\TransportException;
use Composer\IO\BufferIO;
use Composer\Json\JsonFile;
use Composer\Json\JsonValidationException;
use Composer\Package\Locker;
use Composer\Package\RootPackage;
use Composer\Package\Version\VersionParser;
use Composer\Pcre\Preg;
use Composer\Repository\ComposerRepository;
use Composer\Repository\FilesystemRepository;
use Composer\Repository\PlatformRepository;
use Composer\Plugin\CommandEvent;
use Composer\Plugin\PluginEvents;
use Composer\Repository\RepositorySet;
use Composer\Repository\RootPackageRepository;
use Composer\Util\ConfigValidator;
use Composer\Util\Git;
use Composer\Util\IniHelper;
use Composer\Util\ProcessExecutor;
use Composer\Util\HttpDownloader;
use Composer\Util\StreamContextFactory;
use Composer\Util\Platform;
use Composer\SelfUpdate\Keys;
use Composer\SelfUpdate\Versions;
use Composer\IO\NullIO;
use Composer\Package\CompletePackageInterface;
use Composer\XdebugHandler\XdebugHandler;
use Symfony\Component\Console\Input\InputInterface;
use Symfony\Component\Console\Output\OutputInterface;
use Symfony\Component\Process\ExecutableFinder;
use Composer\Util\Http\ProxyManager;
use Composer\Util\Http\RequestProxy;

/**
 * @author Jordi Boggiano <j.boggiano@seld.be>
 */
class DiagnoseCommand extends BaseCommand
{
    /** @var HttpDownloader */
    protected $httpDownloader;

    /** @var ProcessExecutor */
    protected $process;

    /** @var int */
    protected $exitCode = 0;

    protected function configure(): void
    {
        $this
            ->setName('diagnose')
            ->setDescription('Diagnoses the system to identify common errors')
            ->setHelp(
                <<<EOT
The <info>diagnose</info> command checks common errors to help debugging problems.

The process exit code will be 1 in case of warnings and 2 for errors.

Read more at https://getcomposer.org/doc/03-cli.md#diagnose
EOT
            )
        ;
    }

    protected function execute(InputInterface $input, OutputInterface $output): int
    {
        $composer = $this->tryComposer();
        $io = $this->getIO();

        if ($composer) {
            $commandEvent = new CommandEvent(PluginEvents::COMMAND, 'diagnose', $input, $output);
            $composer->getEventDispatcher()->dispatch($commandEvent->getName(), $commandEvent);

            $io->write('Checking composer.json: ', false);
            $this->outputResult($this->checkComposerSchema());

            if ($composer->getLocker()->isLocked()) {
                $io->write('Checking composer.lock: ', false);
                $this->outputResult($this->checkComposerLockSchema($composer->getLocker()));
            }

            $this->process = $composer->getLoop()->getProcessExecutor() ?? new ProcessExecutor($io);
        } else {
            $this->process = new ProcessExecutor($io);
        }

        if ($composer) {
            $config = $composer->getConfig();
        } else {
            $config = Factory::createConfig();
        }

        $config->merge(['config' => ['secure-http' => false]], Config::SOURCE_COMMAND);
        $config->prohibitUrlByConfig('http://repo.packagist.org', new NullIO);

        $this->httpDownloader = Factory::createHttpDownloader($io, $config);

        $io->write('Checking platform settings: ', false);
        $this->outputResult($this->checkPlatform());

        $io->write('Checking git settings: ', false);
        $this->outputResult($this->checkGit());

        $io->write('Checking http connectivity to packagist: ', false);
        $this->outputResult($this->checkHttp('http', $config));

        $io->write('Checking https connectivity to packagist: ', false);
        $this->outputResult($this->checkHttp('https', $config));

        foreach ($config->getRepositories() as $repo) {
            if (($repo['type'] ?? null) === 'composer' && isset($repo['url'])) {
                $composerRepo = new ComposerRepository($repo, $this->getIO(), $config, $this->httpDownloader);
                $reflMethod = new \ReflectionMethod($composerRepo, 'getPackagesJsonUrl');
                if (PHP_VERSION_ID < 80100) {
                    $reflMethod->setAccessible(true);
                }
                $url = $reflMethod->invoke($composerRepo);
                if (!str_starts_with($url, 'http')) {
                    continue;
                }
                if (str_starts_with($url, 'https://repo.packagist.org')) {
                    continue;
                }
                $io->write('Checking connectivity to ' . $repo['url'].': ', false);
                $this->outputResult($this->checkComposerRepo($url, $config));
            }
        }

        $proxyManager = ProxyManager::getInstance();
        $protos = $config->get('disable-tls') === true ? ['http'] : ['http', 'https'];
        try {
            foreach ($protos as $proto) {
                $proxy = $proxyManager->getProxyForRequest($proto.'://repo.packagist.org');
                if ($proxy->getStatus() !== '') {
                    $type = $proxy->isSecure() ? 'HTTPS' : 'HTTP';
                    $io->write('Checking '.$type.' proxy with '.$proto.': ', false);
                    $this->outputResult($this->checkHttpProxy($proxy, $proto));
                }
            }
        } catch (TransportException $e) {
            $io->write('Checking HTTP proxy: ', false);
            $status = $this->checkConnectivityAndComposerNetworkHttpEnablement();
            $this->outputResult(is_string($status) ? $status : $e);
        }

        if (count($oauth = $config->get('github-oauth')) > 0) {
            foreach ($oauth as $domain => $token) {
                $io->write('Checking '.$domain.' oauth access: ', false);
                $this->outputResult($this->checkGithubOauth($domain, $token));
            }
        } else {
            $io->write('Checking github.com rate limit: ', false);
            try {
                $rate = $this->getGithubRateLimit('github.com');
                if (!is_array($rate)) {
                    $this->outputResult($rate);
                } elseif (10 > $rate['remaining']) {
                    $io->write('<warning>WARNING</warning>');
                    $io->write(sprintf(
                        '<comment>GitHub has a rate limit on their API. '
                        . 'You currently have <options=bold>%u</options=bold> '
                        . 'out of <options=bold>%u</options=bold> requests left.' . PHP_EOL
                        . 'See https://developer.github.com/v3/#rate-limiting and also' . PHP_EOL
                        . '    https://getcomposer.org/doc/articles/troubleshooting.md#api-rate-limit-and-oauth-tokens</comment>',
                        $rate['remaining'],
                        $rate['limit']
                    ));
                } else {
                    $this->outputResult(true);
                }
            } catch (\Exception $e) {
                if ($e instanceof TransportException && $e->getCode() === 401) {
                    $this->outputResult('<comment>The oauth token for github.com seems invalid, run "composer config --global --unset github-oauth.github.com" to remove it</comment>');
                } else {
                    $this->outputResult($e);
                }
            }
        }

        $io->write('Checking disk free space: ', false);
        $this->outputResult($this->checkDiskSpace($config));

        if (strpos(__FILE__, 'phar:') === 0) {
            $io->write('Checking pubkeys: ', false);
            $this->outputResult($this->checkPubKeys($config));

            $io->write('Checking Composer version: ', false);
            $this->outputResult($this->checkVersion($config));
        }

        $io->write('Checking Composer and its dependencies for vulnerabilities: ', false);
        $this->outputResult($this->checkComposerAudit($config));

        $io->write(sprintf('Composer version: <comment>%s</comment>', Composer::getVersion()));

        $platformOverrides = $config->get('platform') ?: [];
        $platformRepo = new PlatformRepository([], $platformOverrides);
        $phpPkg = $platformRepo->findPackage('php', '*');
        $phpVersion = $phpPkg->getPrettyVersion();
        if ($phpPkg instanceof CompletePackageInterface && str_contains((string) $phpPkg->getDescription(), 'overridden')) {
            $phpVersion .= ' - ' . $phpPkg->getDescription();
        }

        $io->write(sprintf('PHP version: <comment>%s</comment>', $phpVersion));

        if (defined('PHP_BINARY')) {
            $io->write(sprintf('PHP binary path: <comment>%s</comment>', PHP_BINARY));
        }

        $io->write('OpenSSL version: ' . (defined('OPENSSL_VERSION_TEXT') ? '<comment>'.OPENSSL_VERSION_TEXT.'</comment>' : '<error>missing</error>'));
        $io->write('curl version: ' . $this->getCurlVersion());

        $finder = new ExecutableFinder;
        $hasSystemUnzip = (bool) $finder->find('unzip');
        $bin7zip = '';
        if ($hasSystem7zip = (bool) $finder->find('7z', null, ['C:\Program Files\7-Zip'])) {
            $bin7zip = '7z';
        }
        if (!Platform::isWindows() && !$hasSystem7zip && $hasSystem7zip = (bool) $finder->find('7zz')) {
            $bin7zip = '7zz';
        }

        $io->write(
            'zip: ' . (extension_loaded('zip') ? '<comment>extension present</comment>' : '<comment>extension not loaded</comment>')
            . ', ' . ($hasSystemUnzip ? '<comment>unzip present</comment>' : '<comment>unzip not available</comment>')
            . ', ' . ($hasSystem7zip ? '<comment>7-Zip present ('.$bin7zip.')</comment>' : '<comment>7-Zip not available</comment>')
            . (($hasSystem7zip || $hasSystemUnzip) && !function_exists('proc_open') ? ', <warning>proc_open is disabled or not present, unzip/7-z will not be usable</warning>' : '')
        );

        return $this->exitCode;
    }

    /**
     * @return string|true
     */
    private function checkComposerSchema()
    {
        $validator = new ConfigValidator($this->getIO());
        [$errors, , $warnings] = $validator->validate(Factory::getComposerFile());

        if ($errors || $warnings) {
            $messages = [
                'error' => $errors,
                'warning' => $warnings,
            ];

            $output = '';
            foreach ($messages as $style => $msgs) {
                foreach ($msgs as $msg) {
                    $output .= '<' . $style . '>' . $msg . '</' . $style . '>' . PHP_EOL;
                }
            }

            return rtrim($output);
        }

        return true;
    }

    /**
     * @return string|true
     */
    private function checkComposerLockSchema(Locker $locker)
    {
        $json = $locker->getJsonFile();

        try {
            $json->validateSchema(JsonFile::LOCK_SCHEMA);
        } catch (JsonValidationException $e) {
            $output = '';
            foreach ($e->getErrors() as $error) {
                $output .= '<error>'.$error.'</error>'.PHP_EOL;
            }

            return trim($output);
        }

        return true;
    }

    private function checkGit(): string
    {
        if (!function_exists('proc_open')) {
            return '<comment>proc_open is not available, git cannot be used</comment>';
        }

        $this->process->execute(['git', 'config', 'color.ui'], $output);
        if (strtolower(trim($output)) === 'always') {
            return '<comment>Your git color.ui setting is set to always, this is known to create issues. Use "git config --global color.ui true" to set it correctly.</comment>';
        }

        $gitVersion = Git::getVersion($this->process);
        if (null === $gitVersion) {
            return '<comment>No git process found</>';
        }

        if (version_compare('2.24.0', $gitVersion, '>')) {
            return '<warning>Your git version ('.$gitVersion.') is too old and possibly will cause issues. Please upgrade to git 2.24 or above</>';
        }

        return '<info>OK</> <comment>git version '.$gitVersion.'</>';
    }

    /**
     * @return string|string[]|true
     */
    private function checkHttp(string $proto, Config $config)
    {
        $result = $this->checkConnectivityAndComposerNetworkHttpEnablement();
        if ($result !== true) {
            return $result;
        }

        $result = [];
        if ($proto === 'https' && $config->get('disable-tls') === true) {
            $tlsWarning = '<warning>Composer is configured to disable SSL/TLS protection. This will leave remote HTTPS requests vulnerable to Man-In-The-Middle attacks.</warning>';
        }

        try {
            $this->httpDownloader->get($proto . '://repo.packagist.org/packages.json');
        } catch (TransportException $e) {
            $hints = HttpDownloader::getExceptionHints($e);
            if (null !== $hints && count($hints) > 0) {
                foreach ($hints as $hint) {
                    $result[] = $hint;
                }
            }

            $result[] = '<error>[' . get_class($e) . '] ' . $e->getMessage() . '</error>';
        }

        if (isset($tlsWarning)) {
            $result[] = $tlsWarning;
        }

        if (count($result) > 0) {
            return $result;
        }

        return true;
    }

    /**
     * @return string|string[]|true
     */
    private function checkComposerRepo(string $url, Config $config)
    {
        $result = $this->checkConnectivityAndComposerNetworkHttpEnablement();
        if ($result !== true) {
            return $result;
        }

        $result = [];
        if (str_starts_with($url, 'https://') && $config->get('disable-tls') === true) {
            $tlsWarning = '<warning>Composer is configured to disable SSL/TLS protection. This will leave remote HTTPS requests vulnerable to Man-In-The-Middle attacks.</warning>';
        }

        try {
            $this->httpDownloader->get($url);
        } catch (TransportException $e) {
            $hints = HttpDownloader::getExceptionHints($e);
            if (null !== $hints && count($hints) > 0) {
                foreach ($hints as $hint) {
                    $result[] = $hint;
                }
            }

            $result[] = '<error>[' . get_class($e) . '] ' . $e->getMessage() . '</error>';
        }

        if (isset($tlsWarning)) {
            $result[] = $tlsWarning;
        }

        if (count($result) > 0) {
            return $result;
        }

        return true;
    }

    /**
     * @return string|\Exception
     */
    private function checkHttpProxy(RequestProxy $proxy, string $protocol)
    {
        $result = $this->checkConnectivityAndComposerNetworkHttpEnablement();
        if ($result !== true) {
            return $result;
        }

        try {
            $proxyStatus = $proxy->getStatus();

            if ($proxy->isExcludedByNoProxy()) {
                return '<info>SKIP</> <comment>Because repo.packagist.org is '.$proxyStatus.'</>';
            }

            $json = $this->httpDownloader->get($protocol.'://repo.packagist.org/packages.json')->decodeJson();
            if (isset($json['provider-includes'])) {
                $hash = reset($json['provider-includes']);
                $hash = $hash['sha256'];
                $path = str_replace('%hash%', $hash, key($json['provider-includes']));
                $provider = $this->httpDownloader->get($protocol.'://repo.packagist.org/'.$path)->getBody();

                if (hash('sha256', $provider) !== $hash) {
                    return '<warning>It seems that your proxy ('.$proxyStatus.') is modifying '.$protocol.' traffic on the fly</>';
                }
            }

            return '<info>OK</> <comment>'.$proxyStatus.'</>';
        } catch (\Exception $e) {
            return $e;
        }
    }

    /**
     * @return string|\Exception
     */
    private function checkGithubOauth(string $domain, string $token)
    {
        $result = $this->checkConnectivityAndComposerNetworkHttpEnablement();
        if ($result !== true) {
            return $result;
        }

        $this->getIO()->setAuthentication($domain, $token, 'x-oauth-basic');
        try {
            $url = $domain === 'github.com' ? 'https://api.'.$domain.'/' : 'https://'.$domain.'/api/v3/';

            $response = $this->httpDownloader->get($url, [
                'retry-auth-failure' => false,
            ]);

            $expiration = $response->getHeader('github-authentication-token-expiration');

            if ($expiration === null) {
                return '<info>OK</> <comment>does not expire</>';
            }

            return '<info>OK</> <comment>expires on '. $expiration .'</>';
        } catch (\Exception $e) {
            if ($e instanceof TransportException && $e->getCode() === 401) {
                return '<comment>The oauth token for '.$domain.' seems invalid, run "composer config --global --unset github-oauth.'.$domain.'" to remove it</comment>';
            }

            return $e;
        }
    }

    /**
     * @param  string             $token
     * @throws TransportException
     * @return mixed|string
     */
    private function getGithubRateLimit(string $domain, ?string $token = null)
    {
        $result = $this->checkConnectivityAndComposerNetworkHttpEnablement();
        if ($result !== true) {
            return $result;
        }

        if ($token) {
            $this->getIO()->setAuthentication($domain, $token, 'x-oauth-basic');
        }

        $url = $domain === 'github.com' ? 'https://api.'.$domain.'/rate_limit' : 'https://'.$domain.'/api/rate_limit';
        $data = $this->httpDownloader->get($url, ['retry-auth-failure' => false])->decodeJson();

        return $data['resources']['core'];
    }

    /**
     * @return string|true
     */
    private function checkDiskSpace(Config $config)
    {
        if (!function_exists('disk_free_space')) {
            return true;
        }

        $minSpaceFree = 1024 * 1024;
        if ((($df = @disk_free_space($dir = $config->get('home'))) !== false && $df < $minSpaceFree)
            || (($df = @disk_free_space($dir = $config->get('vendor-dir'))) !== false && $df < $minSpaceFree)
        ) {
            return '<error>The disk hosting '.$dir.' is full</error>';
        }

        return true;
    }

    /**
     * @return string[]|true
     */
    private function checkPubKeys(Config $config)
    {
        $home = $config->get('home');
        $errors = [];
        $io = $this->getIO();

        if (file_exists($home.'/keys.tags.pub') && file_exists($home.'/keys.dev.pub')) {
            $io->write('');
        }

        if (file_exists($home.'/keys.tags.pub')) {
            $io->write('Tags Public Key Fingerprint: ' . Keys::fingerprint($home.'/keys.tags.pub'));
        } else {
            $errors[] = '<error>Missing pubkey for tags verification</error>';
        }

        if (file_exists($home.'/keys.dev.pub')) {
            $io->write('Dev Public Key Fingerprint: ' . Keys::fingerprint($home.'/keys.dev.pub'));
        } else {
            $errors[] = '<error>Missing pubkey for dev verification</error>';
        }

        if ($errors) {
            $errors[] = '<error>Run composer self-update --update-keys to set them up</error>';
        }

        return $errors ?: true;
    }

    /**
     * @return string|\Exception|true
     */
    private function checkVersion(Config $config)
    {
        $result = $this->checkConnectivityAndComposerNetworkHttpEnablement();
        if ($result !== true) {
            return $result;
        }

        $versionsUtil = new Versions($config, $this->httpDownloader);
        try {
            $latest = $versionsUtil->getLatest();
        } catch (\Exception $e) {
            return $e;
        }

        if (Composer::VERSION !== $latest['version'] && Composer::VERSION !== '@package_version@') {
            return '<comment>You are not running the latest '.$versionsUtil->getChannel().' version, run `composer self-update` to update ('.Composer::VERSION.' => '.$latest['version'].')</comment>';
        }

        return true;
    }

    /**
     * @return string|true
     */
    private function checkComposerAudit(Config $config)
    {
        $result = $this->checkConnectivityAndComposerNetworkHttpEnablement();
        if ($result !== true) {
            return $result;
        }

        $auditor = new Auditor();
        $repoSet = new RepositorySet();
        $installedJson = new JsonFile(__DIR__ . '/../../../vendor/composer/installed.json');
        if (!$installedJson->exists()) {
            return '<warning>Could not find Composer\'s installed.json, this must be a non-standard Composer installation.</>';
        }

        $localRepo = new FilesystemRepository($installedJson);
        $version = Composer::getVersion();
        $packages = $localRepo->getCanonicalPackages();
        if ($version !== '@package_version@') {
            $versionParser = new VersionParser();
            $normalizedVersion = $versionParser->normalize($version);
            $rootPkg = new RootPackage('composer/composer', $normalizedVersion, $version);
            $packages[] = $rootPkg;
        }
        $repoSet->addRepository(new ComposerRepository(['type' => 'composer', 'url' => 'https://packagist.org'], new NullIO(), $config, $this->httpDownloader));

        try {
            $io = new BufferIO();
            $result = $auditor->audit($io, $repoSet, $packages, Auditor::FORMAT_TABLE, true, [], Auditor::ABANDONED_IGNORE);
        } catch (\Throwable $e) {
            return '<highlight>Failed performing audit: '.$e->getMessage().'</>';
        }

        if ($result > 0) {
            return '<highlight>Audit found some issues:</>' . PHP_EOL . $io->getOutput();
        }

        return true;
    }

    private function getCurlVersion(): string
    {
        if (extension_loaded('curl')) {
            if (!HttpDownloader::isCurlEnabled()) {
                return '<error>disabled via disable_functions, using php streams fallback, which reduces performance</error>';
            }

            $version = curl_version();
            $libzVersion = isset($version['libz_version']) && $version['libz_version'] !== '' ? $version['libz_version'] : 'missing';
            $brotliVersion = isset($version['brotli_version']) && $version['brotli_version'] !== '' ? $version['brotli_version'] : 'missing';
            $sslVersion = isset($version['ssl_version']) && $version['ssl_version'] !== '' ? $version['ssl_version'] : 'missing';
            $hasZstd = isset($version['features']) && defined('CURL_VERSION_ZSTD') && 0 !== ($version['features'] & CURL_VERSION_ZSTD);
            $httpVersions = '1.0, 1.1';
            if (isset($version['features']) && \defined('CURL_VERSION_HTTP2') && \defined('CURL_HTTP_VERSION_2_0') && (CURL_VERSION_HTTP2 & $version['features']) !== 0) {
                $httpVersions .= ', 2';
            }
            if (isset($version['features']) && \defined('CURL_VERSION_HTTP3') && ($version['features'] & CURL_VERSION_HTTP3) !== 0) {
                $httpVersions .= ', 3';
            }

            return '<comment>'.$version['version'].'</comment> '.
                'libz <comment>'.$libzVersion.'</comment> '.
                'brotli <comment>'.$brotliVersion.'</comment> '.
                'zstd <comment>'.($hasZstd ? 'supported' : 'missing').'</comment> '.
<<<<<<< HEAD
                'ssl <comment>'.($version['ssl_version'] ?? 'missing').'</comment> '.
                'HTTP <comment>'.$httpVersions.'</comment>';
=======
                'ssl <comment>'.$sslVersion.'</comment>';
>>>>>>> c50807e2
        }

        return '<error>missing, using php streams fallback, which reduces performance</error>';
    }

    /**
     * @param bool|string|string[]|\Exception $result
     */
    private function outputResult($result): void
    {
        $io = $this->getIO();
        if (true === $result) {
            $io->write('<info>OK</info>');

            return;
        }

        $hadError = false;
        $hadWarning = false;
        if ($result instanceof \Exception) {
            $result = '<error>['.get_class($result).'] '.$result->getMessage().'</error>';
        }

        if (!$result) {
            // falsey results should be considered as an error, even if there is nothing to output
            $hadError = true;
        } else {
            if (!is_array($result)) {
                $result = [$result];
            }
            foreach ($result as $message) {
                if (false !== strpos($message, '<error>')) {
                    $hadError = true;
                } elseif (false !== strpos($message, '<warning>')) {
                    $hadWarning = true;
                }
            }
        }

        if ($hadError) {
            $io->write('<error>FAIL</error>');
            $this->exitCode = max($this->exitCode, 2);
        } elseif ($hadWarning) {
            $io->write('<warning>WARNING</warning>');
            $this->exitCode = max($this->exitCode, 1);
        }

        if ($result) {
            foreach ($result as $message) {
                $io->write(trim($message));
            }
        }
    }

    /**
     * @return string|true
     */
    private function checkPlatform()
    {
        $output = '';
        $out = static function ($msg, $style) use (&$output): void {
            $output .= '<'.$style.'>'.$msg.'</'.$style.'>'.PHP_EOL;
        };

        // code below taken from getcomposer.org/installer, any changes should be made there and replicated here
        $errors = [];
        $warnings = [];
        $displayIniMessage = false;

        $iniMessage = PHP_EOL.PHP_EOL.IniHelper::getMessage();
        $iniMessage .= PHP_EOL.'If you can not modify the ini file, you can also run `php -d option=value` to modify ini values on the fly. You can use -d multiple times.';

        if (!function_exists('json_decode')) {
            $errors['json'] = true;
        }

        if (!extension_loaded('Phar')) {
            $errors['phar'] = true;
        }

        if (!extension_loaded('filter')) {
            $errors['filter'] = true;
        }

        if (!extension_loaded('hash')) {
            $errors['hash'] = true;
        }

        if (!extension_loaded('iconv') && !extension_loaded('mbstring')) {
            $errors['iconv_mbstring'] = true;
        }

        if (!filter_var(ini_get('allow_url_fopen'), FILTER_VALIDATE_BOOLEAN)) {
            $errors['allow_url_fopen'] = true;
        }

        if (extension_loaded('ionCube Loader') && ioncube_loader_iversion() < 40009) {
            $errors['ioncube'] = ioncube_loader_version();
        }

        if (\PHP_VERSION_ID < 70205) {
            $errors['php'] = PHP_VERSION;
        }

        if (!extension_loaded('openssl')) {
            $errors['openssl'] = true;
        }

        if (extension_loaded('openssl') && OPENSSL_VERSION_NUMBER < 0x1000100f) {
            $warnings['openssl_version'] = true;
        }

        if (!defined('HHVM_VERSION') && !extension_loaded('apcu') && filter_var(ini_get('apc.enable_cli'), FILTER_VALIDATE_BOOLEAN)) {
            $warnings['apc_cli'] = true;
        }

        if (!extension_loaded('zlib')) {
            $warnings['zlib'] = true;
        }

        ob_start();
        phpinfo(INFO_GENERAL);
        $phpinfo = ob_get_clean();
        if (is_string($phpinfo) && Preg::isMatchStrictGroups('{Configure Command(?: *</td><td class="v">| *=> *)(.*?)(?:</td>|$)}m', $phpinfo, $match)) {
            $configure = $match[1];

            if (str_contains($configure, '--enable-sigchild')) {
                $warnings['sigchild'] = true;
            }

            if (str_contains($configure, '--with-curlwrappers')) {
                $warnings['curlwrappers'] = true;
            }
        }

        if (filter_var(ini_get('xdebug.profiler_enabled'), FILTER_VALIDATE_BOOLEAN)) {
            $warnings['xdebug_profile'] = true;
        } elseif (XdebugHandler::isXdebugActive()) {
            $warnings['xdebug_loaded'] = true;
        }

        if (defined('PHP_WINDOWS_VERSION_BUILD')
            && (version_compare(PHP_VERSION, '7.2.23', '<')
            || (version_compare(PHP_VERSION, '7.3.0', '>=')
            && version_compare(PHP_VERSION, '7.3.10', '<')))) {
            $warnings['onedrive'] = PHP_VERSION;
        }

        if (extension_loaded('uopz')
            && !(filter_var(ini_get('uopz.disable'), FILTER_VALIDATE_BOOLEAN)
            || filter_var(ini_get('uopz.exit'), FILTER_VALIDATE_BOOLEAN))) {
            $warnings['uopz'] = true;
        }

        if (!empty($errors)) {
            foreach ($errors as $error => $current) {
                switch ($error) {
                    case 'json':
                        $text = PHP_EOL."The json extension is missing.".PHP_EOL;
                        $text .= "Install it or recompile php without --disable-json";
                        break;

                    case 'phar':
                        $text = PHP_EOL."The phar extension is missing.".PHP_EOL;
                        $text .= "Install it or recompile php without --disable-phar";
                        break;

                    case 'filter':
                        $text = PHP_EOL."The filter extension is missing.".PHP_EOL;
                        $text .= "Install it or recompile php without --disable-filter";
                        break;

                    case 'hash':
                        $text = PHP_EOL."The hash extension is missing.".PHP_EOL;
                        $text .= "Install it or recompile php without --disable-hash";
                        break;

                    case 'iconv_mbstring':
                        $text = PHP_EOL."The iconv OR mbstring extension is required and both are missing.".PHP_EOL;
                        $text .= "Install either of them or recompile php without --disable-iconv";
                        break;

                    case 'php':
                        $text = PHP_EOL."Your PHP ({$current}) is too old, you must upgrade to PHP 7.2.5 or higher.";
                        break;

                    case 'allow_url_fopen':
                        $text = PHP_EOL."The allow_url_fopen setting is incorrect.".PHP_EOL;
                        $text .= "Add the following to the end of your `php.ini`:".PHP_EOL;
                        $text .= "    allow_url_fopen = On";
                        $displayIniMessage = true;
                        break;

                    case 'ioncube':
                        $text = PHP_EOL."Your ionCube Loader extension ($current) is incompatible with Phar files.".PHP_EOL;
                        $text .= "Upgrade to ionCube 4.0.9 or higher or remove this line (path may be different) from your `php.ini` to disable it:".PHP_EOL;
                        $text .= "    zend_extension = /usr/lib/php5/20090626+lfs/ioncube_loader_lin_5.3.so";
                        $displayIniMessage = true;
                        break;

                    case 'openssl':
                        $text = PHP_EOL."The openssl extension is missing, which means that secure HTTPS transfers are impossible.".PHP_EOL;
                        $text .= "If possible you should enable it or recompile php with --with-openssl";
                        break;

                    default:
                        throw new \InvalidArgumentException(sprintf("DiagnoseCommand: Unknown error type \"%s\". Please report at https://github.com/composer/composer/issues/new.", $error));
                }
                $out($text, 'error');
            }

            $output .= PHP_EOL;
        }

        if (!empty($warnings)) {
            foreach ($warnings as $warning => $current) {
                switch ($warning) {
                    case 'apc_cli':
                        $text = "The apc.enable_cli setting is incorrect.".PHP_EOL;
                        $text .= "Add the following to the end of your `php.ini`:".PHP_EOL;
                        $text .= "  apc.enable_cli = Off";
                        $displayIniMessage = true;
                        break;

                    case 'zlib':
                        $text = 'The zlib extension is not loaded, this can slow down Composer a lot.'.PHP_EOL;
                        $text .= 'If possible, enable it or recompile php with --with-zlib'.PHP_EOL;
                        $displayIniMessage = true;
                        break;

                    case 'sigchild':
                        $text = "PHP was compiled with --enable-sigchild which can cause issues on some platforms.".PHP_EOL;
                        $text .= "Recompile it without this flag if possible, see also:".PHP_EOL;
                        $text .= "  https://bugs.php.net/bug.php?id=22999";
                        break;

                    case 'curlwrappers':
                        $text = "PHP was compiled with --with-curlwrappers which will cause issues with HTTP authentication and GitHub.".PHP_EOL;
                        $text .= " Recompile it without this flag if possible";
                        break;

                    case 'openssl_version':
                        // Attempt to parse version number out, fallback to whole string value.
                        $opensslVersion = strstr(trim(strstr(OPENSSL_VERSION_TEXT, ' ')), ' ', true);
                        $opensslVersion = $opensslVersion ?: OPENSSL_VERSION_TEXT;

                        $text = "The OpenSSL library ({$opensslVersion}) used by PHP does not support TLSv1.2 or TLSv1.1.".PHP_EOL;
                        $text .= "If possible you should upgrade OpenSSL to version 1.0.1 or above.";
                        break;

                    case 'xdebug_loaded':
                        $text = "The xdebug extension is loaded, this can slow down Composer a little.".PHP_EOL;
                        $text .= " Disabling it when using Composer is recommended.";
                        break;

                    case 'xdebug_profile':
                        $text = "The xdebug.profiler_enabled setting is enabled, this can slow down Composer a lot.".PHP_EOL;
                        $text .= "Add the following to the end of your `php.ini` to disable it:".PHP_EOL;
                        $text .= "  xdebug.profiler_enabled = 0";
                        $displayIniMessage = true;
                        break;

                    case 'onedrive':
                        $text = "The Windows OneDrive folder is not supported on PHP versions below 7.2.23 and 7.3.10.".PHP_EOL;
                        $text .= "Upgrade your PHP ({$current}) to use this location with Composer.".PHP_EOL;
                        break;

                    case 'uopz':
                        $text = "The uopz extension ignores exit calls and may not work with all Composer commands.".PHP_EOL;
                        $text .= "Disabling it when using Composer is recommended.";
                        break;

                    default:
                        throw new \InvalidArgumentException(sprintf("DiagnoseCommand: Unknown warning type \"%s\". Please report at https://github.com/composer/composer/issues/new.", $warning));
                }
                $out($text, 'comment');
            }
        }

        if ($displayIniMessage) {
            $out($iniMessage, 'comment');
        }

        if (in_array(Platform::getEnv('COMPOSER_IPRESOLVE'), ['4', '6'], true)) {
            $warnings['ipresolve'] = true;
            $out('The COMPOSER_IPRESOLVE env var is set to ' . Platform::getEnv('COMPOSER_IPRESOLVE') .' which may result in network failures below.', 'comment');
        }

        return count($warnings) === 0 && count($errors) === 0 ? true : $output;
    }

    /**
     * Check if allow_url_fopen is ON
     *
     * @return string|true
     */
    private function checkConnectivity()
    {
        if (!ini_get('allow_url_fopen')) {
            return '<info>SKIP</> <comment>Because allow_url_fopen is missing.</>';
        }

        return true;
    }

    /**
     * @return string|true
     */
    private function checkConnectivityAndComposerNetworkHttpEnablement()
    {
        $result = $this->checkConnectivity();
        if ($result !== true) {
            return $result;
        }

        $result = $this->checkComposerNetworkHttpEnablement();
        if ($result !== true) {
            return $result;
        }

        return true;
    }

    /**
     * Check if Composer network is enabled for HTTP/S
     *
     * @return string|true
     */
    private function checkComposerNetworkHttpEnablement()
    {
        if ((bool) Platform::getEnv('COMPOSER_DISABLE_NETWORK')) {
            return '<info>SKIP</> <comment>Network is disabled by COMPOSER_DISABLE_NETWORK.</>';
        }

        return true;
    }
}<|MERGE_RESOLUTION|>--- conflicted
+++ resolved
@@ -629,12 +629,8 @@
                 'libz <comment>'.$libzVersion.'</comment> '.
                 'brotli <comment>'.$brotliVersion.'</comment> '.
                 'zstd <comment>'.($hasZstd ? 'supported' : 'missing').'</comment> '.
-<<<<<<< HEAD
-                'ssl <comment>'.($version['ssl_version'] ?? 'missing').'</comment> '.
+                'ssl <comment>'.$sslVersion.'</comment> '.
                 'HTTP <comment>'.$httpVersions.'</comment>';
-=======
-                'ssl <comment>'.$sslVersion.'</comment>';
->>>>>>> c50807e2
         }
 
         return '<error>missing, using php streams fallback, which reduces performance</error>';
