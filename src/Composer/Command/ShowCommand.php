--- conflicted
+++ resolved
@@ -176,11 +176,7 @@
         $lockedRepo = null;
 
         if ($input->getOption('self')) {
-<<<<<<< HEAD
-            $package = $this->requireComposer()->getPackage();
-=======
-            $package = clone $this->getComposer()->getPackage();
->>>>>>> c5ff1e1f
+            $package = clone $this->requireComposer()->getPackage();
             if ($input->getOption('name-only')) {
                 $io->write($package->getName());
 
