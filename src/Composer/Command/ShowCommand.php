<?php

/*
 * This file is part of Composer.
 *
 * (c) Nils Adermann <naderman@naderman.de>
 *     Jordi Boggiano <j.boggiano@seld.be>
 *
 * For the full copyright and license information, please view the LICENSE
 * file that was distributed with this source code.
 */

namespace Composer\Command;

use Composer\Composer;
use Composer\Factory;
use Composer\Package\CompletePackageInterface;
use Composer\Package\Version\VersionParser;
use Symfony\Component\Console\Input\InputInterface;
use Symfony\Component\Console\Input\InputArgument;
use Symfony\Component\Console\Input\InputOption;
use Symfony\Component\Console\Output\OutputInterface;
use Composer\Repository\ArrayRepository;
use Composer\Repository\CompositeRepository;
use Composer\Repository\PlatformRepository;
use Composer\Repository\RepositoryInterface;

/**
 * @author Robert Schönthal <seroscho@googlemail.com>
 * @author Jordi Boggiano <j.boggiano@seld.be>
 */
class ShowCommand extends Command
{
    protected $versionParser;

    protected function configure()
    {
        $this
            ->setName('show')
            ->setDescription('Show information about packages')
            ->setDefinition(array(
                new InputArgument('package', InputArgument::OPTIONAL, 'Package to inspect'),
                new InputArgument('version', InputArgument::OPTIONAL, 'Version to inspect'),
                new InputOption('installed', 'i', InputOption::VALUE_NONE, 'List installed packages only'),
                new InputOption('platform', 'p', InputOption::VALUE_NONE, 'List platform packages only'),
                new InputOption('available', 'a', InputOption::VALUE_NONE, 'List available packages only'),
                new InputOption('self', 's', InputOption::VALUE_NONE, 'Show the root package information'),
                new InputOption('dev', null, InputOption::VALUE_NONE, 'Enables display of dev-require packages.'),
                new InputOption('name-only', 'N', InputOption::VALUE_NONE, 'List package names only'),
            ))
            ->setHelp(<<<EOT
The show command displays detailed information about a package, or
lists all packages available.

EOT
            )
        ;
    }

    protected function execute(InputInterface $input, OutputInterface $output)
    {
        $this->versionParser = new VersionParser;

        // init repos
        $platformRepo = new PlatformRepository;
        $getRepositories = function (Composer $composer, $dev) {
            $manager = $composer->getRepositoryManager();
            $repos = new CompositeRepository(array($manager->getLocalRepository()));
            if ($dev) {
                $repos->addRepository($manager->getLocalDevRepository());
            }

            return $repos;
        };

        if ($input->getOption('self')) {
            $package = $this->getComposer(false)->getPackage();
            $repos = $installedRepo = new ArrayRepository(array($package));
        } elseif ($input->getOption('platform')) {
            $repos = $installedRepo = $platformRepo;
        } elseif ($input->getOption('installed')) {
            $repos = $installedRepo = $getRepositories($this->getComposer(), $input->getOption('dev'));
        } elseif ($input->getOption('available')) {
            $installedRepo = $platformRepo;
            $repos = new CompositeRepository(Factory::createDefaultRepositories($this->getIO()));
        } elseif ($composer = $this->getComposer(false)) {
            $localRepo = $getRepositories($composer, $input->getOption('dev'));
            $installedRepo = new CompositeRepository(array($localRepo, $platformRepo));
            $repos = new CompositeRepository(array_merge(array($installedRepo), $composer->getRepositoryManager()->getRepositories()));
        } else {
            $defaultRepos = Factory::createDefaultRepositories($this->getIO());
            $output->writeln('No composer.json found in the current directory, showing packages from ' . implode(', ', array_keys($defaultRepos)));
            $installedRepo = $platformRepo;
            $repos = new CompositeRepository(array_merge(array($installedRepo), $defaultRepos));
        }

        // show single package or single version
        if ($input->getArgument('package') || !empty($package)) {
            $versions = array();
            if (empty($package)) {
                list($package, $versions) = $this->getPackage($installedRepo, $repos, $input->getArgument('package'), $input->getArgument('version'));

                if (!$package) {
                    throw new \InvalidArgumentException('Package '.$input->getArgument('package').' not found');
                }
            } else {
                $versions = array($package->getPrettyVersion() => $package->getVersion());
            }

            $this->printMeta($input, $output, $package, $versions, $installedRepo, $repos);
            $this->printLinks($input, $output, $package, 'requires');
            $this->printLinks($input, $output, $package, 'devRequires', 'requires (dev)');
            if ($package->getSuggests()) {
                $output->writeln("\n<info>suggests</info>");
                foreach ($package->getSuggests() as $suggested => $reason) {
                    $output->writeln($suggested . ' <comment>' . $reason . '</comment>');
                }
            }
            $this->printLinks($input, $output, $package, 'provides');
            $this->printLinks($input, $output, $package, 'conflicts');
            $this->printLinks($input, $output, $package, 'replaces');

            return;
        }

        // list packages
        $packages = array();
        $repos->filterPackages(function ($package) use (&$packages, $platformRepo, $installedRepo) {
            if ($platformRepo->hasPackage($package)) {
                $type = '<info>platform</info>:';
            } elseif ($installedRepo->hasPackage($package)) {
                $type = '<info>installed</info>:';
            } else {
                $type = '<comment>available</comment>:';
            }
            if (!isset($packages[$type][$package->getName()])
                || version_compare($packages[$type][$package->getName()]->getVersion(), $package->getVersion(), '<')
            ) {
                $packages[$type][$package->getName()] = $package;
            }
        }, 'Composer\Package\CompletePackage');

        foreach (array('<info>platform</info>:' => true, '<comment>available</comment>:' => false, '<info>installed</info>:' => true) as $type => $showVersion) {
            if (isset($packages[$type])) {
                $tree = !$input->getOption('platform') && !$input->getOption('installed') && !$input->getOption('available');
                if ($tree) {
                    $output->writeln($type);
                }
                ksort($packages[$type]);

                $nameLength = $versionLength = 0;
                foreach ($packages[$type] as $package) {
                    $nameLength = max($nameLength, strlen($package->getPrettyName()));
                    $versionLength = max($versionLength, strlen($this->versionParser->formatVersion($package)));
                }
                list($width) = $this->getApplication()->getTerminalDimensions();
                if (defined('PHP_WINDOWS_VERSION_BUILD')) {
                    $width--;
                }

                $writeVersion = $showVersion && ($nameLength + $versionLength + 3 <= $width);
                $writeDescription = $nameLength + ($showVersion ? $versionLength : 0) + 24 <= $width;
                foreach ($packages[$type] as $package) {
<<<<<<< HEAD
                    $output->write('  ' . str_pad($package->getPrettyName(), $nameLength, ' '), false);

                    if ($writeVersion) {
                        $output->write(' ' . str_pad($this->versionParser->formatVersion($package), $versionLength, ' '), false);
                    }

                    if ($writeDescription) {
                        $description = strtok($package->getDescription(), "\r\n");
                        $remaining = $width - $nameLength - $versionLength - 4;
                        if (strlen($description) > $remaining) {
                            $description = substr($description, 0, $remaining - 3) . '...';
                        }
                        $output->write(' ' . $description);

                    }
=======
                    if ($input->getOption('name-only')) {
                        $output->writeln(($tree ? '  ' : '').$package->getPrettyName());
                    } else {
                        $output->writeln(($tree ? '  ' : '').$package->getPrettyName().' '.($showVersion ? '['.$this->versionParser->formatVersion($package).']' : '').' <comment>:</comment> '. strtok($package->getDescription(), "\r\n"));
                    }
                }
                if ($tree) {
>>>>>>> 77290069
                    $output->writeln('');
                }
            }
        }
    }

    /**
     * finds a package by name and version if provided
     *
     * @param  RepositoryInterface       $installedRepo
     * @param  RepositoryInterface       $repos
     * @param  string                    $name
     * @param  string                    $version
     * @return array                     array(CompletePackageInterface, array of versions)
     * @throws \InvalidArgumentException
     */
    protected function getPackage(RepositoryInterface $installedRepo, RepositoryInterface $repos, $name, $version = null)
    {
        $name = strtolower($name);
        if ($version) {
            $version = $this->versionParser->normalize($version);
        }

        $match = null;
        $matches = array();
        $repos->filterPackages(function ($package) use ($name, $version, &$matches) {
            if ($package->getName() === $name) {
                $matches[] = $package;
            }
        }, 'Composer\Package\CompletePackage');

        if (null === $version) {
            // search for a locally installed version
            foreach ($matches as $package) {
                if ($installedRepo->hasPackage($package)) {
                    $match = $package;
                    break;
                }
            }

            if (!$match) {
                // fallback to the highest version
                foreach ($matches as $package) {
                    if (null === $match || version_compare($package->getVersion(), $match->getVersion(), '>=')) {
                        $match = $package;
                    }
                }
            }
        } else {
            // select the specified version
            foreach ($matches as $package) {
                if ($package->getVersion() === $version) {
                    $match = $package;
                }
            }
        }

        // build versions array
        $versions = array();
        foreach ($matches as $package) {
            $versions[$package->getPrettyVersion()] = $package->getVersion();
        }

        return array($match, $versions);
    }

    /**
     * prints package meta data
     */
    protected function printMeta(InputInterface $input, OutputInterface $output, CompletePackageInterface $package, array $versions, RepositoryInterface $installedRepo, RepositoryInterface $repos)
    {
        $output->writeln('<info>name</info>     : ' . $package->getPrettyName());
        $output->writeln('<info>descrip.</info> : ' . $package->getDescription());
        $output->writeln('<info>keywords</info> : ' . join(', ', $package->getKeywords() ?: array()));
        $this->printVersions($input, $output, $package, $versions, $installedRepo, $repos);
        $output->writeln('<info>type</info>     : ' . $package->getType());
        $output->writeln('<info>license</info>  : ' . implode(', ', $package->getLicense()));
        $output->writeln('<info>source</info>   : ' . sprintf('[%s] <comment>%s</comment> %s', $package->getSourceType(), $package->getSourceUrl(), $package->getSourceReference()));
        $output->writeln('<info>dist</info>     : ' . sprintf('[%s] <comment>%s</comment> %s', $package->getDistType(), $package->getDistUrl(), $package->getDistReference()));
        $output->writeln('<info>names</info>    : ' . implode(', ', $package->getNames()));

        if ($package->getSupport()) {
            $output->writeln("\n<info>support</info>");
            foreach ($package->getSupport() as $type => $value) {
                $output->writeln('<comment>' . $type . '</comment> : '.$value);
            }
        }

        if ($package->getAutoload()) {
            $output->writeln("\n<info>autoload</info>");
            foreach ($package->getAutoload() as $type => $autoloads) {
                $output->writeln('<comment>' . $type . '</comment>');

                if ($type === 'psr-0') {
                    foreach ($autoloads as $name => $path) {
                        $output->writeln(($name ?: '*') . ' => ' . ($path ?: '.'));
                    }
                } elseif ($type === 'classmap') {
                    $output->writeln(implode(', ', $autoloads));
                }
            }
            if ($package->getIncludePaths()) {
                $output->writeln('<comment>include-path</comment>');
                $output->writeln(implode(', ', $package->getIncludePaths()));
            }
        }
    }

    /**
     * prints all available versions of this package and highlights the installed one if any
     */
    protected function printVersions(InputInterface $input, OutputInterface $output, CompletePackageInterface $package, array $versions, RepositoryInterface $installedRepo, RepositoryInterface $repos)
    {
        if ($input->getArgument('version')) {
            $output->writeln('<info>version</info>  : ' . $package->getPrettyVersion());

            return;
        }

        uasort($versions, 'version_compare');
        $versions = array_keys(array_reverse($versions));

        // highlight installed version
        if ($installedRepo->hasPackage($package)) {
            $installedVersion = $package->getPrettyVersion();
            $key = array_search($installedVersion, $versions);
            if (false !== $key) {
                $versions[$key] = '<info>* ' . $installedVersion . '</info>';
            }
        }

        $versions = implode(', ', $versions);

        $output->writeln('<info>versions</info> : ' . $versions);
    }

    /**
     * print link objects
     *
     * @param InputInterface           $input
     * @param OutputInterface          $output
     * @param CompletePackageInterface $package
     * @param string                   $linkType
     * @param string                   $title
     */
    protected function printLinks(InputInterface $input, OutputInterface $output, CompletePackageInterface $package, $linkType, $title = null)
    {
        $title = $title ?: $linkType;
        if ($links = $package->{'get'.ucfirst($linkType)}()) {
            $output->writeln("\n<info>" . $title . "</info>");

            foreach ($links as $link) {
                $output->writeln($link->getTarget() . ' <comment>' . $link->getPrettyConstraint() . '</comment>');
            }
        }
    }
}<|MERGE_RESOLUTION|>--- conflicted
+++ resolved
@@ -140,9 +140,10 @@
             }
         }, 'Composer\Package\CompletePackage');
 
+        $tree = !$input->getOption('platform') && !$input->getOption('installed') && !$input->getOption('available');
+        $indent = $tree ? '  ' : '';
         foreach (array('<info>platform</info>:' => true, '<comment>available</comment>:' => false, '<info>installed</info>:' => true) as $type => $showVersion) {
             if (isset($packages[$type])) {
-                $tree = !$input->getOption('platform') && !$input->getOption('installed') && !$input->getOption('available');
                 if ($tree) {
                     $output->writeln($type);
                 }
@@ -158,11 +159,10 @@
                     $width--;
                 }
 
-                $writeVersion = $showVersion && ($nameLength + $versionLength + 3 <= $width);
-                $writeDescription = $nameLength + ($showVersion ? $versionLength : 0) + 24 <= $width;
+                $writeVersion = !$input->getOption('name-only') && $showVersion && ($nameLength + $versionLength + 3 <= $width);
+                $writeDescription = !$input->getOption('name-only') && ($nameLength + ($showVersion ? $versionLength : 0) + 24 <= $width);
                 foreach ($packages[$type] as $package) {
-<<<<<<< HEAD
-                    $output->write('  ' . str_pad($package->getPrettyName(), $nameLength, ' '), false);
+                    $output->write($indent . str_pad($package->getPrettyName(), $nameLength, ' '), false);
 
                     if ($writeVersion) {
                         $output->write(' ' . str_pad($this->versionParser->formatVersion($package), $versionLength, ' '), false);
@@ -175,17 +175,10 @@
                             $description = substr($description, 0, $remaining - 3) . '...';
                         }
                         $output->write(' ' . $description);
-
                     }
-=======
-                    if ($input->getOption('name-only')) {
-                        $output->writeln(($tree ? '  ' : '').$package->getPrettyName());
-                    } else {
-                        $output->writeln(($tree ? '  ' : '').$package->getPrettyName().' '.($showVersion ? '['.$this->versionParser->formatVersion($package).']' : '').' <comment>:</comment> '. strtok($package->getDescription(), "\r\n"));
-                    }
+                    $output->writeln('');
                 }
                 if ($tree) {
->>>>>>> 77290069
                     $output->writeln('');
                 }
             }
