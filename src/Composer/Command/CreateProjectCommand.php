<?php

/*
 * This file is part of Composer.
 *
 * (c) Nils Adermann <naderman@naderman.de>
 *     Jordi Boggiano <j.boggiano@seld.be>
 *
 * For the full copyright and license information, please view the LICENSE
 * file that was distributed with this source code.
 */

namespace Composer\Command;

use Composer\Config;
use Composer\Factory;
use Composer\Installer;
use Composer\Installer\ProjectInstaller;
use Composer\Installer\InstallationManager;
use Composer\Installer\SuggestedPackagesReporter;
use Composer\IO\IOInterface;
use Composer\Package\BasePackage;
use Composer\DependencyResolver\Operation\InstallOperation;
use Composer\Package\Version\VersionSelector;
use Composer\Package\AliasPackage;
use Composer\Repository\RepositoryFactory;
use Composer\Repository\CompositeRepository;
use Composer\Repository\PlatformRepository;
use Composer\Repository\InstalledFilesystemRepository;
use Composer\Repository\RepositorySet;
use Composer\Script\ScriptEvents;
use Composer\Util\Silencer;
use Symfony\Component\Console\Input\InputArgument;
use Symfony\Component\Console\Input\InputInterface;
use Symfony\Component\Console\Input\InputOption;
use Symfony\Component\Console\Output\OutputInterface;
use Symfony\Component\Finder\Finder;
use Composer\Json\JsonFile;
use Composer\Config\JsonConfigSource;
use Composer\Util\Filesystem;
use Composer\Util\Loop;
use Composer\Package\Version\VersionParser;

/**
 * Install a package as new project into new directory.
 *
 * @author Benjamin Eberlei <kontakt@beberlei.de>
 * @author Jordi Boggiano <j.boggiano@seld.be>
 * @author Tobias Munk <schmunk@usrbin.de>
 * @author Nils Adermann <naderman@naderman.de>
 */
class CreateProjectCommand extends BaseCommand
{
    /**
     * @var SuggestedPackagesReporter
     */
    protected $suggestedPackagesReporter;

    protected function configure()
    {
        $this
            ->setName('create-project')
            ->setDescription('Creates new project from a package into given directory.')
            ->setDefinition(array(
                new InputArgument('package', InputArgument::OPTIONAL, 'Package name to be installed'),
                new InputArgument('directory', InputArgument::OPTIONAL, 'Directory where the files should be created'),
                new InputArgument('version', InputArgument::OPTIONAL, 'Version, will default to latest'),
                new InputOption('stability', 's', InputOption::VALUE_REQUIRED, 'Minimum-stability allowed (unless a version is specified).'),
                new InputOption('prefer-source', null, InputOption::VALUE_NONE, 'Forces installation from package sources when possible, including VCS information.'),
                new InputOption('prefer-dist', null, InputOption::VALUE_NONE, 'Forces installation from package dist even for dev versions.'),
                new InputOption('repository', null, InputOption::VALUE_REQUIRED, 'Pick a different repository (as url or json config) to look for the package.'),
                new InputOption('repository-url', null, InputOption::VALUE_REQUIRED, 'DEPRECATED: Use --repository instead.'),
                new InputOption('add-repository', null, InputOption::VALUE_NONE, 'Add the repository option to the composer.json.'),
                new InputOption('dev', null, InputOption::VALUE_NONE, 'Enables installation of require-dev packages (enabled by default, only present for BC).'),
                new InputOption('no-dev', null, InputOption::VALUE_NONE, 'Disables installation of require-dev packages.'),
                new InputOption('no-custom-installers', null, InputOption::VALUE_NONE, 'DEPRECATED: Use no-plugins instead.'),
                new InputOption('no-scripts', null, InputOption::VALUE_NONE, 'Whether to prevent execution of all defined scripts in the root package.'),
                new InputOption('no-progress', null, InputOption::VALUE_NONE, 'Do not output download progress.'),
                new InputOption('no-secure-http', null, InputOption::VALUE_NONE, 'Disable the secure-http config option temporarily while installing the root package. Use at your own risk. Using this flag is a bad idea.'),
                new InputOption('keep-vcs', null, InputOption::VALUE_NONE, 'Whether to prevent deleting the vcs folder.'),
                new InputOption('remove-vcs', null, InputOption::VALUE_NONE, 'Whether to force deletion of the vcs folder without prompting.'),
                new InputOption('no-install', null, InputOption::VALUE_NONE, 'Whether to skip installation of the package dependencies.'),
                new InputOption('ignore-platform-reqs', null, InputOption::VALUE_NONE, 'Ignore platform requirements (php & ext- packages).'),
            ))
            ->setHelp(
                <<<EOT
The <info>create-project</info> command creates a new project from a given
package into a new directory. If executed without params and in a directory
with a composer.json file it installs the packages for the current project.

You can use this command to bootstrap new projects or setup a clean
version-controlled installation for developers of your project.

<info>php composer.phar create-project vendor/project target-directory [version]</info>

You can also specify the version with the package name using = or : as separator.

<info>php composer.phar create-project vendor/project:version target-directory</info>

To install unstable packages, either specify the version you want, or use the
--stability=dev (where dev can be one of RC, beta, alpha or dev).

To setup a developer workable version you should create the project using the source
controlled code by appending the <info>'--prefer-source'</info> flag.

To install a package from another repository than the default one you
can pass the <info>'--repository=https://myrepository.org'</info> flag.

Read more at https://getcomposer.org/doc/03-cli.md#create-project
EOT
            )
        ;
    }

    protected function execute(InputInterface $input, OutputInterface $output)
    {
        $config = Factory::createConfig();
        $io = $this->getIO();

        list($preferSource, $preferDist) = $this->getPreferredInstallOptions($config, $input, true);

        if ($input->getOption('dev')) {
            $io->writeError('<warning>You are using the deprecated option "dev". Dev packages are installed by default now.</warning>');
        }
        if ($input->getOption('no-custom-installers')) {
            $io->writeError('<warning>You are using the deprecated option "no-custom-installers". Use "no-plugins" instead.</warning>');
            $input->setOption('no-plugins', true);
        }

        return $this->installProject(
            $io,
            $config,
            $input,
            $input->getArgument('package'),
            $input->getArgument('directory'),
            $input->getArgument('version'),
            $input->getOption('stability'),
            $preferSource,
            $preferDist,
            !$input->getOption('no-dev'),
            $input->getOption('repository') ?: $input->getOption('repository-url'),
            $input->getOption('no-plugins'),
            $input->getOption('no-scripts'),
            $input->getOption('no-progress'),
            $input->getOption('no-install'),
            $input->getOption('ignore-platform-reqs'),
            !$input->getOption('no-secure-http'),
            $input->getOption('add-repository')
        );
    }

    public function installProject(IOInterface $io, Config $config, InputInterface $input, $packageName, $directory = null, $packageVersion = null, $stability = 'stable', $preferSource = false, $preferDist = false, $installDevPackages = false, $repository = null, $disablePlugins = false, $noScripts = false, $noProgress = false, $noInstall = false, $ignorePlatformReqs = false, $secureHttp = true, $addRepository = false)
    {
        $oldCwd = getcwd();

        // we need to manually load the configuration to pass the auth credentials to the io interface!
        $io->loadConfiguration($config);

        $this->suggestedPackagesReporter = new SuggestedPackagesReporter($io);

        if ($packageName !== null) {
            $installedFromVcs = $this->installRootPackage($io, $config, $packageName, $directory, $packageVersion, $stability, $preferSource, $preferDist, $installDevPackages, $repository, $disablePlugins, $noScripts, $noProgress, $ignorePlatformReqs, $secureHttp);
        } else {
            $installedFromVcs = false;
        }

        $composer = Factory::create($io, null, $disablePlugins);
<<<<<<< HEAD
=======

        // add the repository to the composer.json and use it for the install run later
        if ($repository !== null && $addRepository) {
            if ($composer->getLocker()->isLocked()) {
                $io->writeError('<error>Adding a repository when creating a project that provides a composer.lock file is not supported</error>');

                return false;
            }

            $repoConfig = RepositoryFactory::configFromString($io, $composer->getConfig(), $repository, true);
            $composerJsonRepositoriesConfig = $composer->getConfig()->getRepositories();
            $name = RepositoryFactory::generateRepositoryName(0, $repoConfig, $composerJsonRepositoriesConfig);
            $configSource = new JsonConfigSource(new JsonFile('composer.json'));
            $configSource->addRepository($name, $repoConfig);

            $composer = Factory::create($io, null, $disablePlugins);
        }

        $composer->getDownloadManager()->setOutputProgress(!$noProgress);
>>>>>>> c49a81cf

        $fs = new Filesystem();

        if ($noScripts === false) {
            // dispatch event
            $composer->getEventDispatcher()->dispatchScript(ScriptEvents::POST_ROOT_PACKAGE_INSTALL, $installDevPackages);
        }

        // use the new config including the newly installed project
        $config = $composer->getConfig();
        list($preferSource, $preferDist) = $this->getPreferredInstallOptions($config, $input);

        // install dependencies of the created project
        if ($noInstall === false) {
            $installer = Installer::create($io, $composer);
            $installer->setPreferSource($preferSource)
                ->setPreferDist($preferDist)
                ->setDevMode($installDevPackages)
                ->setRunScripts(!$noScripts)
                ->setIgnorePlatformRequirements($ignorePlatformReqs)
                ->setSuggestedPackagesReporter($this->suggestedPackagesReporter)
                ->setOptimizeAutoloader($config->get('optimize-autoloader'))
                ->setClassMapAuthoritative($config->get('classmap-authoritative'))
                ->setApcuAutoloader($config->get('apcu-autoloader'));

            if ($disablePlugins) {
                $installer->disablePlugins();
            }

            $status = $installer->run();
            if (0 !== $status) {
                return $status;
            }
        }

        $hasVcs = $installedFromVcs;
        if (
            !$input->getOption('keep-vcs')
            && $installedFromVcs
            && (
                $input->getOption('remove-vcs')
                || !$io->isInteractive()
                || $io->askConfirmation('<info>Do you want to remove the existing VCS (.git, .svn..) history?</info> [<comment>Y,n</comment>]? ', true)
            )
        ) {
            $finder = new Finder();
            $finder->depth(0)->directories()->in(getcwd())->ignoreVCS(false)->ignoreDotFiles(false);
            foreach (array('.svn', '_svn', 'CVS', '_darcs', '.arch-params', '.monotone', '.bzr', '.git', '.hg', '.fslckout', '_FOSSIL_') as $vcsName) {
                $finder->name($vcsName);
            }

            try {
                $dirs = iterator_to_array($finder);
                unset($finder);
                foreach ($dirs as $dir) {
                    if (!$fs->removeDirectory($dir)) {
                        throw new \RuntimeException('Could not remove '.$dir);
                    }
                }
            } catch (\Exception $e) {
                $io->writeError('<error>An error occurred while removing the VCS metadata: '.$e->getMessage().'</error>');
            }

            $hasVcs = false;
        }

        // rewriting self.version dependencies with explicit version numbers if the package's vcs metadata is gone
        if (!$hasVcs) {
            $package = $composer->getPackage();
            $configSource = new JsonConfigSource(new JsonFile('composer.json'));
            foreach (BasePackage::$supportedLinkTypes as $type => $meta) {
                foreach ($package->{'get'.$meta['method']}() as $link) {
                    if ($link->getPrettyConstraint() === 'self.version') {
                        $configSource->addLink($type, $link->getTarget(), $package->getPrettyVersion());
                    }
                }
            }
        }

        if ($noScripts === false) {
            // dispatch event
            $composer->getEventDispatcher()->dispatchScript(ScriptEvents::POST_CREATE_PROJECT_CMD, $installDevPackages);
        }

        chdir($oldCwd);
        $vendorComposerDir = $config->get('vendor-dir').'/composer';
        if (is_dir($vendorComposerDir) && $fs->isDirEmpty($vendorComposerDir)) {
            Silencer::call('rmdir', $vendorComposerDir);
            $vendorDir = $config->get('vendor-dir');
            if (is_dir($vendorDir) && $fs->isDirEmpty($vendorDir)) {
                Silencer::call('rmdir', $vendorDir);
            }
        }

        return 0;
    }

    protected function installRootPackage(IOInterface $io, Config $config, $packageName, $directory = null, $packageVersion = null, $stability = 'stable', $preferSource = false, $preferDist = false, $installDevPackages = false, $repository = null, $disablePlugins = false, $noScripts = false, $noProgress = false, $ignorePlatformReqs = false, $secureHttp = true)
    {
        if (!$secureHttp) {
            $config->merge(array('config' => array('secure-http' => false)));
        }

        if (null === $repository) {
            $sourceRepo = new CompositeRepository(RepositoryFactory::defaultRepos($io, $config));
        } else {
            $sourceRepo = RepositoryFactory::fromString($io, $config, $repository, true);
        }

        $parser = new VersionParser();
        $requirements = $parser->parseNameVersionPairs(array($packageName));
        $name = strtolower($requirements[0]['name']);
        if (!$packageVersion && isset($requirements[0]['version'])) {
            $packageVersion = $requirements[0]['version'];
        }

        // if no directory was specified, use the 2nd part of the package name
        if (null === $directory) {
            $parts = explode("/", $name, 2);
            $directory = array_pop($parts);
        }

        $directory = getcwd() . DIRECTORY_SEPARATOR . $directory;
        $io->writeError('<info>Creating a "' . $packageName . '" project at "' . $directory . '"</info>');

        $fs = new Filesystem();
        if (file_exists($directory)) {
            if (!is_dir($directory)) {
                throw new \InvalidArgumentException('Cannot create project directory at "'.$directory.'", it exists as a file.');
            } elseif (!$fs->isDirEmpty($directory)) {
                throw new \InvalidArgumentException('Project directory "'.$directory.'" is not empty.');
            }
        }

        if (null === $stability) {
            if (preg_match('{^[^,\s]*?@('.implode('|', array_keys(BasePackage::$stabilities)).')$}i', $packageVersion, $match)) {
                $stability = $match[1];
            } else {
                $stability = VersionParser::parseStability($packageVersion);
            }
        }

        $stability = VersionParser::normalizeStability($stability);

        if (!isset(BasePackage::$stabilities[$stability])) {
            throw new \InvalidArgumentException('Invalid stability provided ('.$stability.'), must be one of: '.implode(', ', array_keys(BasePackage::$stabilities)));
        }

        $repositorySet = new RepositorySet($stability);
        $repositorySet->addRepository($sourceRepo);

        $phpVersion = null;
        $prettyPhpVersion = null;
        if (!$ignorePlatformReqs) {
            $platformOverrides = $config->get('platform') ?: array();
            // initialize $this->repos as it is used by the parent InitCommand
            $platform = new PlatformRepository(array(), $platformOverrides);
            $phpPackage = $platform->findPackage('php', '*');
            $phpVersion = $phpPackage->getVersion();
            $prettyPhpVersion = $phpPackage->getPrettyVersion();
        }

        // find the latest version if there are multiple
        $versionSelector = new VersionSelector($repositorySet);
        $package = $versionSelector->findBestCandidate($name, $packageVersion, $phpVersion, $stability);

        if (!$package) {
            $errorMessage = "Could not find package $name with " . ($packageVersion ? "version $packageVersion" : "stability $stability");
            if ($phpVersion && $versionSelector->findBestCandidate($name, $packageVersion, null, $stability)) {
                throw new \InvalidArgumentException($errorMessage .' in a version installable using your PHP version '.$prettyPhpVersion.'.');
            }

            throw new \InvalidArgumentException($errorMessage .'.');
        }

        // handler Ctrl+C for unix-like systems
        if (function_exists('pcntl_async_signals')) {
            @mkdir($directory, 0777, true);
            if ($realDir = realpath($directory)) {
                pcntl_async_signals(true);
                pcntl_signal(SIGINT, function () use ($realDir) {
                    $fs = new Filesystem();
                    $fs->removeDirectory($realDir);
                    exit(130);
                });
            }
        }

        $io->writeError('<info>Installing ' . $package->getName() . ' (' . $package->getFullPrettyVersion(false) . ')</info>');

        if ($disablePlugins) {
            $io->writeError('<info>Plugins have been disabled.</info>');
        }

        if ($package instanceof AliasPackage) {
            $package = $package->getAliasOf();
        }

        $factory = new Factory();

        $httpDownloader = $factory->createHttpDownloader($io, $config);
        $dm = $factory->createDownloadManager($io, $config, $httpDownloader);
        $dm->setPreferSource($preferSource)
            ->setPreferDist($preferDist);

        $projectInstaller = new ProjectInstaller($directory, $dm);
        $im = $factory->createInstallationManager(new Loop($httpDownloader), $io);
        $im->addInstaller($projectInstaller);
        $im->execute(new InstalledFilesystemRepository(new JsonFile('php://memory')), array(new InstallOperation($package)));
        $im->notifyInstalls($io);

        // collect suggestions
        $this->suggestedPackagesReporter->addSuggestionsFromPackage($package);

        $installedFromVcs = 'source' === $package->getInstallationSource();

        $io->writeError('<info>Created project in ' . $directory . '</info>');
        chdir($directory);

        $_SERVER['COMPOSER_ROOT_VERSION'] = $package->getPrettyVersion();
        putenv('COMPOSER_ROOT_VERSION='.$_SERVER['COMPOSER_ROOT_VERSION']);

        return $installedFromVcs;
    }
}<|MERGE_RESOLUTION|>--- conflicted
+++ resolved
@@ -165,8 +165,6 @@
         }
 
         $composer = Factory::create($io, null, $disablePlugins);
-<<<<<<< HEAD
-=======
 
         // add the repository to the composer.json and use it for the install run later
         if ($repository !== null && $addRepository) {
@@ -186,7 +184,6 @@
         }
 
         $composer->getDownloadManager()->setOutputProgress(!$noProgress);
->>>>>>> c49a81cf
 
         $fs = new Filesystem();
 
