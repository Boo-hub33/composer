--- conflicted
+++ resolved
@@ -159,11 +159,8 @@
         }
 
         $phpVersion = $this->repos->findPackage('php', '*')->getPrettyVersion();
-<<<<<<< HEAD
-        $requirements = $this->determineRequirements($input, $output, $input->getArgument('packages'), $phpVersion, $preferredStability, !$input->getOption('no-update'), $input->getOption('fixed'));
-=======
         try {
-            $requirements = $this->determineRequirements($input, $output, $input->getArgument('packages'), $phpVersion, $preferredStability, !$input->getOption('no-update'));
+            $requirements = $this->determineRequirements($input, $output, $input->getArgument('packages'), $phpVersion, $preferredStability, !$input->getOption('no-update'), $input->getOption('fixed'));
         } catch (\Exception $e) {
             if ($this->newlyCreated) {
                 throw new \RuntimeException('No composer.json present in the current directory, this may be the cause of the following exception.', 0, $e);
@@ -171,7 +168,6 @@
 
             throw $e;
         }
->>>>>>> 1a797c16
 
         $requireKey = $input->getOption('dev') ? 'require-dev' : 'require';
         $removeKey = $input->getOption('dev') ? 'require' : 'require-dev';
