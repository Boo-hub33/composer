<?php

/*
 * This file is part of Composer.
 *
 * (c) Nils Adermann <naderman@naderman.de>
 *     Jordi Boggiano <j.boggiano@seld.be>
 *
 * For the full copyright and license information, please view the LICENSE
 * file that was distributed with this source code.
 */

namespace Composer\Console;

use Composer\Util\Platform;
use Composer\Util\Silencer;
use Symfony\Component\Console\Application as BaseApplication;
use Symfony\Component\Console\Input\InputInterface;
use Symfony\Component\Console\Input\InputOption;
use Symfony\Component\Console\Output\OutputInterface;
use Composer\Command;
use Composer\Composer;
use Composer\Factory;
use Composer\IO\IOInterface;
use Composer\IO\ConsoleIO;
use Composer\Json\JsonValidationException;
use Composer\Util\ErrorHandler;
use Composer\EventDispatcher\ScriptExecutionException;
use Composer\Exception\NoSslException;

/**
 * The console application that handles the commands
 *
 * @author Ryan Weaver <ryan@knplabs.com>
 * @author Jordi Boggiano <j.boggiano@seld.be>
 * @author François Pluchino <francois.pluchino@opendisplay.com>
 */
class Application extends BaseApplication
{
    /**
     * @var Composer
     */
    protected $composer;

    /**
     * @var IOInterface
     */
    protected $io;

    private static $logo = '   ______
  / ____/___  ____ ___  ____  ____  ________  _____
 / /   / __ \/ __ `__ \/ __ \/ __ \/ ___/ _ \/ ___/
/ /___/ /_/ / / / / / / /_/ / /_/ (__  )  __/ /
\____/\____/_/ /_/ /_/ .___/\____/____/\___/_/
                    /_/
';

    private $hasPluginCommands = false;
    private $disablePluginsByDefault = false;

    public function __construct()
    {
        static $shutdownRegistered = false;

        if (function_exists('ini_set') && extension_loaded('xdebug')) {
            ini_set('xdebug.show_exception_trace', false);
            ini_set('xdebug.scream', false);
        }

        if (function_exists('date_default_timezone_set') && function_exists('date_default_timezone_get')) {
            date_default_timezone_set(Silencer::call('date_default_timezone_get'));
        }

        if (!$shutdownRegistered) {
            $shutdownRegistered = true;

            register_shutdown_function(function () {
                $lastError = error_get_last();

                if ($lastError && $lastError['message'] &&
                   (strpos($lastError['message'], 'Allowed memory') !== false /*Zend PHP out of memory error*/ ||
                    strpos($lastError['message'], 'exceeded memory') !== false /*HHVM out of memory errors*/)) {
                    echo "\n". 'Check https://getcomposer.org/doc/articles/troubleshooting.md#memory-limit-errors for more info on how to handle out of memory errors.';
                }
            });
        }

        parent::__construct('Composer', Composer::VERSION);
    }

    /**
     * {@inheritDoc}
     */
    public function run(InputInterface $input = null, OutputInterface $output = null)
    {
        if (null === $output) {
            $output = Factory::createOutput();
        }

        return parent::run($input, $output);
    }

    /**
     * {@inheritDoc}
     */
    public function doRun(InputInterface $input, OutputInterface $output)
    {
        $this->disablePluginsByDefault = $input->hasParameterOption('--no-plugins');

        $io = $this->io = new ConsoleIO($input, $output, $this->getHelperSet());
        ErrorHandler::register($io);

        // switch working dir
        if ($newWorkDir = $this->getNewWorkingDir($input)) {
            $oldWorkingDir = getcwd();
            chdir($newWorkDir);
            $io->writeError('Changed CWD to ' . getcwd(), true, IOInterface::DEBUG);
        }

        // determine command name to be executed without including plugin commands
        $commandName = '';
        if ($name = $this->getCommandName($input)) {
            try {
                $commandName = $this->find($name)->getName();
            } catch (\InvalidArgumentException $e) {
            }
        }

        if (!$this->disablePluginsByDefault && !$this->hasPluginCommands && 'global' !== $commandName) {
            try {
                foreach ($this->getPluginCommands() as $command) {
                    if ($this->has($command->getName())) {
                        $io->writeError('<warning>Plugin command '.$command->getName().' ('.get_class($command).') would override a Composer command and has been skipped</warning>');
                    } else {
                        $this->add($command);
                    }
                }
            } catch (NoSslException $e) {
                // suppress these as they are not relevant at this point
            }

            $this->hasPluginCommands = true;
        }

        // determine command name to be executed incl plugin commands, and check if it's a proxy command
        $isProxyCommand = false;
        if ($name = $this->getCommandName($input)) {
            try {
                $command = $this->find($name);
                $commandName = $command->getName();
                $isProxyCommand = ($command instanceof Command\BaseCommand && $command->isProxyCommand());
            } catch (\InvalidArgumentException $e) {
            }
        }

        if (!$isProxyCommand) {
            $io->writeError(sprintf(
                'Running %s (%s) with %s on %s',
                Composer::VERSION,
                Composer::RELEASE_DATE,
                defined('HHVM_VERSION') ? 'HHVM '.HHVM_VERSION : 'PHP '.PHP_VERSION,
                php_uname('s') . ' / ' . php_uname('r')
            ), true, IOInterface::DEBUG);

            if (PHP_VERSION_ID < 50302) {
                $io->writeError('<warning>Composer only officially supports PHP 5.3.2 and above, you will most likely encounter problems with your PHP '.PHP_VERSION.', upgrading is strongly recommended.</warning>');
            }

<<<<<<< HEAD
            if (extension_loaded('xdebug') && (!getenv('COMPOSER_DISABLE_XDEBUG_WARN') || getenv('COMPOSER_ALLOW_XDEBUG'))) {
=======
            if (extension_loaded('xdebug') && !getenv('COMPOSER_DISABLE_XDEBUG_WARN')) {
>>>>>>> 65a57273
                $io->writeError('<warning>You are running composer with xdebug enabled. This has a major impact on runtime performance. See https://getcomposer.org/xdebug</warning>');
            }

            if (defined('COMPOSER_DEV_WARNING_TIME') && $commandName !== 'self-update' && $commandName !== 'selfupdate' && time() > COMPOSER_DEV_WARNING_TIME) {
                $io->writeError(sprintf('<warning>Warning: This development build of composer is over 60 days old. It is recommended to update it by running "%s self-update" to get the latest version.</warning>', $_SERVER['PHP_SELF']));
            }

            if (getenv('COMPOSER_NO_INTERACTION')) {
                $input->setInteractive(false);
            }

            if (!Platform::isWindows() && function_exists('exec') && !getenv('COMPOSER_ALLOW_SUPERUSER')) {
                if (function_exists('posix_getuid') && posix_getuid() === 0) {
                    if ($commandName !== 'self-update' && $commandName !== 'selfupdate') {
                        $io->writeError('<warning>Do not run Composer as root/super user! See https://getcomposer.org/root for details</warning>');
                    }
                    if ($uid = (int) getenv('SUDO_UID')) {
                        // Silently clobber any sudo credentials on the invoking user to avoid privilege escalations later on
                        // ref. https://github.com/composer/composer/issues/5119
                        Silencer::call('exec', "sudo -u \\#{$uid} sudo -K > /dev/null 2>&1");
                    }
                }
                // Silently clobber any remaining sudo leases on the current user as well to avoid privilege escalations
                Silencer::call('exec', 'sudo -K > /dev/null 2>&1');
            }

            // Check system temp folder for usability as it can cause weird runtime issues otherwise
            Silencer::call(function () use ($io) {
                $tempfile = sys_get_temp_dir() . '/temp-' . md5(microtime());
                if (!(file_put_contents($tempfile, __FILE__) && (file_get_contents($tempfile) == __FILE__) && unlink($tempfile) && !file_exists($tempfile))) {
                    $io->writeError(sprintf('<error>PHP temp directory (%s) does not exist or is not writable to Composer. Set sys_temp_dir in your php.ini</error>', sys_get_temp_dir()));
                }
            });

            // add non-standard scripts as own commands
            $file = Factory::getComposerFile();
            if (is_file($file) && is_readable($file) && is_array($composer = json_decode(file_get_contents($file), true))) {
                if (isset($composer['scripts']) && is_array($composer['scripts'])) {
                    foreach ($composer['scripts'] as $script => $dummy) {
                        if (!defined('Composer\Script\ScriptEvents::'.str_replace('-', '_', strtoupper($script)))) {
                            if ($this->has($script)) {
                                $io->writeError('<warning>A script named '.$script.' would override a Composer command and has been skipped</warning>');
                            } else {
                                $this->add(new Command\ScriptAliasCommand($script));
                            }
                        }
                    }
                }
            }
        }

        try {
            if ($input->hasParameterOption('--profile')) {
                $startTime = microtime(true);
                $this->io->enableDebugging($startTime);
            }

            $result = parent::doRun($input, $output);

            if (isset($oldWorkingDir)) {
                chdir($oldWorkingDir);
            }

            if (isset($startTime)) {
                $io->writeError('<info>Memory usage: '.round(memory_get_usage() / 1024 / 1024, 2).'MB (peak: '.round(memory_get_peak_usage() / 1024 / 1024, 2).'MB), time: '.round(microtime(true) - $startTime, 2).'s');
            }

            restore_error_handler();

            return $result;
        } catch (ScriptExecutionException $e) {
            return $e->getCode();
        } catch (\Exception $e) {
            $this->hintCommonErrors($e);
            restore_error_handler();
            throw $e;
        }
    }

    /**
     * @param  InputInterface    $input
     * @throws \RuntimeException
     * @return string
     */
    private function getNewWorkingDir(InputInterface $input)
    {
        $workingDir = $input->getParameterOption(array('--working-dir', '-d'));
        if (false !== $workingDir && !is_dir($workingDir)) {
            throw new \RuntimeException('Invalid working directory specified, '.$workingDir.' does not exist.');
        }

        return $workingDir;
    }

    /**
     * {@inheritDoc}
     */
    private function hintCommonErrors($exception)
    {
        $io = $this->getIO();

        Silencer::suppress();
        try {
            $composer = $this->getComposer(false, true);
            if ($composer) {
                $config = $composer->getConfig();

                $minSpaceFree = 1024 * 1024;
                if ((($df = disk_free_space($dir = $config->get('home'))) !== false && $df < $minSpaceFree)
                    || (($df = disk_free_space($dir = $config->get('vendor-dir'))) !== false && $df < $minSpaceFree)
                    || (($df = disk_free_space($dir = sys_get_temp_dir())) !== false && $df < $minSpaceFree)
                ) {
                    $io->writeError('<error>The disk hosting '.$dir.' is full, this may be the cause of the following exception</error>', true, IOInterface::QUIET);
                }
            }
        } catch (\Exception $e) {
        }
        Silencer::restore();

        if (Platform::isWindows() && false !== strpos($exception->getMessage(), 'The system cannot find the path specified')) {
            $io->writeError('<error>The following exception may be caused by a stale entry in your cmd.exe AutoRun</error>', true, IOInterface::QUIET);
            $io->writeError('<error>Check https://getcomposer.org/doc/articles/troubleshooting.md#-the-system-cannot-find-the-path-specified-windows- for details</error>', true, IOInterface::QUIET);
        }

        if (false !== strpos($exception->getMessage(), 'fork failed - Cannot allocate memory')) {
            $io->writeError('<error>The following exception is caused by a lack of memory or swap, or not having swap configured</error>', true, IOInterface::QUIET);
            $io->writeError('<error>Check https://getcomposer.org/doc/articles/troubleshooting.md#proc-open-fork-failed-errors for details</error>', true, IOInterface::QUIET);
        }
    }

    /**
     * @param  bool                    $required
     * @param  bool|null               $disablePlugins
     * @throws JsonValidationException
     * @return \Composer\Composer
     */
    public function getComposer($required = true, $disablePlugins = null)
    {
        if (null === $disablePlugins) {
            $disablePlugins = $this->disablePluginsByDefault;
        }

        if (null === $this->composer) {
            try {
                $this->composer = Factory::create($this->io, null, $disablePlugins);
            } catch (\InvalidArgumentException $e) {
                if ($required) {
                    $this->io->writeError($e->getMessage());
                    exit(1);
                }
            } catch (JsonValidationException $e) {
                $errors = ' - ' . implode(PHP_EOL . ' - ', $e->getErrors());
                $message = $e->getMessage() . ':' . PHP_EOL . $errors;
                throw new JsonValidationException($message);
            }
        }

        return $this->composer;
    }

    /**
     * Removes the cached composer instance
     */
    public function resetComposer()
    {
        $this->composer = null;
    }

    /**
     * @return IOInterface
     */
    public function getIO()
    {
        return $this->io;
    }

    public function getHelp()
    {
        return self::$logo . parent::getHelp();
    }

    /**
     * Initializes all the composer commands.
     */
    protected function getDefaultCommands()
    {
        $commands = array_merge(parent::getDefaultCommands(), array(
            new Command\AboutCommand(),
            new Command\ConfigCommand(),
            new Command\DependsCommand(),
            new Command\ProhibitsCommand(),
            new Command\InitCommand(),
            new Command\InstallCommand(),
            new Command\CreateProjectCommand(),
            new Command\UpdateCommand(),
            new Command\SearchCommand(),
            new Command\ValidateCommand(),
            new Command\ShowCommand(),
            new Command\SuggestsCommand(),
            new Command\RequireCommand(),
            new Command\DumpAutoloadCommand(),
            new Command\StatusCommand(),
            new Command\ArchiveCommand(),
            new Command\DiagnoseCommand(),
            new Command\RunScriptCommand(),
            new Command\LicensesCommand(),
            new Command\GlobalCommand(),
            new Command\ClearCacheCommand(),
            new Command\RemoveCommand(),
            new Command\HomeCommand(),
            new Command\ExecCommand(),
            new Command\OutdatedCommand(),
        ));

        if ('phar:' === substr(__FILE__, 0, 5)) {
            $commands[] = new Command\SelfUpdateCommand();
        }

        return $commands;
    }

    /**
     * {@inheritDoc}
     */
    public function getLongVersion()
    {
        if (Composer::BRANCH_ALIAS_VERSION) {
            return sprintf(
                '<info>%s</info> version <comment>%s (%s)</comment> %s',
                $this->getName(),
                Composer::BRANCH_ALIAS_VERSION,
                $this->getVersion(),
                Composer::RELEASE_DATE
            );
        }

        return parent::getLongVersion() . ' ' . Composer::RELEASE_DATE;
    }

    /**
     * {@inheritDoc}
     */
    protected function getDefaultInputDefinition()
    {
        $definition = parent::getDefaultInputDefinition();
        $definition->addOption(new InputOption('--profile', null, InputOption::VALUE_NONE, 'Display timing and memory usage information'));
        $definition->addOption(new InputOption('--no-plugins', null, InputOption::VALUE_NONE, 'Whether to disable plugins.'));
        $definition->addOption(new InputOption('--working-dir', '-d', InputOption::VALUE_REQUIRED, 'If specified, use the given directory as working directory.'));

        return $definition;
    }

    private function getPluginCommands()
    {
        $commands = array();

        $composer = $this->getComposer(false, false);
        if (null === $composer) {
            $composer = Factory::createGlobal($this->io, false);
        }

        if (null !== $composer) {
            $pm = $composer->getPluginManager();
            foreach ($pm->getPluginCapabilities('Composer\Plugin\Capability\CommandProvider', array('composer' => $composer, 'io' => $this->io)) as $capability) {
                $newCommands = $capability->getCommands();
                if (!is_array($newCommands)) {
                    throw new \UnexpectedValueException('Plugin capability '.get_class($capability).' failed to return an array from getCommands');
                }
                foreach ($newCommands as $command) {
                    if (!$command instanceof Command\BaseCommand) {
                        throw new \UnexpectedValueException('Plugin capability '.get_class($capability).' returned an invalid value, we expected an array of Composer\Command\BaseCommand objects');
                    }
                }
                $commands = array_merge($commands, $newCommands);
            }
        }

        return $commands;
    }
}<|MERGE_RESOLUTION|>--- conflicted
+++ resolved
@@ -166,11 +166,7 @@
                 $io->writeError('<warning>Composer only officially supports PHP 5.3.2 and above, you will most likely encounter problems with your PHP '.PHP_VERSION.', upgrading is strongly recommended.</warning>');
             }
 
-<<<<<<< HEAD
-            if (extension_loaded('xdebug') && (!getenv('COMPOSER_DISABLE_XDEBUG_WARN') || getenv('COMPOSER_ALLOW_XDEBUG'))) {
-=======
             if (extension_loaded('xdebug') && !getenv('COMPOSER_DISABLE_XDEBUG_WARN')) {
->>>>>>> 65a57273
                 $io->writeError('<warning>You are running composer with xdebug enabled. This has a major impact on runtime performance. See https://getcomposer.org/xdebug</warning>');
             }
 
