--- conflicted
+++ resolved
@@ -253,6 +253,11 @@
             case 'secure-http':
             case 'use-github-api':
             case 'lock':
+                // special case for secure-http
+                if ($key === 'secure-http' && $this->get('disable-tls') === true) {
+                    return false;
+                }
+
                 return $this->config[$key] !== 'false' && (bool) $this->config[$key];
 
             // ints without env var support
@@ -343,21 +348,6 @@
 
                 return $protos;
 
-<<<<<<< HEAD
-=======
-            case 'disable-tls':
-                return $this->config[$key] !== 'false' && (bool) $this->config[$key];
-            case 'secure-http':
-                if ($this->get('disable-tls') === true) {
-                    return false;
-                }
-
-                return $this->config[$key] !== 'false' && (bool) $this->config[$key];
-            case 'use-github-api':
-                return $this->config[$key] !== 'false' && (bool) $this->config[$key];
-            case 'lock':
-                return $this->config[$key] !== 'false' && (bool) $this->config[$key];
->>>>>>> 159bb84f
             default:
                 if (!isset($this->config[$key])) {
                     return null;
