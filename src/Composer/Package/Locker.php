<?php

/*
 * This file is part of Composer.
 *
 * (c) Nils Adermann <naderman@naderman.de>
 *     Jordi Boggiano <j.boggiano@seld.be>
 *
 * For the full copyright and license information, please view the LICENSE
 * file that was distributed with this source code.
 */

namespace Composer\Package;

use Composer\Json\JsonFile;
use Composer\Installer\InstallationManager;
use Composer\Repository\LockArrayRepository;
use Composer\Repository\RepositoryManager;
use Composer\Util\ProcessExecutor;
use Composer\Package\Dumper\ArrayDumper;
use Composer\Package\Loader\ArrayLoader;
use Composer\Util\Git as GitUtil;
use Composer\IO\IOInterface;
use Seld\JsonLint\ParsingException;

/**
 * Reads/writes project lockfile (composer.lock).
 *
 * @author Konstantin Kudryashiv <ever.zet@gmail.com>
 * @author Jordi Boggiano <j.boggiano@seld.be>
 */
class Locker
{
    /** @var JsonFile */
    private $lockFile;
<<<<<<< HEAD
=======
    /** @var RepositoryManager */
    private $repositoryManager;
    /** @var InstallationManager */
>>>>>>> 9ee345ed
    private $installationManager;
    /** @var string */
    private $hash;
    /** @var string */
    private $contentHash;
    /** @var ArrayLoader */
    private $loader;
    /** @var ArrayDumper */
    private $dumper;
    /** @var ProcessExecutor */
    private $process;
    private $lockDataCache;

    /**
     * Initializes packages locker.
     *
     * @param IOInterface         $io
     * @param JsonFile            $lockFile             lockfile loader
     * @param InstallationManager $installationManager  installation manager instance
     * @param string              $composerFileContents The contents of the composer file
     */
    public function __construct(IOInterface $io, JsonFile $lockFile, InstallationManager $installationManager, $composerFileContents)
    {
        $this->lockFile = $lockFile;
        $this->installationManager = $installationManager;
        $this->hash = md5($composerFileContents);
        $this->contentHash = self::getContentHash($composerFileContents);
        $this->loader = new ArrayLoader(null, true);
        $this->dumper = new ArrayDumper();
        $this->process = new ProcessExecutor($io);
    }

    /**
     * Returns the md5 hash of the sorted content of the composer file.
     *
     * @param string $composerFileContents The contents of the composer file.
     *
     * @return string
     */
    public static function getContentHash($composerFileContents)
    {
        $content = json_decode($composerFileContents, true);

        $relevantKeys = array(
            'name',
            'version',
            'require',
            'require-dev',
            'conflict',
            'replace',
            'provide',
            'minimum-stability',
            'prefer-stable',
            'repositories',
            'extra',
        );

        $relevantContent = array();

        foreach (array_intersect($relevantKeys, array_keys($content)) as $key) {
            $relevantContent[$key] = $content[$key];
        }
        if (isset($content['config']['platform'])) {
            $relevantContent['config']['platform'] = $content['config']['platform'];
        }

        ksort($relevantContent);

        return md5(json_encode($relevantContent));
    }

    /**
     * Checks whether locker has been locked (lockfile found).
     *
     * @return bool
     */
    public function isLocked()
    {
        if (!$this->lockFile->exists()) {
            return false;
        }

        $data = $this->getLockData();

        return isset($data['packages']);
    }

    /**
     * Checks whether the lock file is still up to date with the current hash
     *
     * @return bool
     */
    public function isFresh()
    {
        $lock = $this->lockFile->read();

        if (!empty($lock['content-hash'])) {
            // There is a content hash key, use that instead of the file hash
            return $this->contentHash === $lock['content-hash'];
        }

        // BC support for old lock files without content-hash
        if (!empty($lock['hash'])) {
            return $this->hash === $lock['hash'];
        }

        // should not be reached unless the lock file is corrupted, so assume it's out of date
        return false;
    }

    /**
     * Searches and returns an array of locked packages, retrieved from registered repositories.
     *
     * @param  bool                                     $withDevReqs true to retrieve the locked dev packages
     * @throws \RuntimeException
     * @return \Composer\Repository\RepositoryInterface
     */
    public function getLockedRepository($withDevReqs = false)
    {
        $lockData = $this->getLockData();
        $packages = new LockArrayRepository();

        $lockedPackages = $lockData['packages'];
        if ($withDevReqs) {
            if (isset($lockData['packages-dev'])) {
                $lockedPackages = array_merge($lockedPackages, $lockData['packages-dev']);
            } else {
                throw new \RuntimeException('The lock file does not contain require-dev information, run install with the --no-dev option or run update to install those packages.');
            }
        }

        if (empty($lockedPackages)) {
            return $packages;
        }

        if (isset($lockedPackages[0]['name'])) {
            foreach ($lockedPackages as $info) {
                $packages->addPackage($this->loader->load($info));
            }

            return $packages;
        }

        throw new \RuntimeException('Your composer.lock was created before 2012-09-15, and is not supported anymore. Run "composer update" to generate a new one.');
    }

    /**
     * Returns the platform requirements stored in the lock file
     *
     * @param  bool                     $withDevReqs if true, the platform requirements from the require-dev block are also returned
     * @return \Composer\Package\Link[]
     */
    public function getPlatformRequirements($withDevReqs = false)
    {
        $lockData = $this->getLockData();
        $requirements = array();

        if (!empty($lockData['platform'])) {
            $requirements = $this->loader->parseLinks(
                '__ROOT__',
                '1.0.0',
                'requires',
                isset($lockData['platform']) ? $lockData['platform'] : array()
            );
        }

        if ($withDevReqs && !empty($lockData['platform-dev'])) {
            $devRequirements = $this->loader->parseLinks(
                '__ROOT__',
                '1.0.0',
                'requires',
                isset($lockData['platform-dev']) ? $lockData['platform-dev'] : array()
            );

            $requirements = array_merge($requirements, $devRequirements);
        }

        return $requirements;
    }

    public function getMinimumStability()
    {
        $lockData = $this->getLockData();

        return isset($lockData['minimum-stability']) ? $lockData['minimum-stability'] : 'stable';
    }

    public function getStabilityFlags()
    {
        $lockData = $this->getLockData();

        return isset($lockData['stability-flags']) ? $lockData['stability-flags'] : array();
    }

    public function getPreferStable()
    {
        $lockData = $this->getLockData();

        // return null if not set to allow caller logic to choose the
        // right behavior since old lock files have no prefer-stable
        return isset($lockData['prefer-stable']) ? $lockData['prefer-stable'] : null;
    }

    public function getPreferLowest()
    {
        $lockData = $this->getLockData();

        // return null if not set to allow caller logic to choose the
        // right behavior since old lock files have no prefer-lowest
        return isset($lockData['prefer-lowest']) ? $lockData['prefer-lowest'] : null;
    }

    public function getPlatformOverrides()
    {
        $lockData = $this->getLockData();

        return isset($lockData['platform-overrides']) ? $lockData['platform-overrides'] : array();
    }

    public function getAliases()
    {
        $lockData = $this->getLockData();

        return isset($lockData['aliases']) ? $lockData['aliases'] : array();
    }

    public function getLockData()
    {
        if (null !== $this->lockDataCache) {
            return $this->lockDataCache;
        }

        if (!$this->lockFile->exists()) {
            throw new \LogicException('No lockfile found. Unable to read locked packages');
        }

        return $this->lockDataCache = $this->lockFile->read();
    }

    /**
     * Locks provided data into lockfile.
     *
     * @param array  $packages          array of packages
     * @param mixed  $devPackages       array of dev packages or null if installed without --dev
     * @param array  $platformReqs      array of package name => constraint for required platform packages
     * @param mixed  $platformDevReqs   array of package name => constraint for dev-required platform packages
     * @param array  $aliases           array of aliases
     * @param string $minimumStability
     * @param array  $stabilityFlags
     * @param bool   $preferStable
     * @param bool   $preferLowest
     * @param array  $platformOverrides
     *
     * @return bool
     */
    public function setLockData(array $packages, $devPackages, array $platformReqs, $platformDevReqs, array $aliases, $minimumStability, array $stabilityFlags, $preferStable, $preferLowest, array $platformOverrides)
    {
        $lock = array(
            '_readme' => array('This file locks the dependencies of your project to a known state',
                               'Read more about it at https://getcomposer.org/doc/01-basic-usage.md#installing-dependencies',
                               'This file is @gener'.'ated automatically', ),
            'content-hash' => $this->contentHash,
            'packages' => null,
            'packages-dev' => null,
            'aliases' => array(),
            'minimum-stability' => $minimumStability,
            'stability-flags' => $stabilityFlags,
            'prefer-stable' => $preferStable,
            'prefer-lowest' => $preferLowest,
        );

        foreach ($aliases as $package => $versions) {
            foreach ($versions as $version => $alias) {
                $lock['aliases'][] = array(
                    'alias' => $alias['alias'],
                    'alias_normalized' => $alias['alias_normalized'],
                    'version' => $version,
                    'package' => $package,
                );
            }
        }

        $lock['packages'] = $this->lockPackages($packages);
        if (null !== $devPackages) {
            $lock['packages-dev'] = $this->lockPackages($devPackages);
        }

        $lock['platform'] = $platformReqs;
        $lock['platform-dev'] = $platformDevReqs;
        if ($platformOverrides) {
            $lock['platform-overrides'] = $platformOverrides;
        }

        if (empty($lock['packages']) && empty($lock['packages-dev']) && empty($lock['platform']) && empty($lock['platform-dev'])) {
            if ($this->lockFile->exists()) {
                unlink($this->lockFile->getPath());
            }

            return false;
        }

        try {
            $isLocked = $this->isLocked();
        } catch (ParsingException $e) {
            $isLocked = false;
        }
        if (!$isLocked || $lock !== $this->getLockData()) {
            $this->lockFile->write($lock);
            $this->lockDataCache = null;

            return true;
        }

        return false;
    }

    private function lockPackages(array $packages)
    {
        $locked = array();

        foreach ($packages as $package) {
            if ($package instanceof AliasPackage) {
                continue;
            }

            $name = $package->getPrettyName();
            $version = $package->getPrettyVersion();

            if (!$name || !$version) {
                throw new \LogicException(sprintf(
                    'Package "%s" has no version or name and can not be locked',
                    $package
                ));
            }

            $spec = $this->dumper->dump($package);
            unset($spec['version_normalized']);

            // always move time to the end of the package definition
            $time = isset($spec['time']) ? $spec['time'] : null;
            unset($spec['time']);
            if ($package->isDev() && $package->getInstallationSource() === 'source') {
                // use the exact commit time of the current reference if it's a dev package
                $time = $this->getPackageTime($package) ?: $time;
            }
            if (null !== $time) {
                $spec['time'] = $time;
            }

            unset($spec['installation-source']);

            $locked[] = $spec;
        }

        usort($locked, function ($a, $b) {
            $comparison = strcmp($a['name'], $b['name']);

            if (0 !== $comparison) {
                return $comparison;
            }

            // If it is the same package, compare the versions to make the order deterministic
            return strcmp($a['version'], $b['version']);
        });

        return $locked;
    }

    /**
     * Returns the packages's datetime for its source reference.
     *
     * @param  PackageInterface $package The package to scan.
     * @return string|null      The formatted datetime or null if none was found.
     */
    private function getPackageTime(PackageInterface $package)
    {
        if (!function_exists('proc_open')) {
            return null;
        }

        $path = realpath($this->installationManager->getInstallPath($package));
        $sourceType = $package->getSourceType();
        $datetime = null;

        if ($path && in_array($sourceType, array('git', 'hg'))) {
            $sourceRef = $package->getSourceReference() ?: $package->getDistReference();
            switch ($sourceType) {
                case 'git':
                    GitUtil::cleanEnv();

                    if (0 === $this->process->execute('git log -n1 --pretty=%ct '.ProcessExecutor::escape($sourceRef), $output, $path) && preg_match('{^\s*\d+\s*$}', $output)) {
                        $datetime = new \DateTime('@'.trim($output), new \DateTimeZone('UTC'));
                    }
                    break;

                case 'hg':
                    if (0 === $this->process->execute('hg log --template "{date|hgdate}" -r '.ProcessExecutor::escape($sourceRef), $output, $path) && preg_match('{^\s*(\d+)\s*}', $output, $match)) {
                        $datetime = new \DateTime('@'.$match[1], new \DateTimeZone('UTC'));
                    }
                    break;
            }
        }

        return $datetime ? $datetime->format(DATE_RFC3339) : null;
    }
}<|MERGE_RESOLUTION|>--- conflicted
+++ resolved
@@ -33,12 +33,7 @@
 {
     /** @var JsonFile */
     private $lockFile;
-<<<<<<< HEAD
-=======
-    /** @var RepositoryManager */
-    private $repositoryManager;
     /** @var InstallationManager */
->>>>>>> 9ee345ed
     private $installationManager;
     /** @var string */
     private $hash;
