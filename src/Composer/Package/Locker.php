--- conflicted
+++ resolved
@@ -282,15 +282,11 @@
             $spec = $this->dumper->dump($package);
             unset($spec['version_normalized']);
 
-<<<<<<< HEAD
             if ($package->isDev()) {
-=======
-            if ($package->isDev() && !$alias) {
-                $spec['source-reference'] = $package->getSourceReference() ?: $package->getDistReference();
->>>>>>> d0829adf
                 if ('git' === $package->getSourceType() && $path = $this->installationManager->getInstallPath($package)) {
+                    $sourceRef = $package->getSourceReference() ?: $package->getDistReference();
                     $process = new ProcessExecutor();
-                    if (0 === $process->execute('git log -n1 --pretty=%ct '.escapeshellarg($package->getSourceReference()), $output, $path)) {
+                    if (0 === $process->execute('git log -n1 --pretty=%ct '.escapeshellarg($sourceRef), $output, $path)) {
                         $spec['time'] = trim($output);
                     }
                 }
